[role="exclude",id="redirects"]
= Deleted pages

[partintro]
--

The following pages have moved or been deleted.

--
[role="exclude",id="monitoring-xpack-kibana"]
== Configuring monitoring in {kib}

See <<monitoring-kibana>>.


[role="exclude",id="settings-xpack-kb"]
== {xpack} Settings in {kib}

include::{asciidoc-dir}/../../shared/settings.asciidoc[]

For more {kib} configuration settings, see <<settings>>.

[role="exclude",id="uptime-security"]
== Uptime security

This page has moved. Please see the new section in the {heartbeat-ref}/securing-heartbeat.html[Uptime Monitoring Guide].

[role="exclude",id="infra-read-only-access"]
== Configure source read-only access

This page has moved. Please see {observability-guide}/configure-settings.html[configure settings].

[role="exclude",id="logs-read-only-access"]
== Configure source read-only access

This page has moved. Please see {observability-guide}/configure-data-sources.html[configure data sources].

[role="exclude",id="extend"]
== Extend your use case

This page was deleted. See <<xpack-graph>> and <<xpack-ml>>.

[role="exclude",id="xpack-dashboard-only-mode"]
== Dashboard-only mode

Using the `kibana_dashboard_only_user` role is deprecated.
Use <<kibana-feature-privileges,feature privileges>> instead.

[role="exclude",id="pdf-layout-modes"]
== PDF layout modes

This page has moved. Please see <<reporting-getting-started>>.

[role="exclude",id="xpack-reporting"]
== Reporting from Kibana

This page has moved. Please see <<reporting-getting-started>>.

[role="exclude",id="add-sample-data"]
== Add sample data

This page has moved. Please see <<get-started>>.

[role="exclude",id="tilemap"]
== Coordinate map

This page has moved. Please see <<maps>>.

[role="exclude",id="visualize-maps"]
== Maps

This page has moved. Please see <<maps>>.

[role="exclude",id="development-embedding-visualizations"]
== Embedding Visualizations

This page was deleted. See <<development-visualize-index>>.

[role="exclude",id="development-create-visualization"]
== Developing Visualizations

This page was deleted. See <<development-visualize-index>>.

[role="exclude",id="errors-alerts-with-watcher"]
== Error reports with Watcher

deprecated::[7.9.0]

Watcher error reports have been removed and replaced with Kibana's <<apm-alerts,alerting and actions>> feature.
To create error alerts with new tool, select **Alerts** - **Create threshold alert** - **Error rate**.

More information on this new feature is available in <<apm-alerts>>.

[role="exclude",id="development-security-rbac"]
== Role-based access control

This content has moved to the <<development-rbac, Security>> page.

[role="exclude",id="TSVB"]	
== TSVB	

This page was deleted. See <<tsvb>>.

[role="exclude",id="managing-cross-cluster-replication"]
== Cross-Cluster Replication

This content has moved. See
{ref}/ccr-getting-started.html[Set up cross-cluster replication].

[role="exclude",id="working-remote-clusters"]
== Remote clusters

This content has moved. See
{ref}/ccr-getting-started.html#ccr-getting-started-remote-cluster[Connect to a remote cluster].

[role="exclude",id="adding-policy-to-index"]
== Adding a policy to an index

This content has moved. See
{ref}/set-up-lifecycle-policy.html[Configure a lifecycle policy].

[role="exclude",id="creating-index-lifecycle-policies"]
== Creating an index lifecycle policy

This content has moved. See
{ref}/set-up-lifecycle-policy.html[Configure a lifecycle policy].

[role="exclude",id="index-lifecycle-policies"]
== Index Lifecycle Policies

This content has moved. See
{ref}/index-lifecycle-management.html[ILM: Manage the index lifecycle].

[role="exclude",id="managing-index-lifecycle-policies"]
== Managing index lifecycle policies

This content has moved. See
{ref}/index-lifecycle-management.html[ILM: Manage the index lifecycle].

[role="exclude",id="tutorial-define-index"]
== Define your index patterns

This content has moved. See
<<get-started, Quick start>>.

[role="exclude",id="managing-indices"]
== Index management

This content has moved. See {ref}/index-mgmt.html[Index management].

[role="exclude",id="field-filter"]
== Filter by field

This content has moved. See <<discover, **Discover**>>.

[role="exclude",id="document-context"]
== View a document in context

This content has moved. See <<discover, **Discover**>>.

[role="exclude",id="document-data"]
== View document data

This content has moved. See <<discover, **Discover**>>.

[role="exclude",id="viewing-field-stats"]
== View field data statistics

This content has moved. See <<discover, **Discover**>>.

[role="exclude",id="lens"]
== Lens

This content has moved. See <<create-panels-with-lens>>.

[role="exclude",id="known-plugins"]
== Known plugins

This content has moved. See <<known-kibana-plugins>>.

[role="exclude",id="url-drilldown"]
== URL drilldown

[float]
[[trigger-picker]]
=== Picking a trigger for a URL drilldown

This page has moved. Refer to <<url-drilldowns>>.

[float]
[[templating]]
=== URL templating

This page has moved. Refer to <<url_templating-language>>.

[float]
[[variables]]
=== Variables

This page has moved. Refer to <<url-template-variables>>.

[role="exclude",id="visualize"]
== Visualize

<<<<<<< HEAD
This page has been removed. Refer to <<dashboard>>.
=======
This content has moved. See <<dashboard, **Dashboard**>>.
>>>>>>> 077bb340
<|MERGE_RESOLUTION|>--- conflicted
+++ resolved
@@ -202,8 +202,4 @@
 [role="exclude",id="visualize"]
 == Visualize
 
-<<<<<<< HEAD
-This page has been removed. Refer to <<dashboard>>.
-=======
-This content has moved. See <<dashboard, **Dashboard**>>.
->>>>>>> 077bb340
+This content has moved. See <<dashboard, **Dashboard**>>.