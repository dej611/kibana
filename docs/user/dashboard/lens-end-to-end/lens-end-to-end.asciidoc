--- conflicted
+++ resolved
@@ -2,11 +2,7 @@
 [[lens-end-to-end]]
 == Tutorial: Analyze website data on a dashboard
 
-<<<<<<< HEAD
-You have collected data about your website, and you're ready to find the answers to some key questions. 
-=======
 Most dashboards use similar types of analysis to answer key questions. In this tutorial you will base your analysis off of {kib} sample data which resembles logs from the Apache web server.
->>>>>>> 077c81ff
 
 When you're finished creating the dashboard, you'll be able to answer the following questions:
 
