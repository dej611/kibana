[[dashboard]]
= Dashboard

[partintro]
--

Use dashboards to visualize and analyze your data. A dashboard is a collection of panels that display the data from one or more <<index-patterns, index patterns>>. 
Each panel displays your data in a supported panel type, such as charts, tables, maps, and more. 

Dashboards are helpful for when you want to:

* Identify patterns in your data

* Compare the data from multiple index patterns

* Tell a story about your data

[role="screenshot"]
image:images/Dashboard_example.png[Example dashboard]

[[tsvb]]

[float]
== Minimum requirements

To build dashboards, you must meet the minimum requirements. 

* If you need to set up {kib}, use https://www.elastic.co/cloud/elasticsearch-service/signup?baymax=docs-body&elektra=docs[our free trial].

* Make sure you have {ref}/getting-started-index.html[data indexed into {es}] and an <<index-patterns,index pattern>>.

* Have an understanding of {ref}/documents-indices.html[{es} documents and indices].

* When the read-only indicator appears, you have insufficient privileges
to create or save dashboards. The options to create and save dashboards are not visible. For more information,
refer to <<xpack-security-authorization,Granting access to {kib}>>.

[float]
[[create-the-dashboard]]
== Create dashboards

Open an empty dashboard, then create panels of your data using the *Lens* visualization builder, or add panels you're already created. 

. Open the main menu, then click *Dashboard*, then click *Create dashboard*.
+
To open an existing dashboard, click the dashboard you want to view.

. To add panels, use one of the following options:

* To create a panel, click *Create panel*, then click *Lens* on the *New visualization* window.

* To add a saved panel, click *Add from library*, then select the panel you want to add. When a panel contains a stored query, both queries are applied.

[float]
[[create-panels-with-lens]]
== Tutorial: Create a dashboard of panels with web server data

You collected data from your web server, and you want to visualize and analyze the data on a dashboard. To create dashboard panels of the data, open the *Lens* visualization builder, then  
create the visualization panels that best display the data.

[discrete]
[[add-the-sample-web-logs-data]]
=== Add the data and create the dashboard

To create visualizations of the data from the web server, add the data set, then create the dashboard.

. From the {kib} *Home* page, click *Try our sample data*.

. From *Sample web logs*, click *Add data*.

. Open the main menu, click *Dashboard*.

. Click *Create dashboard*.

[float]
[[open-and-set-up-lens]]
=== Open and set up Lens

With *Lens*, you identify the data fields you want to visualize, drag and drop the fields, then watch as
*Lens* uses heuristics to apply the fields and create a visualization for you.

. From the dashboard, click *Create panel*.

. On the *New visualization* window, click *Lens*.
+
[role="screenshot"]
image::images/lens_end_to_end_1_1.png[New visualization popover]

. Make sure the *kibana_sample_data_logs* index appears.
+
The list of fields are dependent on the <<index-patterns,index pattern>>, <<set-time-filter,time filter>>, and field filters. 

[discrete]
[[metric-vis]]
=== View the number of website visitors

To determine how many users have visited your website within the last 90 days, create a metric visualization, then add it to the dashboard.

. Set the <<set-time-filter,time filter>> to *Last 90 days*.
+
[role="screenshot"]
image::images/lens_end_to_end_1_2.png[Index pattern switch and time picker]

. From the *Chart Type* dropdown, select *Metric*.
+
[role="screenshot"]
image::images/lens_end_to_end_1_2_1.png[Chart Type dropdown with Metric selected]

. From the *Available fields* list, drag and drop *clientip* to the visualization builder.
+
[role="screenshot"]
image::images/lens_end_to_end_1_3.png[Changed type and dropped clientip field]

. From the editor, click *Unique count of clientip*.

.. In the *Display name* field, enter `Unique visitors` .

.. Click *Close*.
+
[role="screenshot"]
image::images/lens_end_to_end_1_4.png[Flyout config open]

[float]
==== Save the panel

Save and add the visualization panel to the dashboard.

. From the toolbar, click *Save*.

. In the *Title* field, enter `Unique visitors`. 

. From the *Tags* drop down, select any applicable tags. 

. Select *Add to Dashboard after saving*.

. Click *Save and return*.

[discrete]
[[donut-vis]]
=== View the distribution of visitors by operating system

To determine the operating systems you should continue to support, and the importance of mobile traffic from iOS devices, 
create a donut chart that displays the top operating systems that your visitors used to access your website within the last 90 days.

. Open *Lens*, then set the <<set-time-filter,time filter>> to *Last 90 days*.

. From the *Chart Type* dropdown, select *Donut*.

. From the *Available fields* list, drag and drop the data fields to the *Drop a field or click to add* fields in the editor.

.. Drag and drop *clientip* to the *Size by* field.

.. Drag and drop *machine.os.keyword* to the *Slice by* field.
+
[role="screenshot"]
image::images/lens_end_to_end_2_1_1.png[Donut chart with clientip and machine.os.keyword fields]

. Change the color palette. 

.. From the editor, click *Top values of machine.os.keyword*. 

.. From the *Color palette* dropdown, select *Compatibility*.

.. Click *Close*.
+
[role="screenshot"]
image::images/lens_end_to_end_2_1.png[Donut chart with open config panel]

[float]
==== Save the panel

Save and add the visualization panel to the dashboard.

. From the toolbar, click *Save*.

. In the *Title* field, enter `Visitors by OS`. 

. From the *Tags* drop down, select any applicable tags. 

. Select *Add to Dashboard after saving*.

. Click *Save and return*.

[discrete]
[[mixed-multiaxis]]
=== View the average of bytes transfer per day

To prevent potential server failures and optimize the cost of website maintenance, create an area chart that displays the average of bytes transfer, 
then add a line chart layer to compare the data to the number of visitors to your website.  

. Open *Lens*.

. From the *Available fields* list, drag and drop *bytes* to the visualization builder.

. To zoom in on the data you want to view, click and drag your cursor across the bars. 
+
[role="screenshot"]
image::images/lens_end_to_end_3_1_1.gif[Zoom in on the data]

. Change the *timestamp* interval.

.. From the editor, click *timestamp*.

.. Select *Customize time interval*.

.. Change the *Minimum interval* to `1 days`.
+
[role="screenshot"]
image::images/lens_end_to_end_3_1.png[Customize time interval]

.. Click *Close*.

. From the *Chart Type* dropdown, select *Area*.

[discrete]
[[add-a-data-layer]]
==== Add the line chart layer

To compare the average of bytes transfer to the number of users that visit your website, add a line chart layer.

. From the editor, click *+*.
+
[role="screenshot"]
image::images/lens_end_to_end_3_2.png[Add new layer button]

. From the new layer editor, click the *Chart type* dropdown, then click the line chart.
+
[role="screenshot"]
image::images/lens_end_to_end_3_3.png[Change layer type]
+
The chart type for the visualization changes to *Mixed XY*.

. From the *Available fields* list, drag and drop the data fields to the *Drop a field or click to add* fields in the editor.

.. Drag and drop *timestamp* to the *Horizontal axis* field.

.. Drag and drop *clientip* to the *Vertical axis* field.

. Change the *timestamp* interval.

.. From the editor, click *timestamp* in the line chart layer.

.. Select *Customize time interval*.

.. Change the *Minimum interval* to `1 days`.

.. Click *Close*.

. Change the *Unique count of clientip* label and color.

.. From the editor, click *Unique count of clientip*.

.. In the *Display name* field, enter `Unique visitors` in the line chart layer.

.. In the *Series color* field, enter *#CA8EAE*.

.. Click *Close*.

[discrete]
[[configure-the-multiaxis-chart]]
==== Configure the y-axes

There is a significant difference between the *timestamp per day* and *Unique visitors* data, which makes the *Unique visitors* data difficult to read. To improve the readability, 
display the *Unique visitors* data along a second y-axis, then change the formatting. When functions contain multiple formats, separate axes are created by default. 

<<<<<<< HEAD
. From the editor, click *Unique visitors* in the line chart layer.

.. For *Axis side*, click *Right*.
=======
*Lens* shows a summary depending on the type of data: date fields show the time distribution, string fields show the top 10 values, and numeric fields show a detailed summary with the top 10 values and a value distribution.

[role="screenshot"]
image::images/lens_data_info_documents.png[Data summary analyzed documents]

*Lens* uses a sample of 5,000 documents to perform the field analysis. The bottom line of the summary shows the percentage of sampled documents over all available documents.

When *Lens* presents the top 10 values distribution, it also shows the percentage of "Other" values. For array value fields, the percentage distribution is considers each value in the array separate.

[role="screenshot"]
image::images/lens_data_info_other.png[Data summary window with Other]

NOTE: the sum of all the entries and "Other" may be above 100% by a small amount, that is due to a rounding problem when presenting all values as integers.

[float]
[[change-the-visualization-type]]
==== Change the visualization type
>>>>>>> d2a7c320

.. Click *Close*.

. From the editor, click *Average of bytes* in the area chart layer. 

.. From the *Value format* dropdown, select *Bytes (1024)*. 
+
[role="screenshot"]
image::images/lens_end_to_end_3_4.png[Multiaxis chart]

.. Click *Close*.

[discrete]
[[lens-legend-position]]
==== Change the legend position

The visualization is done, but the legend uses a lot of space. Change the legend position to the top of the chart.

From the *Legend* dropdown, select the top position.

[role="screenshot"]
image::images/lens_end_to_end_3_5.png[legend position]

[float]
==== Save the panel

Save and add the visualization panel to the dashboard.

. From the toolbar, click *Save*.

. In the *Title* field, enter `Average Bytes vs. Unique Visitors`. 

. From the *Tags* drop down, select any applicable tags. 

. Select *Add to Dashboard after saving*.

. Click *Save and return*.

[discrete]
[[percentage-stacked-area]]
=== View the health of your website 

To detect unusual traffic, bad website links, and server errors, create a percentage stacked area chart that displays the associated response codes.

. Open *Lens*.

. From the *Available fields* list, drag and drop the data fields to the *Drop a field or click to add* fields in the editor.

.. Drag and drop *Records* to the *Vertical axis* field.

.. Drag and drop *@timestamp* to the *Horizontal axis* field.

. From the *Chart Type* dropdown, select *Percentage bar*.

. To remove the vertical axis label, click *Left axis*, then deselect *Show*.
+
[role="screenshot"]
image::images/lens_end_to_end_4_3.png[Turn off axis name]

[discrete]
[[add-the-response-code-filters]]
==== Add the response code filters

For each response code that you want to display, create a filter. 

. From the editor, click the *Drop a field or click to add* field for *Break down by*. 

. From *Select a function*, click *Filters*.

. Add the filter for the successful response codes. 

.. Click *All records*.

.. In the *KQL* field, enter `response.keyword>=200 AND response.keyword<300`. 

.. In the *Label* field, enter `2XX`.
+
[role="screenshot"]
image::images/lens_end_to_end_4_1.png[First filter in filters aggregation]

.. Press Return.

. Add the filter for the redirect codes. 

.. Click *Add a filter*.

.. In the *KQL* field, enter `response.keyword>=300 AND response.keyword<400`. 

.. In the *Label* field, enter `3XX`, then press Return.

. Add the filter for the client error codes. 

.. Click *Add a filter*.

.. In the *KQL* field, enter `response.keyword>=400 AND response.keyword<500`. 

.. In the *Label* field, enter `4XX`, then press Return.

. Add the filter for the server error codes. 

.. Click *Add a filter*.

.. In the *KQL* field, enter `response.keyword>=500 AND response.keyword<600`. 

.. In the *Label* field, enter `5XX`, then press Return.

. To change the color palette, select *Status* from the *Color palette* dropdown.

.. Click *Close*.

[float]
==== Save the panel

Save and add the visualization panel to the dashboard.

. From the toolbar, click *Save*.

. In the *Title* field, enter `Response Codes Over Time`. 

. From the *Tags* drop down, select any applicable tags. 

. Select *Add to Dashboard after saving*.

. Click *Save and return*.

[discrete]
[[histogram]]
=== View the traffic for your website by the hour 

To find the best time to shut down your website for maintenance, create a histogram that displays the traffic for your website by the hour.

. Open *Lens*.

. From the *Available fields* list, drag and drop *bytes* to *Vertical axis* in the editor, then configure the options.

.. Click *Average of bytes*.

.. From *Select a function*, click *Sum*.

.. In the *Display name* field, enter `Transferred bytes`.

.. From the *Value format* dropdown, select `Bytes (1024)`.

.. Click *Close*.

. From the *Available fields* list, drag and drop *hour_of_day* to *Horizontal axis* in the editor, then configure the options.

.. Click *hour_of_day*.

.. Click and slide the *Intervals granularity* slider until the horizontal axis displays hourly intervals.
+
[role="screenshot"]
image::images/lens_end_to_end_5_2.png[Create custom ranges]

[float]
==== Save the panel

Save and add the visualization panel to the dashboard.

. From the toolbar, click *Save*.

. In the *Title* field, enter `Hourly Traffic Distribution`. 

. From the *Tags* drop down, select any applicable tags. 

. Select *Add to Dashboard after saving*.

. Click *Save and return*.

[discrete]
[[custom-ranges]]
=== View the percent of small versus large transferred files 
 
To determine if your users transfer more small files versus large files, create a pie chart that displays the percentage of each size. 

. Open *Lens*.

. From the *Available fields* list, drag and drop *bytes* to *Vertical axis* in the editor, then configure the options.

.. Click *Average of bytes*.

.. From *Select a function*, click *Sum*.

.. Click *Close*.

. From the *Available fields* list, drag and drop *bytes* to *Break down by* in the editor, then specify the file size ranges.

.. Click *bytes*.

.. Click *Create custom ranges*, enter the following, then press Return:

* *Ranges* &mdash; `0` -> `10240`

* *Label* &mdash; `Below 10KB`

.. Click *Add range*, enter the following, then press Return:

* *Ranges* &mdash; `10240` -> `+∞`

* *Label* &mdash; `Above 10KB`
+
[role="screenshot"]
image::images/lens_end_to_end_6_1.png[Custom ranges configuration]

.. From the *Value format* dropdown, select *Bytes (1024)*.

.. Click *Close*.

. From the *Chart Type* dropdown, select *Pie*.
+
[role="screenshot"]
image::images/lens_end_to_end_6_2.png[Files size distribution]

[float]
==== Save the panel

Save and add the visualization panel to the dashboard.

. From the toolbar, click *Save*.

. In the *Title* field, enter `File size distribution`. 

. From the *Tags* drop down, select any applicable tags. 

. Select *Add to Dashboard after saving*.

. Click *Save and return*.

[discrete]
[[treemap]]
=== View the top sources of website traffic

To determine how users find out about your website and where your users are located, create a treemap that displays the percentage of users that 
enter your website from specific social media websites, and the top countries where users are located.  

. Open *Lens*.

. From the *Chart Type* dropdown, select *Treemap*.

. From the *Available fields* list, drag and drop *Records* to the *Size by* field in the editor. 

. From the editor, click the *Drop a field or click to add* field for *Group by*, then create a filter for each website traffic source.

.. From *Select a function*, click *Filters*.

.. Click *All records*, enter the following, then press Return:

* *KQL* &mdash; `referer : *facebook.com*`

* *Label* &mdash; `Facebook`

.. Click *Add a filter*, enter the following, then press Return:

* *KQL* &mdash; `referer : *twitter.com*`

* *Label* &mdash; `Twitter`

.. Click *Add a filter*, enter the following, then press Return:

* *KQL* &mdash; `NOT referer : *twitter* OR NOT referer: *facebook.com*`

* *Label* &mdash; `Other`

.. Click *Close*.

[discrete]
[[add-the-countries]]
==== Add the geographic data

To determine the top countries where users are located, add the geographic data.

Compare the top sources of website traffic data to the top three countries. 

. From the *Available fields* list, drag and drop *geo.src* to the visualization builder. 

. To change the *Group by* order, click and drag *Top values of geo.src* so that it appears first in the editor.
+
[role="screenshot"]
image::images/lens_end_to_end_7_2.png[Treemap vis]

. To view only the Facebook and Twitter data, remove the *Other* category. 

.. From the editor, click *Top values of geo.src*.

.. From the *Advanced* dropdown, deselect *Group other values as "Other"*.
+
[role="screenshot"]
image::images/lens_end_to_end_7_3.png[Group other values as Other]

.. Click *Close*.

[float]
==== Save the panel

Save and add the visualization panel to the dashboard.

. From the toolbar, click *Save*.

. In the *Title* field, enter `Traffic Source For Top 3 Countries`. 

. From the *Tags* drop down, select any applicable tags. 

. Select *Add to Dashboard after saving*.

. Click *Save and return*.

[float]
[[save-dashboards]]
== Save the dashboard

When you have finished adding and arranging panels, save the dashboard.

. From the toolbar, click *Save*.

. Enter the dashboard *Title* and optional *Description*.

. From the *Tags* drop down, select any applicable tags. 

. To save the specified time filter, select *Store time with dashboard*. 

. Click *Save*.

[float]
== What's next?

That's it! You've created a dashboard that gives you a complete picture of the data from your web server.

[role="screenshot"]
image::images/lens_end_to_end_dashboard.png[Final dashboard vis]

[float]
=== Add more panels

To add other types of panels to your dashboard:

* Create a <<maps,Maps>> panel with your geographical data. 

* Manually create panels with the <<add-panels-with-advanced-editors,advanced editors>> or <<add-aggregation-based-visualization-panels,aggregation-based visualization panels>>.

* Add context to your dashboard panels with <<add-text,text>>, or filter the dashboard data in real-time with a <<add-controls,*Controls*>> panel. 

* Add a <<save-your-search,saved search>> from *Discover*.

* Create a panel with your <<xpack-ml-anomalies,machine learning anomaly detection>> data.

[float]
[[share-the-dashboard]]
=== Share the dashboard

To share the dashboard with a larger audience, click *Share* in the toolbar, then choose one of the following options:

* *Embed code* &mdash; Embed the dashboard as an iframe in a web page. User authentication is required, which can be provided by the end user or via reverse proxy. <<anonymous-authentication, Anonymous access>> is also supported. For more details, learn about <<kibana-authentication>>.

* *Permalinks* &mdash; Share a direct link to a {kib} dashboard. User authentication is required.

* *PDF Reports* &mdash; Generate a PDF report. For more information, refer to <<reporting-getting-started,Reporting>>.

* *PNG Reports* &mdash; Generate a PNG report. For more information, refer to <<reporting-getting-started,Reporting>>.

[float]
[[import-dashboards]]
=== Create a back up

To create a back up of the dashboard:

. Open the main menu, then click *Stack Management > Saved Objects*. 

. Select the dashboard you want to export, then click *Export*.
+
For more information, refer to <<managing-saved-objects, Managing saved objects>>.

To automate regular back ups of the dashboard, refer to <<dashboard-api-export,Export dashboard API>>.
    
--
include::advanced-editors.asciidoc[]

include::aggregation-based.asciidoc[]

include::enhance-dashboards.asciidoc[]

include::explore-dashboard-data.asciidoc[]

include::drilldowns.asciidoc[]

include::aggregation-reference.asciidoc[]

include::vega-reference.asciidoc[]<|MERGE_RESOLUTION|>--- conflicted
+++ resolved
@@ -90,6 +90,20 @@
 +
 The list of fields are dependent on the <<index-patterns,index pattern>>, <<set-time-filter,time filter>>, and field filters. 
 
+*Lens* shows a summary depending on the type of data: date fields show the time distribution, string fields show the top 10 values, and numeric fields show a detailed summary with the top 10 values and a value distribution.
+
+[role="screenshot"]
+image::images/lens_data_info_documents.png[Data summary analyzed documents]
+
+*Lens* uses a sample of 5,000 documents to perform the field analysis. The bottom line of the summary shows the percentage of sampled documents over all available documents.
+
+When *Lens* presents the top 10 values distribution, it also shows the percentage of "Other" values. For array value fields, the percentage distribution is considers each value in the array separate.
+
+[role="screenshot"]
+image::images/lens_data_info_other.png[Data summary window with Other]
+
+NOTE: the sum of all the entries and "Other" may be above 100% by a small amount, that is due to a rounding problem when presenting all values as integers.
+
 [discrete]
 [[metric-vis]]
 === View the number of website visitors
@@ -263,29 +277,13 @@
 There is a significant difference between the *timestamp per day* and *Unique visitors* data, which makes the *Unique visitors* data difficult to read. To improve the readability, 
 display the *Unique visitors* data along a second y-axis, then change the formatting. When functions contain multiple formats, separate axes are created by default. 
 
-<<<<<<< HEAD
 . From the editor, click *Unique visitors* in the line chart layer.
 
 .. For *Axis side*, click *Right*.
-=======
-*Lens* shows a summary depending on the type of data: date fields show the time distribution, string fields show the top 10 values, and numeric fields show a detailed summary with the top 10 values and a value distribution.
-
-[role="screenshot"]
-image::images/lens_data_info_documents.png[Data summary analyzed documents]
-
-*Lens* uses a sample of 5,000 documents to perform the field analysis. The bottom line of the summary shows the percentage of sampled documents over all available documents.
-
-When *Lens* presents the top 10 values distribution, it also shows the percentage of "Other" values. For array value fields, the percentage distribution is considers each value in the array separate.
-
-[role="screenshot"]
-image::images/lens_data_info_other.png[Data summary window with Other]
-
-NOTE: the sum of all the entries and "Other" may be above 100% by a small amount, that is due to a rounding problem when presenting all values as integers.
 
 [float]
 [[change-the-visualization-type]]
 ==== Change the visualization type
->>>>>>> d2a7c320
 
 .. Click *Close*.
 
