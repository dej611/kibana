[[settings]]
== Settings

To use Kibana, you have to tell it about the Elasticsearch indices that you want to explore by configuring one or more 
index patterns. You can also:

* Create scripted fields that are computed on the fly from your data. You can browse and visualize scripted fields, but 
you cannot search them.
* Set advanced options such as the number of rows to show in a table and how many of the most popular fields to show. 
Use caution when modifying advanced options, as it's possible to set values that are incompatible with one another.
* Configure Kibana for a production environment

[float]
[[settings-create-pattern]]
=== Creating an Index Pattern to Connect to Elasticsearch
An _index pattern_ identifies one or more Elasticsearch indices that you want to explore with Kibana. Kibana looks for 
index names that match the specified pattern.
An asterisk (*) in the pattern matches zero or more characters. For example, the pattern `myindex-*` matches all 
indices whose names start with `myindex-`, such as `myindex-1` and `myindex-2`. 

An index pattern can also simply be the name of a single index.

To create an index pattern to connect to Elasticsearch:

. Go to the *Settings > Indices* tab.
. Specify an index pattern that matches the name of one or more of your Elasticsearch indices. By default, Kibana 
guesses that you're you're working with log data being fed into Elasticsearch by Logstash.
+
NOTE: When you switch between top-level tabs, Kibana remembers where you were. For example, if you view a particular 
index pattern from the Settings tab, switch to the Discover tab, and then go back to the Settings tab, Kibana displays 
the index pattern you last looked at. To get to the create pattern form, click the *Add* button in the Index Patterns 
list.

. If your index contains a timestamp field that you want to use to perform time-based comparisons, select the *Index 
contains time-based events* option and select the index field that contains the timestamp. Kibana reads the index 
mapping to list all of the fields that contain a timestamp.

. Click *Create* to add the index pattern. 

. To designate the new pattern as the default pattern to load when you view the Discover tab, click the *favorite* 
button. 

<<<<<<< HEAD
NOTE: Using event times in index names is deprecated in the 4.3 release of Kibana. Kibana and Elasticsearch can now
parse index names with timestamp information automatically.

=======
>>>>>>> 6e0db697
To use an event time in an index name, enclose the static text in the pattern and specify the date format using the 
tokens described in the following table.

For example, `[logstash-]YYYY.MM.DD` matches all indices whose names have a timestamp of the form `YYYY.MM.DD` appended 
to the prefix `logstash-`, such as `logstash-2015.01.31` and `logstash-2015-02-01`.

[float]
[[date-format-tokens]]
.Date Format Tokens
[horizontal]
`M`::	Month - cardinal: 1 2 3 ... 12
`Mo`:: Month - ordinal:	1st 2nd 3rd ... 12th
`MM`:: Month - two digit: 	01 02 03 ... 12
`MMM`:: Month - abbreviation: Jan Feb Mar ... Dec
`MMMM`:: Month - full: January February March ... December
`Q`::	Quarter: 1 2 3 4
`D`::	Day of Month - cardinal: 1 2 3 ... 31
`Do`:: Day of Month - ordinal: 1st 2nd 3rd ... 31st
`DD`:: Day of Month - two digit:	01 02 03 ... 31
`DDD`:: Day of Year - cardinal: 1 2 3 ... 365
`DDDo`:: Day of Year - ordinal:	1st 2nd 3rd ... 365th
`DDDD`:: Day of Year - three digit: 001 002 ... 364 365
`d`::	Day of Week - cardinal: 0 1 3 ... 6
`do`:: Day of Week - ordinal:	0th 1st 2nd ... 6th
`dd`:: Day of Week - 2-letter abbreviation:	Su Mo Tu ... Sa
`ddd`:: Day of Week - 3-letter abbreviation: Sun Mon Tue ... Sat
`dddd`:: Day of Week - full: Sunday Monday Tuesday ... Saturday
`e`::	Day of Week (locale): 0 1 2 ... 6
`E`::	Day of Week (ISO): 1 2 3 ... 7
`w`::	Week of Year - cardinal (locale): 1 2 3 ... 53
`wo`:: Week of Year - ordinal (locale): 1st 2nd 3rd ... 53rd
`ww`:: Week of Year - 2-digit (locale): 01 02 03 ... 53
`W`::	Week of Year - cardinal (ISO): 1 2 3 ... 53
`Wo`:: Week of Year - ordinal (ISO): 1st 2nd 3rd ... 53rd
`WW`:: Week of Year - two-digit (ISO): 01 02 03 ... 53
`YY`:: Year - two digit:	70 71 72 ... 30
`YYYY`:: Year - four digit: 1970 1971 1972 ... 2030
`gg`:: Week Year - two digit (locale):	70 71 72 ... 30
`gggg`:: Week Year - four digit (locale):	1970 1971 1972 ... 2030
`GG`:: Week Year - two digit (ISO):	70 71 72 ... 30
`GGGG`::	Week Year - four digit (ISO): 1970 1971 1972 ... 2030
`A`::	AM/PM: AM PM
`a`::	am/pm: am pm
`H`::	Hour: 0 1 2 ... 23
`HH`:: Hour - two digit: 00 01 02 ... 23
`h`::	Hour - 12-hour clock: 1 2 3 ... 12
`hh`:: Hour - 12-hour clock, 2 digit:	01 02 03 ... 12
`m`::	Minute: 0 1 2 ... 59
`mm`:: Minute - two-digit:	00 01 02 ... 59
`s`::	Second: 0 1 2 ...  59
`ss`:: Second - two-digit: 00 01 02 ... 59
`S`::	Fractional Second - 10ths: 0 1 2 ... 9
`SS`:: Fractional Second - 100ths: 	0 1 ... 98 99
`SSS`:: Fractional Seconds - 1000ths:	0 1 ... 998 999
`Z`::	Timezone - zero UTC offset (hh:mm format): -07:00 -06:00 -05:00 .. +07:00
`ZZ`:: Timezone - zero UTC offset (hhmm format):	-0700 -0600 -0500 ... +0700
`X`:: Unix Timestamp:	1360013296
`x`::	Unix Millisecond Timestamp: 1360013296123

[float]
[[set-default-pattern]]
=== Setting the Default Index Pattern
The default index pattern is loaded by automatically when you view the *Discover* tab. Kibana displays a star to the 
left of the name of the default pattern in the Index Patterns list on the *Settings > Indices* tab. The first pattern 
you create is automatically designated as the default pattern.

To set a different pattern as the default index pattern:

. Go to the *Settings > Indices* tab.
. Select the pattern you want to set as the default in the Index Patterns list.
. Click the pattern's *Favorite* button. 

NOTE: You can also manually set the default index pattern in *Advanced > Settings*. 

[float]
[[reload-fields]]
=== Reloading the Index Fields List
When you add an index mapping, Kibana automatically scans the indices that match the pattern to display a list of the 
index fields. You can reload the index fields list to pick up any newly-added fields. 

Reloading the index fields list also resets Kibana's popularity counters for the fields. The popularity counters keep 
track of the fields you've used most often within Kibana and are used to sort fields within lists. 

To reload the index fields list:

. Go to the *Settings > Indices* tab.
. Select an index pattern from the Index Patterns list.
. Click the pattern's *Reload* button. 

[float]
[[delete-pattern]]
=== Deleting an Index Pattern
To delete an index pattern:

. Go to the *Settings > Indices* tab.
. Select the pattern you want to remove in the Index Patterns list.
. Click the pattern's *Delete* button.
. Confirm that you want to remove the index pattern.

[[managing-fields]]
=== Managing Fields
The fields for the index pattern are listed in a table. Click a column header to sort the table by that column. Click 
the *Controls* button in the rightmost column for a given field to edit the field's properties. You can manually set 
the field's format from the *Format* drop-down. Format options vary based on the field's type.

You can also set the field's popularity value in the *Popularity* text entry box to any desired value. Click the 
*Update Field* button to confirm your changes or *Cancel* to return to the list of fields.

Kibana has https://www.elastic.co/blog/kibana-4-1-field-formatters[field formatters] for the following field types:

==== String Field Formatters

String fields support the `String` and `Url` formatters.

include::string-formatter.asciidoc[]

include::url-formatter.asciidoc[]

==== Date Field Formatters

Date fields support the `Date`, `Url`, and `String` formatters.

The `Date` formatter enables you to choose the display format of date stamps using the http://moment.js[moment.js]
standard format definitions.

include::string-formatter.asciidoc[]

include::url-formatter.asciidoc[]

==== Geographic Point Field Formatters

Geographic point fields support the `String` formatter.

include::string-formatter.asciidoc[]

==== Numeric Field Formatters

Numeric fields support the `Url`, `String`, `Bytes`, `Number`, `Percentage`, and `Color` formatters.

include::string-formatter.asciidoc[]

include::url-formatter.asciidoc[]

include::color-formatter.asciidoc[]

The `Bytes`, `Number`, and `Percentage` formatters enable you to choose the display formats of numbers in this field using 
the https://adamwdraper.github.io/Numeral-js/[numeral.js] standard format definitions.

[float]
[[create-scripted-field]]
=== Creating a Scripted Field
Scripted fields compute data on the fly from the data in your Elasticsearch indices. Scripted field data is shown on 
the Discover tab as part of the document data, and you can use scripted fields in your visualizations.
Scripted field values are computed at query time so they aren't indexed and cannot be searched.

WARNING: Computing data on the fly with scripted fields can be very resource intensive and can have a direct impact on 
Kibana's performance. Keep in mind that there's no built-in validation of a scripted field. If your scripts are 
buggy, you'll get exceptions whenever you try to view the dynamically generated data.

Scripted fields use the Lucene expression syntax. For more information, 
see http://www.elastic.co/guide/en/elasticsearch/reference/current/modules-scripting.html#_lucene_expressions_scripts[
Lucene Expressions Scripts].

You can reference any single value numeric field in your expressions, for example:

----
doc['field_name'].value
----

To create a scripted field:

. Go to *Settings > Indices*
. Select the index pattern you want to add a scripted field to.
. Go to the pattern's *Scripted Fields* tab.
. Click *Add Scripted Field*. 
. Enter a name for the scripted field.
. Enter the expression that you want to use to compute a value on the fly from your index data.
. Click *Save Scripted Field*.

For more information about scripted fields in Elasticsearch, see 
http://www.elastic.co/guide/en/elasticsearch/reference/current/modules-scripting.html[Scripting].

NOTE: In Elasticsearch releases 1.4.3 and later, this functionality requires you to enable 
{ref}/modules-scripting.html[dynamic Groovy scripting].

[float]
[[update-scripted-field]]
=== Updating a Scripted Field
To modify a scripted field:

. Go to *Settings > Indices*
. Click the *Edit* button for the scripted field you want to change.
. Make your changes and then click *Save Scripted Field* to update the field.

WARNING: Keep in mind that there's no built-in validation of a scripted field. If your scripts are buggy, you'll get 
exceptions whenever you try to view the dynamically generated data.

[float]
[[delete-scripted-field]]
=== Deleting a Scripted Field
To delete a scripted field:

. Go to *Settings > Indices*
. Click the *Delete* button for the scripted field you want to remove.
. Confirm that you really want to delete the field.

[[advanced-options]]
=== Setting Advanced Options
The *Advanced Settings* page enables you to directly edit settings that control the behavior of the Kibana application. 
For example, you can change the format used to display dates, specify the default index pattern, and set the precision 
for displayed decimal values. 

To set advanced options:

. Go to *Settings > Advanced*.
. Click the *Edit* button for the option you want to modify.
. Enter a new value for the option. 
. Click the *Save* button.

<<<<<<< HEAD
=======
include::advanced-settings.asciidoc[]

>>>>>>> 6e0db697
[[kibana-server-properties]]
=== Setting Kibana Server Properties

The Kibana server reads properties from the `kibana.yml` file on startup. The default settings configure Kibana to run 
on `localhost:5601`. To change the host or port number, or connect to Elasticsearch running on a different machine, 
you'll need to update your `kibana.yml` file. You can also enable SSL and set a variety of other options.

include::advanced-settings.asciidoc[]

deprecated[4.2, The names of several Kibana server properties changed in the 4.2 release of Kibana. The previous names remain as functional aliases, but are now deprecated and will be removed in a future release of Kibana]

[horizontal]
.Kibana Server Properties Changed in the 4.2 Release
`server.port` added[4.2]:: The port that the Kibana server runs on.
+
*alias*: `port` deprecated[4.2]
+ 
*default*: `5601`

`server.host` added[4.2]:: The host to bind the Kibana server to.
+
*alias*: `host` deprecated[4.2]
+
*default*: `"0.0.0.0"`

`elasticsearch.url` added[4.2]:: The Elasticsearch instance where the indices you want to query reside.
+
*alias*: `elasticsearch_url` deprecated[4.2]
+
*default*: `"http://localhost:9200"`

`elasticsearch.preserveHost` added[4.2]:: By default, the host specified in the incoming request from the browser is specified as the host in the corresponding request Kibana sends to Elasticsearch. If you set this option to `false`, Kibana uses the host specified in `elasticsearch_url`.
+
*alias*: `elasticsearch_preserve_host` deprecated[4.2]
+ 
*default*: `true`

`elasticsearch.ssl.cert` added[4.2]:: This parameter specifies the path to the SSL certificate for Elasticsearch instances that require a client certificate.
+
*alias*: `kibana_elasticsearch_client_crt` deprecated[4.2]

`elasticsearch.ssl.key` added[4.2]:: This parameter specifies the path to the SSL key for Elasticsearch instances that require a client key.
+
*alias*: `kibana_elasticsearch_client_key` deprecated[4.2]

`elasticsearch.password` added[4.2]:: This parameter specifies the password for Elasticsearch instances that use HTTP basic authentication. Kibana users still need to authenticate with Elasticsearch, which is proxied through the Kibana server.
+
*alias*: `kibana_elasticsearch_password` deprecated[4.2]

`elasticsearch.username` added[4.2]:: This parameter specifies the username for Elasticsearch instances that use HTTP basic authentication. Kibana users still need to authenticate with Elasticsearch, which is proxied through the Kibana server.
+
*alias*: `kibana_elasticsearch_username` deprecated[4.2]

`elasticsearch.pingTimeout` added[4.2]:: This parameter specifies the maximum wait time in milliseconds for ping responses by Elasticsearch.
+
*alias*: `ping_timeout` deprecated[4.2]
+ 
*default*: `1500`

`elasticsearch.startupTimeout` added[4.2]:: This parameter specifies the maximum wait time in milliseconds for Elasticsearch discovery at Kibana startup. Kibana repeats attempts to discover an Elasticsearch cluster after the specified time elapses.
+
*alias*: `startup_timeout` deprecated[4.2]
+ 
*default*: `5000`

`kibana.index` added[4.2]:: The name of the index where saved searched, visualizations, and dashboards will be stored..
+
*alias*: `kibana_index` deprecated[4.2]
+ 
*default*: `.kibana`

`kibana.defaultAppId` added[4.2]:: The page that will be displayed when you launch Kibana: `discover`, `visualize`, `dashboard`, or `settings`.
+
*alias*: `default_app_id` deprecated[4.2]
+ 
*default*: `"discover"`

`logging.silent` added[4.2]:: Set this value to `true` to suppress all logging output.
+
*default*: `false`

`logging.quiet` added[4.2]:: Set this value to `true` to suppress all logging output except for log messages tagged `error`, `fatal`, or Hapi.js errors.
+
*default*: `false`

`logging.verbose` added[4.2]:: Set this value to `true` to log all events, including system usage information and all requests.
+
*default*: `false`

`logging.events` added[4.2]:: You can specify a map of log types to output tags for this parameter to create a customized set of loggable events, as in the following example:
+
[source,json]
{
  log: ['info', 'warning', 'error', 'fatal'],
  response: '*',
  error: '*'
}

`elasticsearch.requestTimeout` added[4.2]:: How long to wait for responses from the Kibana backend or Elasticsearch, in milliseconds.
+
*alias*: `request_timeout` deprecated[4.2]
+ 
*default*: `500000`

`elasticsearch.shardTimeout` added[4.2]:: How long Elasticsearch should wait for responses from shards. Set to 0 to disable.
+
*alias*: `shard_timeout` deprecated[4.2]
+ 
*default*: `0`

`elasticsearch.ssl.verify` added[4.2]:: Indicates whether or not to validate the Elasticsearch SSL certificate. Set to false to disable SSL verification.
+
*alias*: `verify_ssl` deprecated[4.2]
+ 
*default*: `true`

`elasticsearch.ssl.ca`:: An array of paths to the CA certificates for your Elasticsearch instance. Specify if 
you are using a self-signed certificate so the certificate can be verified. Disable `elasticsearch.ssl.verify` otherwise.
+
*alias*: `ca` deprecated[4.2]

`server.ssl.key` added[4.2]:: The path to your Kibana server's key file. Must be set to encrypt communications between the browser and Kibana.
+
*alias*: `ssl_key_file` deprecated[4.2]

`server.ssl.cert` added[4.2]:: The path to your Kibana server's certificate file. Must be set to encrypt communications between the browser and Kibana.
+
*alias*: `ssl_cert_file` deprecated[4.2]

`pid.file` added[4.2]:: The location where you want to store the process ID file.
+
*alias*: `pid_file` deprecated[4.2]
+
*default*: `/var/run/kibana.pid`

`logging.dest` added[4.2]:: The location where you want to store the Kibana's log output. If not specified, log output is written to standard output and not stored. Specifying a log file suppresses log writes to standard output.
+
*alias*: `log_file` deprecated[4.2]

[[managing-saved-objects]]
=== Managing Saved Searches, Visualizations, and Dashboards 

You can view, edit, and delete saved searches, visualizations, and dashboards from *Settings > Objects*. You can also 
export or import sets of searches, visualizations, and dashboards.

Viewing a saved object displays the selected item in the *Discover*, *Visualize*, or *Dashboard* page. To view a saved 
object:

. Go to *Settings > Objects*.
. Select the object you want to view. 
. Click the *View* button.

Editing a saved object enables you to directly modify the object definition. You can change the name of the object, add 
a description, and modify the JSON that defines the object's properties. 

If you attempt to access an object whose index has been deleted, Kibana displays its Edit Object page. You can:

* Recreate the index so you can continue using the object.  
* Delete the object and recreate it using a different index.
* Change the index name referenced in the object's `kibanaSavedObjectMeta.searchSourceJSON` to point to an existing 
index pattern. This is useful if the index you were working with has been renamed. 

WARNING: No validation is performed for object properties. Submitting invalid changes will render the object unusable. 
Generally, you should use the *Discover*, *Visualize*, or *Dashboard* pages to create new objects instead of directly 
editing existing ones. 

To edit a saved object:

. Go to *Settings > Objects*.
. Select the object you want to edit. 
. Click the *Edit* button.
. Make your changes to the object definition.
. Click the *Save Object* button.

To delete a saved object:

. Go to *Settings > Objects*.
. Select the object you want to delete. 
. Click the *Delete* button.
. Confirm that you really want to delete the object.

To export a set of objects:

. Go to *Settings > Objects*.
. Select the type of object you want to export. You can export a set of dashboards, searches, or visualizations. 
. Click the selection box for the objects you want to export, or click the *Select All* box.
. Click *Export* to select a location to write the exported JSON.

To import a set of objects:

. Go to *Settings > Objects*.
. Click *Import* to navigate to the JSON file representing the set of objects to import.
. Click *Open* after selecting the JSON file.
. If any objects in the set would overwrite objects already present in Kibana, confirm the overwrite.
<|MERGE_RESOLUTION|>--- conflicted
+++ resolved
@@ -40,12 +40,6 @@
 . To designate the new pattern as the default pattern to load when you view the Discover tab, click the *favorite* 
 button. 
 
-<<<<<<< HEAD
-NOTE: Using event times in index names is deprecated in the 4.3 release of Kibana. Kibana and Elasticsearch can now
-parse index names with timestamp information automatically.
-
-=======
->>>>>>> 6e0db697
 To use an event time in an index name, enclose the static text in the pattern and specify the date format using the 
 tokens described in the following table.
 
@@ -265,11 +259,8 @@
 . Enter a new value for the option. 
 . Click the *Save* button.
 
-<<<<<<< HEAD
-=======
 include::advanced-settings.asciidoc[]
 
->>>>>>> 6e0db697
 [[kibana-server-properties]]
 === Setting Kibana Server Properties
 
