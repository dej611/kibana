--- conflicted
+++ resolved
@@ -16,23 +16,10 @@
   isSourceItem,
   type AstProviderFn,
   type ESQLCallbacks,
+  getCommandDefinition,
+  isSettingItem,
 } from '@kbn/esql';
 import type { monaco } from '../../../../monaco_imports';
-<<<<<<< HEAD
-=======
-import { getFunctionSignatures } from '../definitions/helpers';
-import { getAstContext } from '../shared/context';
-import {
-  monacoPositionToOffset,
-  getFunctionDefinition,
-  isSourceItem,
-  isSettingItem,
-  getCommandDefinition,
-} from '../shared/helpers';
-import { getPolicyHelper } from '../shared/resources_helpers';
-import { ESQLCallbacks } from '../shared/types';
-import type { AstProviderFn } from '../types';
->>>>>>> 7bbea56c
 
 export async function getHoverItem(
   model: monaco.editor.ITextModel,
