--- conflicted
+++ resolved
@@ -526,27 +526,20 @@
     testErrorsAndWarnings('from index | keep stringField, numberField, dateField', []);
     testErrorsAndWarnings('from index | keep `stringField`, `numberField`, `dateField`', []);
     testErrorsAndWarnings('from index | keep 4.5', [
-      'Unknown column [4.5]',
+      "SyntaxError: token recognition error at: '4'",
+      "SyntaxError: token recognition error at: '5'",
       "SyntaxError: missing {QUOTED_IDENTIFIER, PROJECT_UNQUOTED_IDENTIFIER} at '.'",
       "SyntaxError: missing {QUOTED_IDENTIFIER, PROJECT_UNQUOTED_IDENTIFIER} at '<EOF>'",
+      'Unknown column [.]',
     ]);
     testErrorsAndWarnings('from index | keep `4.5`', ['Unknown column [4.5]']);
     testErrorsAndWarnings('from index | keep missingField, numberField, dateField', [
       'Unknown column [missingField]',
     ]);
     testErrorsAndWarnings('from index | keep `any#Char$ field`', []);
-<<<<<<< HEAD
-    testErrorsAndWarnings('from index | project ', [
-      `SyntaxError: missing {QUOTED_IDENTIFIER, PROJECT_UNQUOTED_IDENTIFIER} at '<EOF>'`,
-    ]);
-    testErrorsAndWarnings('from index | project stringField, numberField, dateField', []);
-    testErrorsAndWarnings('from index | project missingField, numberField, dateField', [
-      'Unknown column [missingField]',
-    ]);
-=======
     testErrorsAndWarnings(
       'from index | project ',
-      [`SyntaxError: missing {SRC_UNQUOTED_IDENTIFIER, SRC_QUOTED_IDENTIFIER} at '<EOF>'`],
+      [`SyntaxError: missing {QUOTED_IDENTIFIER, PROJECT_UNQUOTED_IDENTIFIER} at '<EOF>'`],
       ['PROJECT command is no longer supported, please use KEEP instead']
     );
     testErrorsAndWarnings(
@@ -564,7 +557,6 @@
       ['Unknown column [missingField]'],
       ['PROJECT command is no longer supported, please use KEEP instead']
     );
->>>>>>> 2c9094e0
     testErrorsAndWarnings('from index | keep s*', []);
     testErrorsAndWarnings('from index | keep *Field', []);
     testErrorsAndWarnings('from index | keep s*Field', []);
@@ -581,24 +573,16 @@
     ]);
     testErrorsAndWarnings('from index | drop stringField, numberField, dateField', []);
     testErrorsAndWarnings('from index | drop 4.5', [
-      'Unknown column [4.5]',
+      "SyntaxError: token recognition error at: '4'",
+      "SyntaxError: token recognition error at: '5'",
       "SyntaxError: missing {QUOTED_IDENTIFIER, PROJECT_UNQUOTED_IDENTIFIER} at '.'",
       "SyntaxError: missing {QUOTED_IDENTIFIER, PROJECT_UNQUOTED_IDENTIFIER} at '<EOF>'",
+      'Unknown column [.]',
     ]);
     testErrorsAndWarnings('from index | drop missingField, numberField, dateField', [
       'Unknown column [missingField]',
     ]);
     testErrorsAndWarnings('from index | drop `any#Char$ field`', []);
-<<<<<<< HEAD
-    testErrorsAndWarnings('from index | project ', [
-      `SyntaxError: missing {QUOTED_IDENTIFIER, PROJECT_UNQUOTED_IDENTIFIER} at '<EOF>'`,
-    ]);
-    testErrorsAndWarnings('from index | project stringField, numberField, dateField', []);
-    testErrorsAndWarnings('from index | project missingField, numberField, dateField', [
-      'Unknown column [missingField]',
-    ]);
-=======
->>>>>>> 2c9094e0
     testErrorsAndWarnings('from index | drop s*', []);
     testErrorsAndWarnings('from index | drop *Field', []);
     testErrorsAndWarnings('from index | drop s*Field', []);
@@ -634,7 +618,8 @@
     testErrorsAndWarnings(`from a | mv_expand listField`, []);
 
     testErrorsAndWarnings('from a | mv_expand listField, b', [
-      'SyntaxError: expected {<EOF>, PIPE} but found ","',
+      "SyntaxError: token recognition error at: ','",
+      "SyntaxError: extraneous input 'b' expecting <EOF>",
     ]);
 
     testErrorsAndWarnings('row a = "a" | mv_expand a', [
@@ -651,32 +636,24 @@
       'SyntaxError: expected {DOT, AS} but found "<EOF>"',
     ]);
     testErrorsAndWarnings('from a | rename a', [
-<<<<<<< HEAD
+      'SyntaxError: expected {DOT, AS} but found "<EOF>"',
       'Unknown column [a]',
-      'SyntaxError: expected {DOT, AS} but found "<EOF>"',
-=======
-      'SyntaxError: expected {AS} but found "<EOF>"',
-      'Unknown column [a]',
->>>>>>> 2c9094e0
     ]);
     testErrorsAndWarnings('from a | rename stringField as', [
       "SyntaxError: missing {QUOTED_IDENTIFIER, PROJECT_UNQUOTED_IDENTIFIER} at '<EOF>'",
     ]);
     testErrorsAndWarnings('from a | rename missingField as', [
-<<<<<<< HEAD
+      "SyntaxError: missing {QUOTED_IDENTIFIER, PROJECT_UNQUOTED_IDENTIFIER} at '<EOF>'",
       'Unknown column [missingField]',
-      "SyntaxError: missing {QUOTED_IDENTIFIER, PROJECT_UNQUOTED_IDENTIFIER} at '<EOF>'",
-=======
-      "SyntaxError: missing {SRC_UNQUOTED_IDENTIFIER, SRC_QUOTED_IDENTIFIER} at '<EOF>'",
-      'Unknown column [missingField]',
->>>>>>> 2c9094e0
     ]);
     testErrorsAndWarnings('from a | rename stringField as b', []);
     testErrorsAndWarnings('from a | rename stringField AS b', []);
     testErrorsAndWarnings('from a | rename stringField As b', []);
     testErrorsAndWarnings('from a | rename stringField As b, b AS c', []);
     testErrorsAndWarnings('from a | rename fn() as a', [
-      'Unknown column [fn()]',
+      "SyntaxError: token recognition error at: '('",
+      "SyntaxError: token recognition error at: ')'",
+      'Unknown column [fn]',
       'Unknown column [a]',
     ]);
     testErrorsAndWarnings('from a | eval numberField + 1 | rename `numberField + 1` as a', []);
@@ -1359,13 +1336,8 @@
       'Unknown column [var0]',
     ]);
     testErrorsAndWarnings(`from a | enrich policy on numberField with var0 = `, [
-<<<<<<< HEAD
+      "SyntaxError: missing {QUOTED_IDENTIFIER, PROJECT_UNQUOTED_IDENTIFIER} at '<EOF>'",
       'Unknown column [var0]',
-      "SyntaxError: missing {QUOTED_IDENTIFIER, PROJECT_UNQUOTED_IDENTIFIER} at '<EOF>'",
-=======
-      "SyntaxError: missing {SRC_UNQUOTED_IDENTIFIER, SRC_QUOTED_IDENTIFIER} at '<EOF>'",
-      'Unknown column [var0]',
->>>>>>> 2c9094e0
     ]);
     testErrorsAndWarnings(`from a | enrich policy on numberField with var0 = c `, [
       'Unknown column [var0]',
@@ -1376,15 +1348,9 @@
     //   `Unknown column [stringField]`,
     // ]);
     testErrorsAndWarnings(`from a | enrich policy on numberField with var0 = , `, [
-<<<<<<< HEAD
-      'Unknown column [var0]',
       "SyntaxError: missing {QUOTED_IDENTIFIER, PROJECT_UNQUOTED_IDENTIFIER} at ','",
       'SyntaxError: expected {QUOTED_IDENTIFIER, PROJECT_UNQUOTED_IDENTIFIER} but found "<EOF>"',
-=======
-      "SyntaxError: missing {SRC_UNQUOTED_IDENTIFIER, SRC_QUOTED_IDENTIFIER} at ','",
-      'SyntaxError: expected {SRC_UNQUOTED_IDENTIFIER, SRC_QUOTED_IDENTIFIER} but found "<EOF>"',
       'Unknown column [var0]',
->>>>>>> 2c9094e0
     ]);
     testErrorsAndWarnings(`from a | enrich policy on numberField with var0 = otherField, var1 `, [
       'Unknown column [var1]',
@@ -1395,13 +1361,8 @@
       []
     );
     testErrorsAndWarnings(`from a | enrich policy on numberField with var0 = otherField, var1 = `, [
-<<<<<<< HEAD
+      "SyntaxError: missing {QUOTED_IDENTIFIER, PROJECT_UNQUOTED_IDENTIFIER} at '<EOF>'",
       'Unknown column [var1]',
-      "SyntaxError: missing {QUOTED_IDENTIFIER, PROJECT_UNQUOTED_IDENTIFIER} at '<EOF>'",
-=======
-      "SyntaxError: missing {SRC_UNQUOTED_IDENTIFIER, SRC_QUOTED_IDENTIFIER} at '<EOF>'",
-      'Unknown column [var1]',
->>>>>>> 2c9094e0
     ]);
 
     testErrorsAndWarnings(
