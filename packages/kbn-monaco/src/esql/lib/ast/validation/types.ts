/*
 * Copyright Elasticsearch B.V. and/or licensed to Elasticsearch B.V. under one
 * or more contributor license agreements. Licensed under the Elastic License
 * 2.0 and the Server Side Public License, v 1; you may not use this file except
 * in compliance with, at your election, the Elastic License 2.0 or the Server
 * Side Public License, v 1.
 */

import { ESQLMessage, ESQLLocation } from '../types';

export interface ESQLVariable {
  name: string;
  type: string;
  location: ESQLLocation;
}

export interface ESQLRealField {
  name: string;
  type: string;
}

export interface ESQLPolicy {
  name: string;
  sourceIndices: string[];
  matchField: string;
  enrichFields: string[];
}

export interface ReferenceMaps {
  sources: Set<string>;
  variables: Map<string, ESQLVariable[]>;
  fields: Map<string, ESQLRealField>;
  policies: Map<string, ESQLPolicy>;
}

export interface ValidationErrors {
  wrongArgumentType: {
    message: string;
    type: {
      name: string;
      argType: string;
      value: string | number | Date;
      givenType: string;
    };
  };
  wrongArgumentNumber: {
    message: string;
    type: { fn: string; numArgs: number; passedArgs: number };
  };
  unknownColumn: {
    message: string;
    type: { name: string | number };
  };
  unknownFunction: {
    message: string;
    type: { name: string };
  };
  unknownIndex: {
    message: string;
    type: { name: string };
  };
  noNestedArgumentSupport: {
    message: string;
    type: { name: string; argType: string };
  };
  unsupportedFunction: {
    message: string;
    type: { name: string; command: string };
  };
  shadowFieldType: {
    message: string;
    type: { field: string; fieldType: string; newType: string };
  };
  unsupportedColumnTypeForCommand: {
    message: string;
    type: { command: string; type: string; typeCount: number; givenType: string; column: string };
  };
  unknownOption: {
    message: string;
    type: { command: string; option: string };
  };
  wrongOptionArgumentType: {
    message: string;
    type: { command: string; option: string; type: string; givenValue: string };
  };
  unknownInterval: {
    message: string;
    type: { value: string };
  };
  unsupportedTypeForCommand: {
    message: string;
    type: { command: string; value: string; type: string };
  };
  unknownPolicy: {
    message: string;
    type: { name: string };
  };
  unknownAggregateFunction: {
    message: string;
    type: { command: string; value: string };
  };
  wildcardNotSupportedForCommand: {
    message: string;
    type: { command: string; value: string };
  };
<<<<<<< HEAD
  noWildcardSupportAsArg: {
    message: string;
    type: { name: string };
=======
  ccsNotSupportedForCommand: {
    message: string;
    type: { value: string };
>>>>>>> b38e54e7
  };
}

export type ErrorTypes = keyof ValidationErrors;
export type ErrorValues<K extends ErrorTypes> = ValidationErrors[K]['type'];

export interface ValidationResult {
  errors: ESQLMessage[];
  warnings: ESQLMessage[];
}<|MERGE_RESOLUTION|>--- conflicted
+++ resolved
@@ -103,15 +103,13 @@
     message: string;
     type: { command: string; value: string };
   };
-<<<<<<< HEAD
   noWildcardSupportAsArg: {
     message: string;
     type: { name: string };
-=======
+  };
   ccsNotSupportedForCommand: {
     message: string;
     type: { value: string };
->>>>>>> b38e54e7
   };
 }
 
