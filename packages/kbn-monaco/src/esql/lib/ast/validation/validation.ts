/*
 * Copyright Elasticsearch B.V. and/or licensed to Elasticsearch B.V. under one
 * or more contributor license agreements. Licensed under the Elastic License
 * 2.0 and the Server Side Public License, v 1; you may not use this file except
 * in compliance with, at your election, the Elastic License 2.0 or the Server
 * Side Public License, v 1.
 */

import uniqBy from 'lodash/uniqBy';
<<<<<<< HEAD
import { CommandOptionsDefinition, SignatureArgType } from '../definitions/types';
=======
import capitalize from 'lodash/capitalize';
import {
  CommandModeDefinition,
  CommandOptionsDefinition,
  SignatureArgType,
} from '../definitions/types';
>>>>>>> 9e2caede
import {
  areFieldAndVariableTypesCompatible,
  extractSingleType,
  getAllArrayTypes,
  getAllArrayValues,
  getColumnHit,
  getCommandDefinition,
  getFunctionDefinition,
  isArrayType,
  isColumnItem,
  isEqualType,
  isFunctionItem,
  isLiteralItem,
  isOptionItem,
  isSourceItem,
  isSupportedFunction,
  isTimeIntervalItem,
  inKnownTimeInterval,
  printFunctionSignature,
  sourceExists,
  columnExists,
  hasWildcard,
  hasCCSSource,
  isSettingItem,
} from '../shared/helpers';
import { collectVariables } from '../shared/variables';
import type {
  AstProviderFn,
  ESQLAstItem,
  ESQLColumn,
  ESQLCommand,
  ESQLCommandMode,
  ESQLCommandOption,
  ESQLFunction,
  ESQLMessage,
  ESQLSingleAstItem,
  ESQLSource,
} from '../types';
import { getMessageFromId, createMessage } from './errors';
import type { ESQLRealField, ESQLVariable, ReferenceMaps, ValidationResult } from './types';
import type { ESQLCallbacks } from '../shared/types';
import {
  retrieveSources,
  retrieveFields,
  retrievePolicies,
  retrievePoliciesFields,
} from './resources';

function validateFunctionLiteralArg(
  astFunction: ESQLFunction,
  actualArg: ESQLAstItem,
  argDef: SignatureArgType,
  references: ReferenceMaps,
  parentCommand: string
) {
  const messages: ESQLMessage[] = [];
  if (isLiteralItem(actualArg)) {
    if (!isEqualType(actualArg, argDef, references, parentCommand)) {
      messages.push(
        getMessageFromId({
          messageId: 'wrongArgumentType',
          values: {
            name: astFunction.name,
            argType: argDef.type,
            value: actualArg.value,
            givenType: actualArg.literalType,
          },
          locations: actualArg.location,
        })
      );
    }
  }
  if (isTimeIntervalItem(actualArg)) {
    // check first if it's a valid interval string
    if (!inKnownTimeInterval(actualArg)) {
      messages.push(
        getMessageFromId({
          messageId: 'unknownInterval',
          values: {
            value: actualArg.unit,
          },
          locations: actualArg.location,
        })
      );
    } else {
      if (!isEqualType(actualArg, argDef, references, parentCommand)) {
        messages.push(
          getMessageFromId({
            messageId: 'wrongArgumentType',
            values: {
              name: astFunction.name,
              argType: argDef.type,
              value: actualArg.name,
              givenType: 'duration',
            },
            locations: actualArg.location,
          })
        );
      }
    }
  }
  return messages;
}

function validateNestedFunctionArg(
  astFunction: ESQLFunction,
  actualArg: ESQLAstItem,
  argDef: SignatureArgType,
  references: ReferenceMaps,
  parentCommand: string
) {
  const messages: ESQLMessage[] = [];
  if (
    isFunctionItem(actualArg) &&
    // no need to check the reason here, it is checked already above
    isSupportedFunction(actualArg.name, parentCommand).supported
  ) {
    const argFn = getFunctionDefinition(actualArg.name)!;
    if (!isEqualType(actualArg, argDef, references, parentCommand)) {
      messages.push(
        getMessageFromId({
          messageId: 'wrongArgumentType',
          values: {
            name: astFunction.name,
            argType: argDef.type,
            value: printFunctionSignature(actualArg) || actualArg.name,
            givenType: argFn.signatures[0].returnType,
          },
          locations: actualArg.location,
        })
      );
    } else {
      if ('noNestingFunctions' in argDef && argDef.noNestingFunctions) {
        messages.push(
          getMessageFromId({
            messageId: 'noNestedArgumentSupport',
            values: { name: actualArg.text, argType: argFn.signatures[0].returnType },
            locations: actualArg.location,
          })
        );
      }
    }
  }
  return messages;
}

function validateFunctionColumnArg(
  astFunction: ESQLFunction,
  actualArg: ESQLAstItem,
  argDef: SignatureArgType,
  references: ReferenceMaps,
  parentCommand: string
) {
  const messages: ESQLMessage[] = [];
  if (isColumnItem(actualArg) && actualArg.name) {
    const { hit: columnCheck, nameHit } = columnExists(actualArg, references);
    if (!columnCheck) {
      messages.push(
        getMessageFromId({
          messageId: 'unknownColumn',
          values: {
            name: actualArg.name,
          },
          locations: actualArg.location,
        })
      );
    } else {
      if (actualArg.name === '*') {
        // if function does not support wildcards return a specific error
        if (!('supportsWildcard' in argDef) || !argDef.supportsWildcard) {
          messages.push(
            getMessageFromId({
              messageId: 'noWildcardSupportAsArg',
              values: {
                name: astFunction.name,
              },
              locations: actualArg.location,
            })
          );
        }
        // do not validate any further for now, only count() accepts wildcard as args...
      } else {
        // guaranteed by the check above
        const columnHit = getColumnHit(nameHit!, references);
        // check the type of the column hit
        const typeHit = columnHit!.type;
        if (!isEqualType(actualArg, argDef, references, parentCommand)) {
          messages.push(
            getMessageFromId({
              messageId: 'wrongArgumentType',
              values: {
                name: astFunction.name,
                argType: argDef.type,
                value: actualArg.name,
                givenType: typeHit,
              },
              locations: actualArg.location,
            })
          );
        }
      }
    }
  }
  return messages;
}

function validateFunction(
  astFunction: ESQLFunction,
  parentCommand: string,
  parentOption: string | undefined,
  references: ReferenceMaps
): ESQLMessage[] {
  const messages: ESQLMessage[] = [];

  if (astFunction.incomplete) {
    return messages;
  }

  const isFnSupported = isSupportedFunction(astFunction.name, parentCommand, parentOption);

  if (!isFnSupported.supported) {
    if (isFnSupported.reason === 'unknownFunction') {
      messages.push(
        getMessageFromId({
          messageId: 'unknownFunction',
          values: {
            name: astFunction.name,
          },
          locations: astFunction.location,
        })
      );
    }
    if (isFnSupported.reason === 'unsupportedFunction') {
      messages.push(
        parentOption
          ? getMessageFromId({
              messageId: 'unsupportedFunctionForCommandOption',
              values: {
                name: astFunction.name,
                command: parentCommand.toUpperCase(),
                option: parentOption.toUpperCase(),
              },
              locations: astFunction.location,
            })
          : getMessageFromId({
              messageId: 'unsupportedFunctionForCommand',
              values: { name: astFunction.name, command: parentCommand.toUpperCase() },
              locations: astFunction.location,
            })
      );
    }
    return messages;
  }
  const fnDefinition = getFunctionDefinition(astFunction.name)!;
  const matchingSignatures = fnDefinition.signatures.filter((def) => {
    if (def.infiniteParams && astFunction.args.length > 0) {
      return true;
    }
    if (def.minParams && astFunction.args.length >= def.minParams) {
      return true;
    }
    if (astFunction.args.length === def.params.length) {
      return true;
    }
    return astFunction.args.length >= def.params.filter(({ optional }) => !optional).length;
  });
  if (!matchingSignatures.length) {
    const numArgs = fnDefinition.signatures[0].params.filter(({ optional }) => !optional).length;
    messages.push(
      getMessageFromId({
        messageId: 'wrongArgumentNumber',
        values: {
          fn: astFunction.name,
          numArgs,
          passedArgs: astFunction.args.length,
        },
        locations: astFunction.location,
      })
    );
  }
  // now perform the same check on all functions args
  for (const arg of astFunction.args) {
    const wrappedArray = Array.isArray(arg) ? arg : [arg];
    for (const subArg of wrappedArray) {
      if (isFunctionItem(subArg)) {
        messages.push(...validateFunction(subArg, parentCommand, parentOption, references));
      }
    }
  }
  // check if the definition has some warning to show:
  if (fnDefinition.warning) {
    const message = fnDefinition.warning(
      ...(astFunction.args.filter((arg) => !Array.isArray(arg)) as ESQLSingleAstItem[])
    );
    if (message) {
      messages.push(createMessage('warning', message, astFunction.location));
    }
  }
  // at this point we're sure that at least one signature is matching
  const failingSignatures: ESQLMessage[][] = [];
  for (const signature of matchingSignatures) {
    const failingSignature: ESQLMessage[] = [];
    signature.params.forEach((argDef, index) => {
      const outerArg = astFunction.args[index]!;
      if (!outerArg && argDef.optional) {
        // that's ok, just skip it
        // the else case is already catched with the argument counts check
        // few lines above
        return;
      }
      if (Array.isArray(outerArg) && isArrayType(argDef.type)) {
        const extractedType = extractSingleType(argDef.type);
        const everyArgInListMessages = outerArg
          .map((arg) => {
            return [
              validateFunctionLiteralArg,
              validateNestedFunctionArg,
              validateFunctionColumnArg,
            ].flatMap((validateFn) => {
              return validateFn(
                astFunction,
                arg,
                { ...argDef, type: extractedType },
                references,
                parentCommand
              );
            });
          })
          .filter((ms) => ms.length);
        if (everyArgInListMessages.length) {
          failingSignature.push(
            getMessageFromId({
              messageId: 'wrongArgumentType',
              values: {
                name: astFunction.name,
                argType: argDef.type,
                value: `(${getAllArrayValues(outerArg).join(', ')})`,
                givenType: `(${getAllArrayTypes(outerArg, parentCommand, references).join(', ')})`,
              },
              locations: {
                min: (outerArg[0] as ESQLSingleAstItem).location.min,
                max: (outerArg[outerArg.length - 1] as ESQLSingleAstItem).location.max,
              },
            })
          );
        }
        return;
      }
      const wrappedArg = Array.isArray(outerArg) ? outerArg : [outerArg];
      for (const actualArg of wrappedArg) {
        const argValidationMessages = [
          validateFunctionLiteralArg,
          validateNestedFunctionArg,
          validateFunctionColumnArg,
        ].flatMap((validateFn) => {
          return validateFn(astFunction, actualArg, argDef, references, parentCommand);
        });
        failingSignature.push(...argValidationMessages);

        if (isSourceItem(actualArg)) {
          // something went wrong with the AST translation
          throw new Error('Source should not allowed as function argument');
        }
      }
    });
    if (failingSignature.length) {
      failingSignatures.push(failingSignature);
    }
  }
  if (failingSignatures.length && failingSignatures.length === matchingSignatures.length) {
    const failingSignatureOrderedByErrorCount = failingSignatures
      .map((arr, index) => ({ index, count: arr.length }))
      .sort((a, b) => a.count - b.count);
    const indexForShortestFailingsignature = failingSignatureOrderedByErrorCount[0].index;
    messages.push(...failingSignatures[indexForShortestFailingsignature]);
  }
  // This is due to a special case in enrich where an implicit assignment is possible
  // so the AST needs to store an explicit "columnX = columnX" which duplicates the message
  return uniqBy(messages, ({ location }) => `${location.min}-${location.max}`);
}

function validateSetting(
  setting: ESQLCommandMode,
  settingDef: CommandModeDefinition | undefined,
  command: ESQLCommand,
  referenceMaps: ReferenceMaps
): ESQLMessage[] {
  const messages: ESQLMessage[] = [];
  if (setting.incomplete || command.incomplete) {
    return messages;
  }
  if (!settingDef) {
    const commandDef = getCommandDefinition(command.name);
    messages.push(
      getMessageFromId({
        messageId: 'unsupportedSetting',
        values: {
          setting: setting.name,
          expected: commandDef.modes.map(({ name }) => name).join(', '),
        },
        locations: setting.location,
      })
    );
    return messages;
  }
  setting.args.forEach((arg, index) => {
    if (!Array.isArray(arg)) {
      const argDef = settingDef.signature.params[index];
      const value = 'value' in arg ? arg.value : arg.name;
      if (argDef.values && !argDef.values?.includes(String(value).toLowerCase())) {
        messages.push(
          getMessageFromId({
            messageId: 'unsupportedSettingCommandValue',
            values: {
              setting: setting.name,
              command: command.name.toUpperCase(),
              value: String(value),
              // for some reason all this enums are uppercase in ES
              expected: (argDef.values?.join(', ') || argDef.type).toUpperCase(),
            },
            locations: arg.location,
          })
        );
      }
    }
  });
  return messages;
}

function validateOption(
  option: ESQLCommandOption,
  optionDef: CommandOptionsDefinition | undefined,
  command: ESQLCommand,
  referenceMaps: ReferenceMaps
): ESQLMessage[] {
  // check if the arguments of the option are of the correct type
  const messages: ESQLMessage[] = [];
  if (option.incomplete || command.incomplete) {
    return messages;
  }
  if (!optionDef) {
    messages.push(
      getMessageFromId({
        messageId: 'unknownOption',
        values: { command: command.name.toUpperCase(), option: option.name },
        locations: option.location,
      })
    );
    return messages;
  }
  // use dedicate validate fn if provided
  if (optionDef.validate) {
    messages.push(...optionDef.validate(option, command));
  }
  if (!optionDef.skipCommonValidation) {
    option.args.forEach((arg, index) => {
      if (!Array.isArray(arg)) {
        if (!optionDef.signature.multipleParams) {
          const argDef = optionDef.signature.params[index];
          if (!isEqualType(arg, argDef, referenceMaps, command.name)) {
            const value = 'value' in arg ? arg.value : arg.name;
            messages.push(
              getMessageFromId({
                messageId: 'wrongArgumentType',
                values: {
                  name: option.name,
                  argType: argDef.type,
                  value,
                  givenType: arg.type,
                },
                locations: arg.location,
              })
            );
          }
          if (isColumnItem(arg)) {
            messages.push(...validateColumnForCommand(arg, command.name, referenceMaps));
          }
        } else {
          const argDef = optionDef.signature.params[0];
          if (!isEqualType(arg, argDef, referenceMaps, command.name)) {
            const value = 'value' in arg ? arg.value : arg.name;
            messages.push(
              getMessageFromId({
                messageId: 'wrongArgumentType',
                values: {
                  name: argDef.name,
                  argType: argDef.type,
                  value,
                  givenType: arg.type,
                },
                locations: arg.location,
              })
            );
          }
          if (isColumnItem(arg)) {
            messages.push(...validateColumnForCommand(arg, command.name, referenceMaps));
          }
          if (isFunctionItem(arg)) {
            messages.push(...validateFunction(arg, command.name, option.name, referenceMaps));
          }
        }
      }
    });
  }

  return messages;
}

function validateSource(
  source: ESQLSource,
  commandName: string,
  { sources, policies }: ReferenceMaps
) {
  const messages: ESQLMessage[] = [];
  if (source.incomplete) {
    return messages;
  }
  const commandDef = getCommandDefinition(commandName);
  if (commandDef.signature.params.every(({ type }) => type !== source.type)) {
    const firstArg = commandDef.signature.params[0];
    messages.push(
      getMessageFromId({
        messageId: 'wrongArgumentType',
        values: {
          name: firstArg.name,
          argType: firstArg.type,
          value: source.name,
          givenType: source.type,
        },
        locations: source.location,
      })
    );
  } else {
    // give up on validate if CCS for now
    const hasCCS = hasCCSSource(source.name);
    if (!hasCCS) {
      const isWildcardAndNotSupported =
        hasWildcard(source.name) && !commandDef.signature.params.some(({ wildcards }) => wildcards);
      if (isWildcardAndNotSupported) {
        messages.push(
          getMessageFromId({
            messageId: 'wildcardNotSupportedForCommand',
            values: { command: commandName.toUpperCase(), value: source.name },
            locations: source.location,
          })
        );
      } else {
        if (source.sourceType === 'index' && !sourceExists(source.name, sources)) {
          messages.push(
            getMessageFromId({
              messageId: 'unknownIndex',
              values: { name: source.name },
              locations: source.location,
            })
          );
        } else if (source.sourceType === 'policy' && !policies.has(source.name)) {
          messages.push(
            getMessageFromId({
              messageId: 'unknownPolicy',
              values: { name: source.name },
              locations: source.location,
            })
          );
        }
      }
    }
  }
  return messages;
}

function validateColumnForCommand(
  column: ESQLColumn,
  commandName: string,
  references: ReferenceMaps
): ESQLMessage[] {
  const messages: ESQLMessage[] = [];

  if (['from', 'show', 'limit'].includes(commandName)) {
    return messages;
  }
  if (commandName === 'row') {
    if (!references.variables.has(column.name)) {
      messages.push(
        getMessageFromId({
          messageId: 'unknownColumn',
          values: {
            name: column.name,
          },
          locations: column.location,
        })
      );
    }
  } else {
    const { hit: columnCheck, nameHit } = columnExists(column, references);
    if (columnCheck && nameHit) {
      const commandDef = getCommandDefinition(commandName);
      const columnParamsWithInnerTypes = commandDef.signature.params.filter(
        ({ type, innerType }) => type === 'column' && innerType
      );

      if (columnParamsWithInnerTypes.length) {
        // this should be guaranteed by the columnCheck above
        const columnRef = getColumnHit(nameHit, references)!;
        if (
          columnParamsWithInnerTypes.every(({ innerType }) => {
            return innerType !== columnRef.type;
          })
        ) {
          const supportedTypes = columnParamsWithInnerTypes.map(({ innerType }) => innerType);

          messages.push(
            getMessageFromId({
              messageId: 'unsupportedColumnTypeForCommand',
              values: {
                command: commandName.toUpperCase(),
                type: supportedTypes.join(', '),
                typeCount: supportedTypes.length,
                givenType: columnRef.type,
                column: nameHit,
              },
              locations: column.location,
            })
          );
        }
      }
      if (
        hasWildcard(nameHit) &&
        !commandDef.signature.params.some(({ type, wildcards }) => type === 'column' && wildcards)
      ) {
        messages.push(
          getMessageFromId({
            messageId: 'wildcardNotSupportedForCommand',
            values: {
              command: commandName.toUpperCase(),
              value: nameHit,
            },
            locations: column.location,
          })
        );
      }
    } else {
      if (column.name) {
        messages.push(
          getMessageFromId({
            messageId: 'unknownColumn',
            values: {
              name: column.name,
            },
            locations: column.location,
          })
        );
      }
    }
  }
  return messages;
}

function validateCommand(command: ESQLCommand, references: ReferenceMaps): ESQLMessage[] {
  const messages: ESQLMessage[] = [];
  if (command.incomplete) {
    return messages;
  }
  // do not check the command exists, the grammar is already picking that up
  const commandDef = getCommandDefinition(command.name);

  if (commandDef.validate) {
    messages.push(...commandDef.validate(command));
  }

  // Now validate arguments
  for (const commandArg of command.args) {
    const wrappedArg = Array.isArray(commandArg) ? commandArg : [commandArg];
    for (const arg of wrappedArg) {
      if (isFunctionItem(arg)) {
        messages.push(...validateFunction(arg, command.name, undefined, references));
      }

      if (isSettingItem(arg)) {
        messages.push(
          ...validateSetting(
            arg,
            commandDef.modes?.find(({ name }) => name === arg.name),
            command,
            references
          )
        );
      }

      if (isOptionItem(arg)) {
        messages.push(
          ...validateOption(
            arg,
            commandDef.options.find(({ name }) => name === arg.name),
            command,
            references
          )
        );
      }
      if (isColumnItem(arg)) {
        if (command.name === 'stats') {
          messages.push(
            getMessageFromId({
              messageId: 'unknownAggregateFunction',
              values: {
                command: command.name.toUpperCase(),
                value: (arg as ESQLSingleAstItem).name,
              },
              locations: (arg as ESQLSingleAstItem).location,
            })
          );
        } else {
          messages.push(...validateColumnForCommand(arg, command.name, references));
        }
      }
      if (isTimeIntervalItem(arg)) {
        messages.push(
          getMessageFromId({
            messageId: 'unsupportedTypeForCommand',
            values: {
              command: command.name.toUpperCase(),
              type: 'date_period',
              value: arg.name,
            },
            locations: arg.location,
          })
        );
      }
      if (isSourceItem(arg)) {
        messages.push(...validateSource(arg, command.name, references));
      }
    }
  }
  // no need to check for mandatory options passed
  // as they are already validated at syntax level
  return messages;
}

function validateFieldsShadowing(
  fields: Map<string, ESQLRealField>,
  variables: Map<string, ESQLVariable[]>
) {
  const messages: ESQLMessage[] = [];
  for (const variable of variables.keys()) {
    if (fields.has(variable)) {
      const variableHits = variables.get(variable)!;
      if (!areFieldAndVariableTypesCompatible(fields.get(variable)?.type, variableHits[0].type)) {
        const fieldType = fields.get(variable)!.type;
        const variableType = variableHits[0].type;
        const flatFieldType = fieldType;
        const flatVariableType = variableType;
        messages.push(
          getMessageFromId({
            messageId: 'shadowFieldType',
            values: {
              field: variable,
              fieldType: flatFieldType,
              newType: flatVariableType,
            },
            locations: variableHits[0].location,
          })
        );
      }
    }
  }
  return messages;
}

function validateUnsupportedTypeFields(fields: Map<string, ESQLRealField>) {
  const messages: ESQLMessage[] = [];
  for (const field of fields.values()) {
    if (field.type === 'unsupported') {
      messages.push(
        getMessageFromId({
          messageId: 'unsupportedFieldType',
          values: {
            field: field.name,
          },
          locations: { min: 1, max: 1 },
        })
      );
    }
  }
  return messages;
}

/**
 * This function will perform an high level validation of the
 * query AST. An initial syntax validation is already performed by the parser
 * while here it can detect things like function names, types correctness and potential warnings
 * @param ast A valid AST data structure
 */
export async function validateAst(
  queryString: string,
  astProvider: AstProviderFn,
  callbacks?: ESQLCallbacks
): Promise<ValidationResult> {
  const messages: ESQLMessage[] = [];

  const { ast, errors } = await astProvider(queryString);

  const [sources, availableFields, availablePolicies] = await Promise.all([
    // retrieve the list of available sources
    retrieveSources(ast, callbacks),
    // retrieve available fields (if a source command has been defined)
    retrieveFields(queryString, ast, callbacks),
    // retrieve available policies (if an enrich command has been defined)
    retrievePolicies(ast, callbacks),
  ]);

  if (availablePolicies.size && ast.filter(({ name }) => name === 'enrich')) {
    const fieldsFromPoliciesMap = await retrievePoliciesFields(ast, availablePolicies, callbacks);
    fieldsFromPoliciesMap.forEach((value, key) => availableFields.set(key, value));
  }

  const variables = collectVariables(ast, availableFields);
  // notify if the user is rewriting a column as variable with another type
  messages.push(...validateFieldsShadowing(availableFields, variables));
  messages.push(...validateUnsupportedTypeFields(availableFields));

  for (const command of ast) {
    const commandMessages = validateCommand(command, {
      sources,
      fields: availableFields,
      policies: availablePolicies,
      variables,
    });
    messages.push(...commandMessages);
  }
  return {
    errors: [...errors, ...messages.filter(({ type }) => type === 'error')],
    warnings: messages.filter(({ type }) => type === 'warning'),
  };
}<|MERGE_RESOLUTION|>--- conflicted
+++ resolved
@@ -7,16 +7,11 @@
  */
 
 import uniqBy from 'lodash/uniqBy';
-<<<<<<< HEAD
-import { CommandOptionsDefinition, SignatureArgType } from '../definitions/types';
-=======
-import capitalize from 'lodash/capitalize';
 import {
   CommandModeDefinition,
   CommandOptionsDefinition,
   SignatureArgType,
 } from '../definitions/types';
->>>>>>> 9e2caede
 import {
   areFieldAndVariableTypesCompatible,
   extractSingleType,
