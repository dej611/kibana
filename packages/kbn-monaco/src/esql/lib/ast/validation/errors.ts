--- conflicted
+++ resolved
@@ -163,21 +163,21 @@
           },
         }),
       };
-<<<<<<< HEAD
     case 'noWildcardSupportAsArg':
       return {
         message: i18n.translate('monaco.esql.validation.wildcardNotSupportedForFunction', {
           defaultMessage: 'Using wildcards (*) in {name} is not allowed',
           values: {
             name: out.name,
-=======
+          }
+        })
+      };
     case 'ccsNotSupportedForCommand':
       return {
         message: i18n.translate('monaco.esql.validation.ccsNotSupportedForCommand', {
           defaultMessage: 'ES|QL does not yet support querying remote indices [{value}]',
           values: {
             value: out.value,
->>>>>>> b38e54e7
           },
         }),
       };
