--- conflicted
+++ resolved
@@ -9,7 +9,6 @@
 import { monaco } from '../../../../monaco_imports';
 import { CharStreams } from 'antlr4ts';
 import { suggest } from './autocomplete';
-<<<<<<< HEAD
 import {
   statsAggregationFunctionDefinitions,
   evalFunctionsDefinitions,
@@ -22,17 +21,6 @@
   getParser,
   ROOT_STATEMENT,
 } from '@kbn/esql';
-=======
-import { getParser, ROOT_STATEMENT } from '../../antlr_facade';
-import { ESQLErrorListener } from '../../monaco/esql_error_listener';
-import { AstListener } from '../ast_factory';
-import { evalFunctionsDefinitions } from '../definitions/functions';
-import { builtinFunctions } from '../definitions/builtin';
-import { statsAggregationFunctionDefinitions } from '../definitions/aggs';
-import { chronoLiterals, timeLiterals } from '../definitions/literals';
-import { commandDefinitions } from '../definitions/commands';
-import { TRIGGER_SUGGESTION_COMMAND } from './factories';
->>>>>>> 6076d1b3
 
 const triggerCharacters = [',', '(', '=', ' '];
 
@@ -146,18 +134,12 @@
       }
       return true;
     })
-<<<<<<< HEAD
-    .map(({ type, name, signatures, ...defRest }) =>
-      type === 'builtin' ? `${name} $0` : `${name}($0)`
-    );
-=======
     .map(({ type, name, signatures }) => {
       if (type === 'builtin') {
         return signatures.some(({ params }) => params.length > 1) ? `${name} $0` : name;
       }
       return `${name}($0)`;
     });
->>>>>>> 6076d1b3
 }
 
 function getFieldNamesByType(requestedType: string) {
