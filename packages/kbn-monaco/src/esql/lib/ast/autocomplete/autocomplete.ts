--- conflicted
+++ resolved
@@ -28,11 +28,8 @@
   isMathFunction,
   isOptionItem,
   isRestartingExpression,
-<<<<<<< HEAD
   isSourceCommand,
-=======
   isSettingItem,
->>>>>>> 958320e5
   isSourceItem,
   isTimeIntervalItem,
   monacoPositionToOffset,
@@ -815,7 +812,7 @@
           // technically another boolean value should be suggested, but it is a better experience
           // to actually suggest a wider set of fields/functions
           [
-            finalType === 'boolean' && getFunctionDefinition(nodeArg.name)?.builtin
+            finalType === 'boolean' && getFunctionDefinition(nodeArg.name)?.type === 'builtin'
               ? 'any'
               : finalType,
           ],
@@ -1016,7 +1013,7 @@
         ? {
             ...suggestion,
             insertText:
-              hasMoreMandatoryArgs && !fnDefinition.builtin
+              hasMoreMandatoryArgs && fnDefinition.type !== 'builtin'
                 ? `${suggestion.insertText},`
                 : suggestion.insertText,
           }
@@ -1026,7 +1023,8 @@
 
   return suggestions.map(({ insertText, ...rest }) => ({
     ...rest,
-    insertText: hasMoreMandatoryArgs && !fnDefinition.builtin ? `${insertText},` : insertText,
+    insertText:
+      hasMoreMandatoryArgs && fnDefinition.type !== 'builtin' ? `${insertText},` : insertText,
   }));
 }
 
