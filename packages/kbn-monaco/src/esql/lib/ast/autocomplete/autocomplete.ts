/*
 * Copyright Elasticsearch B.V. and/or licensed to Elasticsearch B.V. under one
 * or more contributor license agreements. Licensed under the Elastic License
 * 2.0 and the Server Side Public License, v 1; you may not use this file except
 * in compliance with, at your election, the Elastic License 2.0 or the Server
 * Side Public License, v 1.
 */

import uniqBy from 'lodash/uniqBy';
import type { monaco } from '../../../../monaco_imports';
import type { AutocompleteCommandDefinition } from './types';
import { nonNullable } from '../ast_helpers';
import {
  columnExists,
  getColumnHit,
  getCommandDefinition,
  getCommandMode,
  getCommandOption,
  getFunctionDefinition,
  getLastCharFromTrimmed,
  isAssignment,
  isAssignmentComplete,
  isColumnItem,
  isFunctionItem,
  isIncompleteItem,
  isLiteralItem,
  isOptionItem,
  isRestartingExpression,
  isSettingItem,
  isSourceItem,
  isTimeIntervalItem,
  monacoPositionToOffset,
} from '../shared/helpers';
import { collectVariables, excludeVariablesFromCurrentCommand } from '../shared/variables';
import type {
  AstProviderFn,
  ESQLAstItem,
  ESQLCommand,
  ESQLCommandMode,
  ESQLCommandOption,
  ESQLFunction,
  ESQLSingleAstItem,
} from '../types';
import type { ESQLPolicy, ESQLRealField, ESQLVariable, ReferenceMaps } from '../validation/types';
import {
  commaCompleteItem,
  commandAutocompleteDefinitions,
  getAssignmentDefinitionCompletitionItem,
  getBuiltinCompatibleFunctionDefinition,
  pipeCompleteItem,
} from './complete_items';
import {
  buildFieldsDefinitions,
  buildPoliciesDefinitions,
  buildSourcesDefinitions,
  buildNewVarDefinition,
  buildNoPoliciesAvailableDefinition,
  getCompatibleFunctionDefinition,
  buildMatchingFieldsDefinition,
  getCompatibleLiterals,
  buildConstantsDefinitions,
  buildVariablesDefinitions,
  buildOptionDefinition,
  TRIGGER_SUGGESTION_COMMAND,
  buildSettingDefinitions,
  buildSettingValueDefinitions,
} from './factories';
import { EDITOR_MARKER } from '../shared/constants';
import { getAstContext, removeMarkerArgFromArgsList } from '../shared/context';
import {
  buildQueryUntilPreviousCommand,
  getFieldsByTypeHelper,
  getPolicyHelper,
  getSourcesHelper,
} from '../shared/resources_helpers';
import { ESQLCallbacks } from '../shared/types';

type GetSourceFn = () => Promise<AutocompleteCommandDefinition[]>;
type GetFieldsByTypeFn = (
  type: string | string[],
  ignored?: string[]
) => Promise<AutocompleteCommandDefinition[]>;
type GetFieldsMapFn = () => Promise<Map<string, ESQLRealField>>;
type GetPoliciesFn = () => Promise<AutocompleteCommandDefinition[]>;
type GetPolicyMetadataFn = (name: string) => Promise<ESQLPolicy | undefined>;

function hasSameArgBothSides(assignFn: ESQLFunction) {
  if (assignFn.name === '=' && isColumnItem(assignFn.args[0]) && assignFn.args[1]) {
    const assignValue = assignFn.args[1];
    if (Array.isArray(assignValue) && isColumnItem(assignValue[0])) {
      return assignFn.args[0].name === assignValue[0].name;
    }
  }
}

function appendEnrichFields(
  fieldsMap: Map<string, ESQLRealField>,
  policyMetadata: ESQLPolicy | undefined
) {
  if (!policyMetadata) {
    return fieldsMap;
  }
  // @TODO: improve this
  const newMap: Map<string, ESQLRealField> = new Map(fieldsMap);
  for (const field of policyMetadata.enrichFields) {
    newMap.set(field, { name: field, type: 'number' });
  }
  return newMap;
}

function getFinalSuggestions({ comma }: { comma?: boolean } = { comma: true }) {
  const finalSuggestions = [pipeCompleteItem];
  if (comma) {
    finalSuggestions.push(commaCompleteItem);
  }
  return finalSuggestions;
}

function isMathFunction(char: string) {
  return ['+', '-', '*', '/', '%', '='].some((op) => char === op);
}

function isComma(char: string) {
  return char === ',';
}

function isSourceCommand({ label }: AutocompleteCommandDefinition) {
  return ['from', 'row', 'show'].includes(String(label));
}
/**
 * This function count the number of unclosed brackets in order to
 * locally fix the queryString to generate a valid AST
 * A known limitation of this is that is not aware of commas "," or pipes "|"
 * so it is not yet helpful on a multiple commands errors (a workaround it to pass each command here...)
 * @param bracketType
 * @param text
 * @returns
 */
function countBracketsUnclosed(bracketType: '(' | '[', text: string) {
  const stack = [];
  const closingBrackets = { '(': ')', '[': ']' };
  for (const char of text) {
    if (char === bracketType) {
      stack.push(bracketType);
    } else if (char === closingBrackets[bracketType]) {
      stack.pop();
    }
  }
  return stack.length;
}

export async function suggest(
  model: monaco.editor.ITextModel,
  position: monaco.Position,
  context: monaco.languages.CompletionContext,
  astProvider: AstProviderFn,
  resourceRetriever?: ESQLCallbacks
): Promise<AutocompleteCommandDefinition[]> {
  // take the full text but then slice it to the current position
  const fullText = model.getValue();
  const offset = monacoPositionToOffset(fullText, position);
  const innerText = fullText.substring(0, offset);

  let finalText = innerText;

  // check if all brackets are closed, otherwise close them
  const unclosedRoundBrackets = countBracketsUnclosed('(', finalText);
  const unclosedSquaredBrackets = countBracketsUnclosed('[', finalText);
  const unclosedBrackets = unclosedRoundBrackets + unclosedSquaredBrackets;
  // if it's a comma by the user or a forced trigger by a function argument suggestion
  // add a marker to make the expression still valid
  if (
    context.triggerCharacter === ',' ||
    (context.triggerKind === 0 && unclosedRoundBrackets === 0) ||
    (context.triggerCharacter === ' ' &&
      // make this more robust
      (isMathFunction(innerText[offset - 2]) || isComma(innerText[offset - 2])))
  ) {
    finalText = `${innerText.substring(0, offset)}${EDITOR_MARKER}${innerText.substring(offset)}`;
  }
  // if there are unclosed brackets, close them
  if (unclosedBrackets) {
    for (const [char, count] of [
      [')', unclosedRoundBrackets],
      [']', unclosedSquaredBrackets],
    ]) {
      if (count) {
        // inject the closing brackets
        finalText += Array(count).fill(char).join('');
      }
    }
  }

  const { ast } = await astProvider(finalText);

  const astContext = getAstContext(innerText, ast, offset);
  // build the correct query to fetch the list of fields
  const queryForFields = buildQueryUntilPreviousCommand(ast, finalText);
  const { getFieldsByType, getFieldsMap } = getFieldsByTypeRetriever(
    queryForFields,
    resourceRetriever
  );
  const getSources = getSourcesRetriever(resourceRetriever);
  const { getPolicies, getPolicyMetadata } = getPolicyRetriever(resourceRetriever);

  if (astContext.type === 'newCommand') {
    // propose main commands here
    // filter source commands if already defined
    const suggestions = commandAutocompleteDefinitions;
    if (!ast.length) {
      return suggestions.filter(isSourceCommand);
    }
    return suggestions.filter((def) => !isSourceCommand(def));
  }

  if (astContext.type === 'expression') {
    // suggest next possible argument, or option
    // otherwise a variable
    return getExpressionSuggestionsByType(
      innerText,
      ast,
      astContext,
      getSources,
      getFieldsByType,
      getFieldsMap,
      getPolicies,
      getPolicyMetadata
    );
  }
  if (astContext.type === 'setting') {
    // need this wrap/unwrap thing to make TS happy
    const { setting, ...rest } = astContext;
    if (setting && isSettingItem(setting)) {
      return getSettingArgsSuggestions(
        innerText,
        ast,
        { setting, ...rest },
        getFieldsByType,
        getFieldsMap,
        getPolicyMetadata
      );
    }
  }
  if (astContext.type === 'option') {
    // need this wrap/unwrap thing to make TS happy
    const { option, ...rest } = astContext;
    if (option && isOptionItem(option)) {
      return getOptionArgsSuggestions(
        innerText,
        ast,
        { option, ...rest },
        getFieldsByType,
        getFieldsMap,
        getPolicyMetadata
      );
    }
  }
  if (astContext.type === 'function') {
    return getFunctionArgsSuggestions(
      innerText,
      ast,
      astContext,
      getFieldsByType,
      getFieldsMap,
      getPolicyMetadata
    );
  }
  return [];
}

function getFieldsByTypeRetriever(queryString: string, resourceRetriever?: ESQLCallbacks) {
  const helpers = getFieldsByTypeHelper(queryString, resourceRetriever);
  return {
    getFieldsByType: async (expectedType: string | string[] = 'any', ignored: string[] = []) => {
      const fields = await helpers.getFieldsByType(expectedType, ignored);
      return buildFieldsDefinitions(fields);
    },
    getFieldsMap: helpers.getFieldsMap,
  };
}

function getPolicyRetriever(resourceRetriever?: ESQLCallbacks) {
  const helpers = getPolicyHelper(resourceRetriever);
  return {
    getPolicies: async () => {
      const policies = await helpers.getPolicies();
      return buildPoliciesDefinitions(policies);
    },
    getPolicyMetadata: helpers.getPolicyMetadata,
  };
}

function getSourcesRetriever(resourceRetriever?: ESQLCallbacks) {
  const helper = getSourcesHelper(resourceRetriever);
  return async () => {
    const list = (await helper()) || [];
    // hide indexes that start with .
    return buildSourcesDefinitions(list.filter(({ hidden }) => !hidden).map(({ name }) => name));
  };
}

function findNewVariable(variables: Map<string, ESQLVariable[]>) {
  let autoGeneratedVariableCounter = 0;
  let name = `var${autoGeneratedVariableCounter++}`;
  while (variables.has(name)) {
    name = `var${autoGeneratedVariableCounter++}`;
  }
  return name;
}

function areCurrentArgsValid(
  command: ESQLCommand,
  node: ESQLAstItem,
  references: Pick<ReferenceMaps, 'fields' | 'variables'>
) {
  // unfortunately here we need to bake some command-specific logic
  if (command.name === 'stats') {
    if (node) {
      // consider the following expressions not complete yet
      // ... | stats a
      // ... | stats a =
      if (isColumnItem(node) || (isAssignment(node) && !isAssignmentComplete(node))) {
        return false;
      }
    }
  }
  if (command.name === 'eval') {
    if (node) {
      if (isFunctionItem(node)) {
        if (isAssignment(node)) {
          return isAssignmentComplete(node);
        } else {
          return isFunctionArgComplete(node, references).complete;
        }
      }
    }
  }
  if (command.name === 'where') {
    if (node) {
      if (
        isColumnItem(node) ||
        (isFunctionItem(node) && !isFunctionArgComplete(node, references).complete)
      ) {
        return false;
      } else {
        return (
          extractFinalTypeFromArg(node, references) ===
          getCommandDefinition(command.name).signature.params[0].type
        );
      }
    }
  }
  if (command.name === 'rename') {
    if (node) {
      if (isColumnItem(node)) {
        return true;
      }
    }
  }
  return true;
}

function extractFinalTypeFromArg(
  arg: ESQLAstItem,
  references: Pick<ReferenceMaps, 'fields' | 'variables'>
): string | undefined {
  if (Array.isArray(arg)) {
    return extractFinalTypeFromArg(arg[0], references);
  }
  if (isColumnItem(arg) || isLiteralItem(arg)) {
    if (isLiteralItem(arg)) {
      return arg.literalType;
    }
    if (isColumnItem(arg)) {
      const hit = getColumnHit(arg.name, references);
      if (hit) {
        return hit.type;
      }
    }
  }
  if (isTimeIntervalItem(arg)) {
    return arg.type;
  }
  if (isFunctionItem(arg)) {
    const fnDef = getFunctionDefinition(arg.name);
    if (fnDef) {
      // @TODO: improve this to better filter down the correct return type based on existing arguments
      // just mind that this can be highly recursive...
      return fnDef.signatures[0].returnType;
    }
  }
}

// @TODO: refactor this to be shared with validation
function isFunctionArgComplete(
  arg: ESQLFunction,
  references: Pick<ReferenceMaps, 'fields' | 'variables'>
) {
  const fnDefinition = getFunctionDefinition(arg.name);
  if (!fnDefinition) {
    return { complete: false };
  }
  const cleanedArgs = removeMarkerArgFromArgsList(arg)!.args;
  const argLengthCheck = fnDefinition.signatures.some((def) => {
    if (def.infiniteParams && cleanedArgs.length > 0) {
      return true;
    }
    if (def.minParams && cleanedArgs.length >= def.minParams) {
      return true;
    }
    if (cleanedArgs.length === def.params.length) {
      return true;
    }
    return cleanedArgs.length >= def.params.filter(({ optional }) => !optional).length;
  });
  if (!argLengthCheck) {
    return { complete: false, reason: 'fewArgs' };
  }
  const hasCorrectTypes = fnDefinition.signatures.some((def) => {
    return arg.args.every((a, index) => {
      if (def.infiniteParams) {
        return true;
      }
      return def.params[index].type === extractFinalTypeFromArg(a, references);
    });
  });
  if (!hasCorrectTypes) {
    return { complete: false, reason: 'wrongTypes' };
  }
  return { complete: true };
}

function extractArgMeta(
  commandOrOption: ESQLCommand | ESQLCommandOption,
  node: ESQLSingleAstItem | undefined
) {
  let argIndex = commandOrOption.args.length;
  const prevIndex = Math.max(argIndex - 1, 0);
  const lastArg = removeMarkerArgFromArgsList(commandOrOption)!.args[prevIndex];
  if (isIncompleteItem(lastArg)) {
    argIndex = prevIndex;
  }

  // if a node is not specified use the lastArg
  // mind to give priority to node as lastArg might be a function root
  // => "a > b and c == d" gets translated into and( gt(a, b) , eq(c, d) ) => hence "and" is lastArg
  const nodeArg = node || lastArg;

  return { argIndex, prevIndex, lastArg, nodeArg };
}

async function getExpressionSuggestionsByType(
  innerText: string,
  commands: ESQLCommand[],
  {
    command,
    option,
    node,
  }: {
    command: ESQLCommand;
    option: ESQLCommandOption | undefined;
    node: ESQLSingleAstItem | undefined;
  },
  getSources: GetSourceFn,
  getFieldsByType: GetFieldsByTypeFn,
  getFieldsMap: GetFieldsMapFn,
  getPolicies: GetPoliciesFn,
  getPolicyMetadata: GetPolicyMetadataFn
) {
  const commandDef = getCommandDefinition(command.name);
  const { argIndex, prevIndex, lastArg, nodeArg } = extractArgMeta(command, node);

  // A new expression is considered either
  // * just after a command name => i.e. ... | STATS <here>
  // * or after a comma => i.e. STATS fieldA, <here>
  const isNewExpression = isRestartingExpression(innerText) || argIndex === 0;

  // early exit in case of a missing function
  if (isFunctionItem(lastArg) && !getFunctionDefinition(lastArg.name)) {
    return [];
  }

  // Are options already declared? This is useful to suggest only new ones
  const optionsAlreadyDeclared = (
    command.args.filter((arg) => isOptionItem(arg)) as ESQLCommandOption[]
  ).map(({ name }) => ({
    name,
    index: commandDef.options.findIndex(({ name: defName }) => defName === name),
  }));
  const optionsAvailable = commandDef.options.filter(({ name }, index) => {
    const optArg = optionsAlreadyDeclared.find(({ name: optionName }) => optionName === name);
    return (!optArg && !optionsAlreadyDeclared.length) || (optArg && index > optArg.index);
  });
  // get the next definition for the given command
  let argDef = commandDef.signature.params[argIndex];
  // tune it for the variadic case
  if (!argDef) {
    // this is the case of a comma argument
    if (commandDef.signature.multipleParams) {
      if (isNewExpression || (isAssignment(lastArg) && !isAssignmentComplete(lastArg))) {
        // i.e. ... | <COMMAND> a, <here>
        // i.e. ... | <COMMAND> a = ..., b = <here>
        argDef = commandDef.signature.params[0];
      }
    }

    // this is the case where there's an argument, but it's of the wrong type
    // i.e. ... | WHERE numberField <here> (WHERE wants a boolean expression!)
    // i.e. ... | STATS numberfield <here> (STATS wants a function expression!)
    if (!isNewExpression && nodeArg && !Array.isArray(nodeArg)) {
      const prevArg = commandDef.signature.params[prevIndex];
      // in some cases we do not want to go back as the command only accepts a literal
      // i.e. LIMIT 5 <suggest> -> that's it, so no argDef should be assigned

      // make an exception for STATS (STATS is the only command who accept a function type as arg)
      if (
        prevArg &&
        (prevArg.type === 'function' || (!Array.isArray(nodeArg) && prevArg.type !== nodeArg.type))
      ) {
        if (!isLiteralItem(nodeArg) || !prevArg.literalOnly) {
          argDef = prevArg;
        }
      }
    }
  }

  // collect all fields + variables to suggest
  const fieldsMap: Map<string, ESQLRealField> = await (argDef ? getFieldsMap() : new Map());
  const anyVariables = collectVariables(commands, fieldsMap);

  // enrich with assignment has some special rules who are handled somewhere else
  const canHaveAssignments = ['eval', 'stats', 'row'].includes(command.name);

  const references = { fields: fieldsMap, variables: anyVariables };

  const suggestions: AutocompleteCommandDefinition[] = [];

  // in this flow there's a clear plan here from argument definitions so try to follow it
  if (argDef) {
    if (argDef.type === 'column' || argDef.type === 'any' || argDef.type === 'function') {
      if (isNewExpression && canHaveAssignments) {
        // i.e.
        // ... | ROW <suggest>
        // ... | STATS <suggest>
        // ... | STATS ..., <suggest>
        // ... | EVAL <suggest>
        // ... | EVAL ..., <suggest>
        suggestions.push(buildNewVarDefinition(findNewVariable(anyVariables)));
      }
    }
    // Suggest fields or variables
    if (argDef.type === 'column' || argDef.type === 'any') {
      // ... | <COMMAND> <suggest>
      if (!nodeArg || (isNewExpression && commandDef.signature.multipleParams)) {
        suggestions.push(
          ...(await getFieldsOrFunctionsSuggestions(
            [argDef.innerType || 'any'],
            command.name,
            option?.name,
            getFieldsByType,
            {
              functions: canHaveAssignments,
              fields: true,
              variables: anyVariables,
            },
            {
              ignoreFields: isNewExpression
                ? command.args.filter(isColumnItem).map(({ name }) => name)
                : [],
            }
          ))
        );
      }
    }
    if (argDef.type === 'function' || argDef.type === 'any') {
      if (isColumnItem(nodeArg)) {
        // ... | STATS a <suggest>
        // ... | EVAL a <suggest>
        const nodeArgType = extractFinalTypeFromArg(nodeArg, references);
        if (nodeArgType) {
          suggestions.push(
            ...getBuiltinCompatibleFunctionDefinition(command.name, undefined, nodeArgType)
          );
        } else {
          suggestions.push(getAssignmentDefinitionCompletitionItem());
        }
      }
      if (isNewExpression || (isAssignment(nodeArg) && !isAssignmentComplete(nodeArg))) {
        // ... | STATS a = <suggest>
        // ... | EVAL a = <suggest>
        // ... | STATS a = ..., <suggest>
        // ... | EVAL a = ..., <suggest>
        // ... | STATS a = ..., b = <suggest>
        // ... | EVAL a = ..., b = <suggest>
        suggestions.push(
          ...(await getFieldsOrFunctionsSuggestions(
            ['any'],
            command.name,
            option?.name,
            getFieldsByType,
            {
              functions: true,
              fields: false,
              variables: nodeArg ? undefined : anyVariables,
            }
          ))
        );
        if (command.name === 'show') {
          suggestions.push(
            ...getBuiltinCompatibleFunctionDefinition(command.name, undefined, 'any')
          );
        }
      }
    }

    if (argDef.type === 'any') {
      // ... | EVAL var = field <suggest>
      // ... | EVAL var = fn(field) <suggest>
      // make sure we're still in the same assignment context and there's no comma (newExpression ensures that)
      if (!isNewExpression) {
        if (isAssignment(nodeArg) && isAssignmentComplete(nodeArg)) {
          const [rightArg] = nodeArg.args[1] as [ESQLSingleAstItem];
          const nodeArgType = extractFinalTypeFromArg(rightArg, references);
          suggestions.push(
            ...getBuiltinCompatibleFunctionDefinition(command.name, undefined, nodeArgType || 'any')
          );
          if (nodeArgType === 'number' && isLiteralItem(rightArg)) {
            // ... EVAL var = 1 <suggest>
            suggestions.push(...getCompatibleLiterals(command.name, ['time_literal_unit']));
          }
          if (isFunctionItem(rightArg)) {
            if (rightArg.args.some(isTimeIntervalItem)) {
              const lastFnArg = rightArg.args[rightArg.args.length - 1];
              const lastFnArgType = extractFinalTypeFromArg(lastFnArg, references);
              if (lastFnArgType === 'number' && isLiteralItem(lastFnArg))
                // ... EVAL var = 1 year + 2 <suggest>
                suggestions.push(...getCompatibleLiterals(command.name, ['time_literal_unit']));
            }
          }
        } else {
          if (isFunctionItem(nodeArg)) {
            const nodeArgType = extractFinalTypeFromArg(nodeArg, references);
            suggestions.push(
              ...(await getBuiltinFunctionNextArgument(
                command,
                option,
                argDef,
                nodeArg,
                nodeArgType || 'any',
                references,
                getFieldsByType
              ))
            );
            if (nodeArg.args.some(isTimeIntervalItem)) {
              const lastFnArg = nodeArg.args[nodeArg.args.length - 1];
              const lastFnArgType = extractFinalTypeFromArg(lastFnArg, references);
              if (lastFnArgType === 'number' && isLiteralItem(lastFnArg))
                // ... EVAL var = 1 year + 2 <suggest>
                suggestions.push(...getCompatibleLiterals(command.name, ['time_literal_unit']));
            }
          }
        }
      }
    }

    // if the definition includes a list of constants, suggest them
    if (argDef.values) {
      // ... | <COMMAND> ... <suggest enums>
      suggestions.push(...buildConstantsDefinitions(argDef.values));
    }
    // If the type is specified try to dig deeper in the definition to suggest the best candidate
    if (['string', 'number', 'boolean'].includes(argDef.type) && !argDef.values) {
      // it can be just literal values (i.e. "string")
      if (argDef.literalOnly) {
        // ... | <COMMAND> ... <suggest>
        suggestions.push(...getCompatibleLiterals(command.name, [argDef.type], [argDef.name]));
      } else {
        // or it can be anything else as long as it is of the right type and the end (i.e. column or function)
        if (!nodeArg) {
          // ... | <COMMAND> <suggest>
          // In this case start suggesting something not strictly based on type
          suggestions.push(
            ...(await getFieldsOrFunctionsSuggestions(
              ['any'],
              command.name,
              option?.name,
              getFieldsByType,
              {
                functions: true,
                fields: true,
                variables: anyVariables,
              }
            ))
          );
        } else {
          // if something is already present, leverage its type to suggest something in context
          const nodeArgType = extractFinalTypeFromArg(nodeArg, references);
          // These cases can happen here, so need to identify each and provide the right suggestion
          // i.e. ... | <COMMAND> field <suggest>
          // i.e. ... | <COMMAND> field + <suggest>
          // i.e. ... | <COMMAND> field >= <suggest>
          // i.e. ... | <COMMAND> field > 0 <suggest>
          // i.e. ... | <COMMAND> field + otherN <suggest>

          if (nodeArgType) {
            if (isFunctionItem(nodeArg)) {
              suggestions.push(
                ...(await getBuiltinFunctionNextArgument(
                  command,
                  option,
                  argDef,
                  nodeArg,
                  nodeArgType,
                  references,
                  getFieldsByType
                ))
              );
            } else {
              // i.e. ... | <COMMAND> field <suggest>
              suggestions.push(
                ...getBuiltinCompatibleFunctionDefinition(command.name, undefined, nodeArgType)
              );
            }
          }
        }
      }
    }
    if (argDef.type === 'source') {
      if (argDef.innerType === 'policy') {
        // ... | ENRICH <suggest>
        const policies = await getPolicies();
        suggestions.push(...(policies.length ? policies : [buildNoPoliciesAvailableDefinition()]));
      } else {
        // FROM <suggest>
        // @TODO: filter down the suggestions here based on other existing sources defined
        suggestions.push(...(await getSources()));
      }
    }
  }

  const nonOptionArgs = command.args.filter(
    (arg) => !isOptionItem(arg) && !isSettingItem(arg) && !Array.isArray(arg) && !arg.incomplete
  );
  // Perform some checks on mandatory arguments
  const mandatoryArgsAlreadyPresent =
    (commandDef.signature.multipleParams && nonOptionArgs.length > 1) ||
    nonOptionArgs.length >=
      commandDef.signature.params.filter(({ optional }) => !optional).length ||
    argDef?.type === 'function';

  // check if declared args are fully valid for the given command
  const currentArgsAreValidForCommand = areCurrentArgsValid(command, nodeArg, references);

  // latest suggestions: options and final ones
  if (
    (!isNewExpression && mandatoryArgsAlreadyPresent && currentArgsAreValidForCommand) ||
    optionsAlreadyDeclared.length
  ) {
    // suggest some command options
    if (optionsAvailable.length) {
      suggestions.push(...optionsAvailable.map(buildOptionDefinition));
    }

    if (!optionsAvailable.length || optionsAvailable.every(({ optional }) => optional)) {
      // now suggest pipe or comma
      suggestions.push(
        ...getFinalSuggestions({
          comma:
            commandDef.signature.multipleParams &&
            optionsAvailable.length === commandDef.options.length,
        })
      );
    }
  }
  // Due to some logic overlapping functions can be repeated
  // so dedupe here based on insertText string (it can differ from name)
  return uniqBy(suggestions, (suggestion) => suggestion.insertText);
}

async function getBuiltinFunctionNextArgument(
  command: ESQLCommand,
  option: ESQLCommandOption | undefined,
  argDef: { type: string },
  nodeArg: ESQLFunction,
  nodeArgType: string,
  references: Pick<ReferenceMaps, 'fields' | 'variables'>,
  getFieldsByType: GetFieldsByTypeFn
) {
  const suggestions = [];
  const isFnComplete = isFunctionArgComplete(nodeArg, references);
  if (isFnComplete.complete) {
    // i.e. ... | <COMMAND> field > 0 <suggest>
    // i.e. ... | <COMMAND> field + otherN <suggest>
    suggestions.push(
      ...getBuiltinCompatibleFunctionDefinition(command.name, option?.name, nodeArgType || 'any')
    );
  } else {
    // i.e. ... | <COMMAND> field >= <suggest>
    // i.e. ... | <COMMAND> field + <suggest>
    // i.e. ... | <COMMAND> field and <suggest>

    // Because it's an incomplete function, need to extract the type of the current argument
    // and suggest the next argument based on types

    // pick the last arg and check its type to verify whether is incomplete for the given function
    const cleanedArgs = removeMarkerArgFromArgsList(nodeArg)!.args;
    const nestedType = extractFinalTypeFromArg(nodeArg.args[cleanedArgs.length - 1], references);

    if (isFnComplete.reason === 'fewArgs') {
      const finalType = nestedType || nodeArgType || 'any';
      suggestions.push(
        ...(await getFieldsOrFunctionsSuggestions(
          // this is a special case with AND/OR
          // <COMMAND> expression AND/OR <suggest>
          // technically another boolean value should be suggested, but it is a better experience
          // to actually suggest a wider set of fields/functions
          [
            finalType === 'boolean' && getFunctionDefinition(nodeArg.name)?.type === 'builtin'
              ? 'any'
              : finalType,
          ],
          command.name,
          option?.name,
          getFieldsByType,
          {
            functions: true,
            fields: true,
            variables: references.variables,
          }
        ))
      );
    }
    if (isFnComplete.reason === 'wrongTypes') {
      if (nestedType) {
        // suggest something to complete the builtin function
        if (nestedType !== argDef.type) {
          suggestions.push(
            ...getBuiltinCompatibleFunctionDefinition(command.name, undefined, nestedType, [
              argDef.type,
            ])
          );
        }
      }
    }
  }
  return suggestions;
}

async function getFieldsOrFunctionsSuggestions(
  types: string[],
  commandName: string,
  optionName: string | undefined,
  getFieldsByType: GetFieldsByTypeFn,
  {
    functions,
    fields,
    variables,
  }: {
    functions: boolean;
    fields: boolean;
    variables?: Map<string, ESQLVariable[]>;
  },
  {
    ignoreFn = [],
    ignoreFields = [],
  }: {
    ignoreFn?: string[];
    ignoreFields?: string[];
  } = {}
): Promise<AutocompleteCommandDefinition[]> {
  const filteredFieldsByType = (await (fields
    ? getFieldsByType(types, ignoreFields)
    : [])) as AutocompleteCommandDefinition[];

  const filteredVariablesByType: string[] = [];
  if (variables) {
    for (const variable of variables.values()) {
      if (types.includes('any') || types.includes(variable[0].type)) {
        filteredVariablesByType.push(variable[0].name);
      }
    }
    // due to a bug on the ES|QL table side, filter out fields list with underscored variable names (??)
    // avg( numberField ) => avg_numberField_
    if (
      filteredVariablesByType.length &&
      filteredVariablesByType.some((v) => /[^a-zA-Z\d]/.test(v))
    ) {
      for (const variable of filteredVariablesByType) {
        const underscoredName = variable.replace(/[^a-zA-Z\d]/g, '_');
        const index = filteredFieldsByType.findIndex(({ label }) => underscoredName === label);
        if (index >= 0) {
          filteredFieldsByType.splice(index);
        }
      }
    }
  }

  const suggestions = filteredFieldsByType.concat(
    functions ? getCompatibleFunctionDefinition(commandName, optionName, types, ignoreFn) : [],
    variables ? buildVariablesDefinitions(filteredVariablesByType) : [],
    getCompatibleLiterals(commandName, types) // literals are handled internally
  );

  // rewrite the sortText here to have literals first, then fields, last functions
  return suggestions.map(({ sortText, kind, ...rest }) => ({
    ...rest,
    kind,
    sortText: String.fromCharCode(97 - kind),
    command: TRIGGER_SUGGESTION_COMMAND,
  }));
}

async function getFunctionArgsSuggestions(
  innerText: string,
  commands: ESQLCommand[],
  {
    command,
    option,
    node,
  }: {
    command: ESQLCommand;
    option: ESQLCommandOption | undefined;
    node: ESQLFunction;
  },
  getFieldsByType: GetFieldsByTypeFn,
  getFieldsMap: GetFieldsMapFn,
  getPolicyMetadata: GetPolicyMetadataFn
): Promise<AutocompleteCommandDefinition[]> {
  const fnDefinition = getFunctionDefinition(node.name);
  // early exit on no hit
  if (!fnDefinition) {
    return [];
  }
  const fieldsMap: Map<string, ESQLRealField> = await getFieldsMap();
  const variablesExcludingCurrentCommandOnes = excludeVariablesFromCurrentCommand(
    commands,
    command,
    fieldsMap
  );
  // pick the type of the next arg
  const shouldGetNextArgument = node.text.includes(EDITOR_MARKER);
  let argIndex = Math.max(node.args.length, 0);
  if (!shouldGetNextArgument && argIndex) {
    argIndex -= 1;
  }
  const types = fnDefinition.signatures.flatMap((signature) => {
    if (signature.params.length > argIndex) {
      return signature.params[argIndex].type;
    }
    if (signature.infiniteParams) {
      return signature.params[0].type;
    }
    return [];
  });

<<<<<<< HEAD
    // for eval and row commands try also to complete numeric literals with time intervals where possible
    if (arg) {
      if (command.name !== 'stats') {
        if (isLiteralItem(arg) && arg.literalType === 'number') {
          // ... | EVAL fn(2 <suggest>)
          suggestions.push(
            ...(await getFieldsOrFunctionsSuggestions(
              ['time_literal_unit'],
              command.name,
              option?.name,
              getFieldsByType,
              {
                functions: false,
                fields: false,
                variables: variablesExcludingCurrentCommandOnes,
              }
            ))
          );
        }
      }
      if (hasMoreMandatoryArgs) {
        // suggest a comma if there's another argument for the function
        suggestions.push(commaCompleteItem);
      }
      // if there are other arguments in the function, inject automatically a comma after each suggestion
      return suggestions.map((suggestion) =>
        suggestion !== commaCompleteItem
          ? {
              ...suggestion,
              insertText:
                hasMoreMandatoryArgs && fnDefinition.type !== 'builtin'
                  ? `${suggestion.insertText},`
                  : suggestion.insertText,
=======
  const arg = node.args[argIndex];

  const hasMoreMandatoryArgs =
    fnDefinition.signatures[0].params.filter(({ optional }, index) => !optional && index > argIndex)
      .length > argIndex;

  const suggestions = [];
  const noArgDefined = !arg;
  const isUnknownColumn =
    arg &&
    isColumnItem(arg) &&
    !columnExists(arg, { fields: fieldsMap, variables: variablesExcludingCurrentCommandOnes }).hit;
  if (noArgDefined || isUnknownColumn) {
    // ... | EVAL fn( <suggest>)
    // ... | EVAL fn( field, <suggest>)
    suggestions.push(
      ...(await getFieldsOrFunctionsSuggestions(
        types,
        command.name,
        option?.name,
        getFieldsByType,
        {
          functions: command.name !== 'stats',
          fields: true,
          variables: variablesExcludingCurrentCommandOnes,
        },
        // do not repropose the same function as arg
        // i.e. avoid cases like abs(abs(abs(...))) with suggestions
        { ignoreFn: [node.name] }
      ))
    );
  }

  // for eval and row commands try also to complete numeric literals with time intervals where possible
  if (arg) {
    if (command.name !== 'stats') {
      if (isLiteralItem(arg) && arg.literalType === 'number') {
        // ... | EVAL fn(2 <suggest>)
        suggestions.push(
          ...(await getFieldsOrFunctionsSuggestions(
            ['time_literal_unit'],
            command.name,
            option?.name,
            getFieldsByType,
            {
              functions: false,
              fields: false,
              variables: variablesExcludingCurrentCommandOnes,
>>>>>>> 35e96a72
            }
          ))
        );
      }
    }
<<<<<<< HEAD

    return suggestions.map(({ insertText, ...rest }) => ({
      ...rest,
      insertText:
        hasMoreMandatoryArgs && fnDefinition.type !== 'builtin' ? `${insertText},` : insertText,
    }));
=======
    if (hasMoreMandatoryArgs) {
      // suggest a comma if there's another argument for the function
      suggestions.push(commaCompleteItem);
    }
    // if there are other arguments in the function, inject automatically a comma after each suggestion
    return suggestions.map((suggestion) =>
      suggestion !== commaCompleteItem
        ? {
            ...suggestion,
            insertText:
              hasMoreMandatoryArgs && !fnDefinition.builtin
                ? `${suggestion.insertText},`
                : suggestion.insertText,
          }
        : suggestion
    );
>>>>>>> 35e96a72
  }

  return suggestions.map(({ insertText, ...rest }) => ({
    ...rest,
    insertText: hasMoreMandatoryArgs && !fnDefinition.builtin ? `${insertText},` : insertText,
  }));
}

async function getSettingArgsSuggestions(
  innerText: string,
  commands: ESQLCommand[],
  {
    command,
    node,
    setting,
  }: {
    command: ESQLCommand;
    setting: ESQLCommandMode;
    node: ESQLSingleAstItem | undefined;
  },
  getFieldsByType: GetFieldsByTypeFn,
  getFieldsMaps: GetFieldsMapFn,
  getPolicyMetadata: GetPolicyMetadataFn
) {
  const suggestions = [];
  const existingSettingArgs = new Set(
    command.args
      .filter((item) => isSettingItem(item) && !item.incomplete)
      .map((item) => (isSettingItem(item) ? item.name : undefined))
  );

  const settingDef =
    setting.name && setting.incomplete
      ? getCommandMode(setting.name)
      : getCommandDefinition(command.name).modes.find(({ name }) => !existingSettingArgs.has(name));

  if (settingDef) {
    const lastChar = getLastCharFromTrimmed(innerText);
    if (lastChar === '[') {
      // COMMAND [<here>
      suggestions.push(...buildSettingDefinitions(settingDef));
    } else if (lastChar === ':') {
      // COMMAND [setting: <here>
      suggestions.push(...buildSettingValueDefinitions(settingDef));
    }
  }
  return suggestions;
}

async function getOptionArgsSuggestions(
  innerText: string,
  commands: ESQLCommand[],
  {
    command,
    option,
    node,
  }: {
    command: ESQLCommand;
    option: ESQLCommandOption;
    node: ESQLSingleAstItem | undefined;
  },
  getFieldsByType: GetFieldsByTypeFn,
  getFieldsMaps: GetFieldsMapFn,
  getPolicyMetadata: GetPolicyMetadataFn
) {
  const optionDef = getCommandOption(option.name);
  const { nodeArg, argIndex, lastArg } = extractArgMeta(option, node);
  const suggestions = [];
  const isNewExpression = isRestartingExpression(innerText) || option.args.length === 0;

  const fieldsMap = await getFieldsMaps();
  const anyVariables = collectVariables(commands, fieldsMap);

  const references = {
    fields: fieldsMap,
    variables: anyVariables,
  };
  if (command.name === 'enrich') {
    if (option.name === 'on') {
      // if it's a new expression, suggest fields to match on
      if (isNewExpression || (option && isAssignment(option.args[0]) && !option.args[1])) {
        const policyName = isSourceItem(command.args[0]) ? command.args[0].name : undefined;
        if (policyName) {
          const policyMetadata = await getPolicyMetadata(policyName);
          if (policyMetadata) {
            suggestions.push(
              ...buildMatchingFieldsDefinition(
                policyMetadata.matchField,
                Array.from(fieldsMap.keys())
              )
            );
          }
        }
      } else {
        // propose the with option
        suggestions.push(
          buildOptionDefinition(getCommandOption('with')!),
          ...getFinalSuggestions({
            comma: true,
          })
        );
      }
    }
    if (option.name === 'with') {
      const policyName = isSourceItem(command.args[0]) ? command.args[0].name : undefined;
      if (policyName) {
        const policyMetadata = await getPolicyMetadata(policyName);
        const anyEnhancedVariables = collectVariables(
          commands,
          appendEnrichFields(fieldsMap, policyMetadata)
        );

        if (isNewExpression) {
          suggestions.push(buildNewVarDefinition(findNewVariable(anyEnhancedVariables)));
        }

        // make sure to remove the marker arg from the assign fn
        const assignFn = isAssignment(lastArg)
          ? (removeMarkerArgFromArgsList(lastArg) as ESQLFunction)
          : undefined;

        if (policyMetadata) {
          if (isNewExpression || (assignFn && !isAssignmentComplete(assignFn))) {
            // ... | ENRICH ... WITH a =
            suggestions.push(...buildFieldsDefinitions(policyMetadata.enrichFields));
          }
        }
        if (
          assignFn &&
          hasSameArgBothSides(assignFn) &&
          !isNewExpression &&
          !isIncompleteItem(assignFn)
        ) {
          // ... | ENRICH ... WITH a
          // effectively only assign will apper
          suggestions.push(
            ...getBuiltinCompatibleFunctionDefinition(command.name, undefined, 'any')
          );
        }

        if (
          assignFn &&
          (isAssignmentComplete(assignFn) || hasSameArgBothSides(assignFn)) &&
          !isNewExpression
        ) {
          suggestions.push(
            ...getFinalSuggestions({
              comma: true,
            })
          );
        }
      }
    }
  }
  if (command.name === 'rename') {
    if (option.args.length < 2) {
      suggestions.push(...buildVariablesDefinitions([findNewVariable(anyVariables)]));
    }
  }

  if (command.name === 'stats') {
    suggestions.push(
      ...(await getFieldsOrFunctionsSuggestions(
        ['column'],
        command.name,
        option.name,
        getFieldsByType,
        {
          functions: false,
          fields: true,
        }
      ))
    );

    const argDef = optionDef?.signature.params[argIndex];

    const nodeArgType = extractFinalTypeFromArg(nodeArg, references);
    // These cases can happen here, so need to identify each and provide the right suggestion
    // i.e. ... | STATS ... BY field + <suggest>
    // i.e. ... | STATS ... BY field >= <suggest>

    if (nodeArgType) {
      if (isFunctionItem(nodeArg) && !isFunctionArgComplete(nodeArg, references).complete) {
        suggestions.push(
          ...(await getBuiltinFunctionNextArgument(
            command,
            option,
            { type: argDef?.type || 'any' },
            nodeArg,
            nodeArgType,
            references,
            getFieldsByType
          ))
        );
      }
    }
  }

  if (optionDef) {
    if (!suggestions.length) {
      const argDefIndex = optionDef.signature.multipleParams
        ? 0
        : Math.max(option.args.length - 1, 0);
      const types = [optionDef.signature.params[argDefIndex].type].filter(nonNullable);
      // If it's a complete expression then proposed some final suggestions
      // A complete expression is either a function or a column: <COMMAND> <OPTION> field <here>
      // Or an assignment complete: <COMMAND> <OPTION> field = ... <here>
      if (
        (option.args.length && !isNewExpression && !isAssignment(lastArg)) ||
        (isAssignment(lastArg) && isAssignmentComplete(lastArg))
      ) {
        suggestions.push(
          ...getFinalSuggestions({
            comma: true,
          })
        );
      } else if (isNewExpression || (isAssignment(nodeArg) && !isAssignmentComplete(nodeArg))) {
        // Otherwise try to complete the expression suggesting some columns
        suggestions.push(
          ...(await getFieldsOrFunctionsSuggestions(
            types[0] === 'column' ? ['any'] : types,
            command.name,
            option.name,
            getFieldsByType,
            {
              functions: option.name === 'by',
              fields: true,
            }
          ))
        );

        if (command.name === 'stats' && isNewExpression) {
          suggestions.push(buildNewVarDefinition(findNewVariable(anyVariables)));
        }
      }
    }
  }
  return suggestions;
}<|MERGE_RESOLUTION|>--- conflicted
+++ resolved
@@ -953,41 +953,6 @@
     return [];
   });
 
-<<<<<<< HEAD
-    // for eval and row commands try also to complete numeric literals with time intervals where possible
-    if (arg) {
-      if (command.name !== 'stats') {
-        if (isLiteralItem(arg) && arg.literalType === 'number') {
-          // ... | EVAL fn(2 <suggest>)
-          suggestions.push(
-            ...(await getFieldsOrFunctionsSuggestions(
-              ['time_literal_unit'],
-              command.name,
-              option?.name,
-              getFieldsByType,
-              {
-                functions: false,
-                fields: false,
-                variables: variablesExcludingCurrentCommandOnes,
-              }
-            ))
-          );
-        }
-      }
-      if (hasMoreMandatoryArgs) {
-        // suggest a comma if there's another argument for the function
-        suggestions.push(commaCompleteItem);
-      }
-      // if there are other arguments in the function, inject automatically a comma after each suggestion
-      return suggestions.map((suggestion) =>
-        suggestion !== commaCompleteItem
-          ? {
-              ...suggestion,
-              insertText:
-                hasMoreMandatoryArgs && fnDefinition.type !== 'builtin'
-                  ? `${suggestion.insertText},`
-                  : suggestion.insertText,
-=======
   const arg = node.args[argIndex];
 
   const hasMoreMandatoryArgs =
@@ -1036,20 +1001,11 @@
               functions: false,
               fields: false,
               variables: variablesExcludingCurrentCommandOnes,
->>>>>>> 35e96a72
             }
           ))
         );
       }
     }
-<<<<<<< HEAD
-
-    return suggestions.map(({ insertText, ...rest }) => ({
-      ...rest,
-      insertText:
-        hasMoreMandatoryArgs && fnDefinition.type !== 'builtin' ? `${insertText},` : insertText,
-    }));
-=======
     if (hasMoreMandatoryArgs) {
       // suggest a comma if there's another argument for the function
       suggestions.push(commaCompleteItem);
@@ -1060,18 +1016,18 @@
         ? {
             ...suggestion,
             insertText:
-              hasMoreMandatoryArgs && !fnDefinition.builtin
+              hasMoreMandatoryArgs && fnDefinition.type !== 'builtin'
                 ? `${suggestion.insertText},`
                 : suggestion.insertText,
           }
         : suggestion
     );
->>>>>>> 35e96a72
   }
 
   return suggestions.map(({ insertText, ...rest }) => ({
     ...rest,
-    insertText: hasMoreMandatoryArgs && !fnDefinition.builtin ? `${insertText},` : insertText,
+    insertText:
+      hasMoreMandatoryArgs && fnDefinition.type !== 'builtin' ? `${insertText},` : insertText,
   }));
 }
 
