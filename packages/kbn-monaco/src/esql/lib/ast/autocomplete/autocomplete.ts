/*
 * Copyright Elasticsearch B.V. and/or licensed to Elasticsearch B.V. under one
 * or more contributor license agreements. Licensed under the Elastic License
 * 2.0 and the Server Side Public License, v 1; you may not use this file except
 * in compliance with, at your election, the Elastic License 2.0 or the Server
 * Side Public License, v 1.
 */

import uniqBy from 'lodash/uniqBy';
import {
  columnExists,
  getColumnHit,
  getCommandDefinition,
  getCommandMode,
  getCommandOption,
  getFunctionDefinition,
  getLastCharFromTrimmed,
  isArrayType,
  isAssignment,
  isAssignmentComplete,
  isColumnItem,
  isComma,
  isFunctionItem,
  isIncompleteItem,
  isLiteralItem,
  isMathFunction,
  isOptionItem,
  isRestartingExpression,
  isSourceCommand,
  isSettingItem,
  isSourceItem,
  isTimeIntervalItem,
  monacoPositionToOffset,
<<<<<<< HEAD
  collectVariables,
  excludeVariablesFromCurrentCommand,
  EDITOR_MARKER,
  getAstContext,
  removeMarkerArgFromArgsList,
  getFieldsByTypeHelper,
  getPolicyHelper,
  getSourcesHelper,
  type ESQLCallbacks,
  type ESQLPolicy,
  type ESQLRealField,
  type ESQLVariable,
  type ReferenceMaps,
  type AstProviderFn,
  type ESQLAst,
  type ESQLAstItem,
  type ESQLCommand,
  type ESQLCommandOption,
  type ESQLFunction,
  type ESQLSingleAstItem,
} from '@kbn/esql';
import type { monaco } from '../../../../monaco_imports';
import type { AutocompleteCommandDefinition } from './types';
=======
} from '../shared/helpers';
import { collectVariables, excludeVariablesFromCurrentCommand } from '../shared/variables';
import type {
  AstProviderFn,
  ESQLAstItem,
  ESQLCommand,
  ESQLCommandMode,
  ESQLCommandOption,
  ESQLFunction,
  ESQLSingleAstItem,
} from '../types';
import type { ESQLPolicy, ESQLRealField, ESQLVariable, ReferenceMaps } from '../validation/types';
>>>>>>> 6076d1b3
import {
  colonCompleteItem,
  commaCompleteItem,
  commandAutocompleteDefinitions,
  getAssignmentDefinitionCompletitionItem,
  getBuiltinCompatibleFunctionDefinition,
  getNextTokenForNot,
  listCompleteItem,
  pipeCompleteItem,
  semiColonCompleteItem,
} from './complete_items';
import {
  buildFieldsDefinitions,
  buildPoliciesDefinitions,
  buildSourcesDefinitions,
  buildNewVarDefinition,
  buildNoPoliciesAvailableDefinition,
  getCompatibleFunctionDefinition,
  buildMatchingFieldsDefinition,
  getCompatibleLiterals,
  buildConstantsDefinitions,
  buildVariablesDefinitions,
  buildOptionDefinition,
  buildSettingDefinitions,
  buildSettingValueDefinitions,
} from './factories';
<<<<<<< HEAD
=======
import { EDITOR_MARKER } from '../shared/constants';
import { getAstContext, removeMarkerArgFromArgsList } from '../shared/context';
import {
  buildQueryUntilPreviousCommand,
  getFieldsByTypeHelper,
  getPolicyHelper,
  getSourcesHelper,
} from '../shared/resources_helpers';
import { ESQLCallbacks } from '../shared/types';
>>>>>>> 6076d1b3

type GetSourceFn = () => Promise<AutocompleteCommandDefinition[]>;
type GetFieldsByTypeFn = (
  type: string | string[],
  ignored?: string[]
) => Promise<AutocompleteCommandDefinition[]>;
type GetFieldsMapFn = () => Promise<Map<string, ESQLRealField>>;
type GetPoliciesFn = () => Promise<AutocompleteCommandDefinition[]>;
type GetPolicyMetadataFn = (name: string) => Promise<ESQLPolicy | undefined>;
type GetMetaFieldsFn = () => Promise<string[]>;

function nonNullable<T>(v: T): v is NonNullable<T> {
  return v != null;
}

function hasSameArgBothSides(assignFn: ESQLFunction) {
  if (assignFn.name === '=' && isColumnItem(assignFn.args[0]) && assignFn.args[1]) {
    const assignValue = assignFn.args[1];
    if (Array.isArray(assignValue) && isColumnItem(assignValue[0])) {
      return assignFn.args[0].name === assignValue[0].name;
    }
  }
}

function appendEnrichFields(
  fieldsMap: Map<string, ESQLRealField>,
  policyMetadata: ESQLPolicy | undefined
) {
  if (!policyMetadata) {
    return fieldsMap;
  }
  // @TODO: improve this
  const newMap: Map<string, ESQLRealField> = new Map(fieldsMap);
  for (const field of policyMetadata.enrichFields) {
    newMap.set(field, { name: field, type: 'number' });
  }
  return newMap;
}

function getFinalSuggestions({ comma }: { comma?: boolean } = { comma: true }) {
  const finalSuggestions = [pipeCompleteItem];
  if (comma) {
    finalSuggestions.push(commaCompleteItem);
  }
  return finalSuggestions;
}

/**
 * This function count the number of unclosed brackets in order to
 * locally fix the queryString to generate a valid AST
 * A known limitation of this is that is not aware of commas "," or pipes "|"
 * so it is not yet helpful on a multiple commands errors (a workaround it to pass each command here...)
 * @param bracketType
 * @param text
 * @returns
 */
function countBracketsUnclosed(bracketType: '(' | '[', text: string) {
  const stack = [];
  const closingBrackets = { '(': ')', '[': ']' };
  for (const char of text) {
    if (char === bracketType) {
      stack.push(bracketType);
    } else if (char === closingBrackets[bracketType]) {
      stack.pop();
    }
  }
  return stack.length;
}

export async function suggest(
  model: monaco.editor.ITextModel,
  position: monaco.Position,
  context: monaco.languages.CompletionContext,
  astProvider: AstProviderFn,
  resourceRetriever?: ESQLCallbacks
): Promise<AutocompleteCommandDefinition[]> {
  // take the full text but then slice it to the current position
  const fullText = model.getValue();
  const offset = monacoPositionToOffset(fullText, position);
  const innerText = fullText.substring(0, offset);

  let finalText = innerText;

  // check if all brackets are closed, otherwise close them
  const unclosedRoundBrackets = countBracketsUnclosed('(', finalText);
  const unclosedSquaredBrackets = countBracketsUnclosed('[', finalText);
  const unclosedBrackets = unclosedRoundBrackets + unclosedSquaredBrackets;
  // if it's a comma by the user or a forced trigger by a function argument suggestion
  // add a marker to make the expression still valid
  if (
    context.triggerCharacter === ',' ||
    (context.triggerKind === 0 && unclosedRoundBrackets === 0) ||
    (context.triggerCharacter === ' ' &&
      (isMathFunction(innerText, offset) || isComma(innerText[offset - 2])))
  ) {
    finalText = `${innerText.substring(0, offset)}${EDITOR_MARKER}${innerText.substring(offset)}`;
  }
  // if there are unclosed brackets, close them
  if (unclosedBrackets) {
    for (const [char, count] of [
      [')', unclosedRoundBrackets],
      [']', unclosedSquaredBrackets],
    ]) {
      if (count) {
        // inject the closing brackets
        finalText += Array(count).fill(char).join('');
      }
    }
  }

  const { ast } = await astProvider(finalText);

  const astContext = getAstContext(innerText, ast, offset);
  // build the correct query to fetch the list of fields
  const queryForFields = buildQueryUntilPreviousCommand(ast, finalText);
  const { getFieldsByType, getFieldsMap } = getFieldsByTypeRetriever(
    queryForFields,
    resourceRetriever
  );
  const getSources = getSourcesRetriever(resourceRetriever);
  const { getPolicies, getPolicyMetadata } = getPolicyRetriever(resourceRetriever);
  const getMetaFields = getMetaFieldsRetriever(resourceRetriever);

  if (astContext.type === 'newCommand') {
    // propose main commands here
    // filter source commands if already defined
    const suggestions = commandAutocompleteDefinitions;
    if (!ast.length) {
      return suggestions.filter(isSourceCommand);
    }
    return suggestions.filter((def) => !isSourceCommand(def));
  }

  if (astContext.type === 'expression') {
    // suggest next possible argument, or option
    // otherwise a variable
    return getExpressionSuggestionsByType(
      innerText,
      ast,
      astContext,
      getSources,
      getFieldsByType,
      getFieldsMap,
      getPolicies,
      getPolicyMetadata
    );
  }
  if (astContext.type === 'setting') {
    // need this wrap/unwrap thing to make TS happy
    const { setting, ...rest } = astContext;
    if (setting && isSettingItem(setting)) {
      return getSettingArgsSuggestions(
        innerText,
        ast,
        { setting, ...rest },
        getFieldsByType,
        getFieldsMap,
        getPolicyMetadata
      );
    }
  }
  if (astContext.type === 'option') {
    // need this wrap/unwrap thing to make TS happy
    const { option, ...rest } = astContext;
    if (option && isOptionItem(option)) {
      return getOptionArgsSuggestions(
        innerText,
        ast,
        { option, ...rest },
        getFieldsByType,
        getFieldsMap,
        getPolicyMetadata,
        getMetaFields
      );
    }
  }
  if (astContext.type === 'function') {
    return getFunctionArgsSuggestions(
      innerText,
      ast,
      astContext,
      getFieldsByType,
      getFieldsMap,
      getPolicyMetadata
    );
  }
  if (astContext.type === 'list') {
    return getListArgsSuggestions(
      innerText,
      ast,
      astContext,
      getFieldsByType,
      getFieldsMap,
      getPolicyMetadata
    );
  }
  return [];
}

function getFieldsByTypeRetriever(queryString: string, resourceRetriever?: ESQLCallbacks) {
  const helpers = getFieldsByTypeHelper(queryString, resourceRetriever);
  return {
    getFieldsByType: async (expectedType: string | string[] = 'any', ignored: string[] = []) => {
      const fields = await helpers.getFieldsByType(expectedType, ignored);
      return buildFieldsDefinitions(fields);
    },
    getFieldsMap: helpers.getFieldsMap,
  };
}

function getMetaFieldsRetriever(resourceRetriever?: ESQLCallbacks): () => Promise<string[]> {
  if (resourceRetriever?.getMetaFields == null) {
    return async () => [];
  }
  return async () => resourceRetriever!.getMetaFields!();
}

function getPolicyRetriever(resourceRetriever?: ESQLCallbacks) {
  const helpers = getPolicyHelper(resourceRetriever);
  return {
    getPolicies: async () => {
      const policies = await helpers.getPolicies();
      return buildPoliciesDefinitions(policies);
    },
    getPolicyMetadata: helpers.getPolicyMetadata,
  };
}

function getSourcesRetriever(resourceRetriever?: ESQLCallbacks) {
  const helper = getSourcesHelper(resourceRetriever);
  return async () => {
    const list = (await helper()) || [];
    // hide indexes that start with .
    return buildSourcesDefinitions(list.filter(({ hidden }) => !hidden).map(({ name }) => name));
  };
}

function findNewVariable(variables: Map<string, ESQLVariable[]>) {
  let autoGeneratedVariableCounter = 0;
  let name = `var${autoGeneratedVariableCounter++}`;
  while (variables.has(name)) {
    name = `var${autoGeneratedVariableCounter++}`;
  }
  return name;
}

function workoutBuiltinOptions(
  nodeArg: ESQLAstItem,
  references: Pick<ReferenceMaps, 'fields' | 'variables'>
): { skipAssign: boolean } {
  // skip assign operator if it's a function or an existing field to avoid promoting shadowing
  return { skipAssign: Boolean(!isColumnItem(nodeArg) || getColumnHit(nodeArg.name, references)) };
}

function areCurrentArgsValid(
  command: ESQLCommand,
  node: ESQLAstItem,
  references: Pick<ReferenceMaps, 'fields' | 'variables'>
) {
  // unfortunately here we need to bake some command-specific logic
  if (command.name === 'stats') {
    if (node) {
      // consider the following expressions not complete yet
      // ... | stats a
      // ... | stats a =
      if (isColumnItem(node) || (isAssignment(node) && !isAssignmentComplete(node))) {
        return false;
      }
    }
  }
  if (command.name === 'eval') {
    if (node) {
      if (isFunctionItem(node)) {
        if (isAssignment(node)) {
          return isAssignmentComplete(node);
        } else {
          return isFunctionArgComplete(node, references).complete;
        }
      }
    }
  }
  if (command.name === 'where') {
    if (node) {
      if (
        isColumnItem(node) ||
        (isFunctionItem(node) && !isFunctionArgComplete(node, references).complete)
      ) {
        return false;
      } else {
        return (
          extractFinalTypeFromArg(node, references) ===
          getCommandDefinition(command.name).signature.params[0].type
        );
      }
    }
  }
  if (command.name === 'rename') {
    if (node) {
      if (isColumnItem(node)) {
        return true;
      }
    }
  }
  return true;
}

function extractFinalTypeFromArg(
  arg: ESQLAstItem,
  references: Pick<ReferenceMaps, 'fields' | 'variables'>
): string | undefined {
  if (Array.isArray(arg)) {
    return extractFinalTypeFromArg(arg[0], references);
  }
  if (isColumnItem(arg) || isLiteralItem(arg)) {
    if (isLiteralItem(arg)) {
      return arg.literalType;
    }
    if (isColumnItem(arg)) {
      const hit = getColumnHit(arg.name, references);
      if (hit) {
        return hit.type;
      }
    }
  }
  if (isTimeIntervalItem(arg)) {
    return arg.type;
  }
  if (isFunctionItem(arg)) {
    const fnDef = getFunctionDefinition(arg.name);
    if (fnDef) {
      // @TODO: improve this to better filter down the correct return type based on existing arguments
      // just mind that this can be highly recursive...
      return fnDef.signatures[0].returnType;
    }
  }
}

// @TODO: refactor this to be shared with validation
function isFunctionArgComplete(
  arg: ESQLFunction,
  references: Pick<ReferenceMaps, 'fields' | 'variables'>
) {
  const fnDefinition = getFunctionDefinition(arg.name);
  if (!fnDefinition) {
    return { complete: false };
  }
  const cleanedArgs = removeMarkerArgFromArgsList(arg)!.args;
  const argLengthCheck = fnDefinition.signatures.some((def) => {
    if (def.infiniteParams && cleanedArgs.length > 0) {
      return true;
    }
    if (def.minParams && cleanedArgs.length >= def.minParams) {
      return true;
    }
    if (cleanedArgs.length === def.params.length) {
      return true;
    }
    return cleanedArgs.length >= def.params.filter(({ optional }) => !optional).length;
  });
  if (!argLengthCheck) {
    return { complete: false, reason: 'fewArgs' };
  }
  if (fnDefinition.name === 'in' && Array.isArray(arg.args[1]) && !arg.args[1].length) {
    return { complete: false, reason: 'fewArgs' };
  }
  const hasCorrectTypes = fnDefinition.signatures.some((def) => {
    return arg.args.every((a, index) => {
      if (def.infiniteParams) {
        return true;
      }
      return def.params[index].type === extractFinalTypeFromArg(a, references);
    });
  });
  if (!hasCorrectTypes) {
    return { complete: false, reason: 'wrongTypes' };
  }
  return { complete: true };
}

function extractArgMeta(
  commandOrOption: ESQLCommand | ESQLCommandOption,
  node: ESQLSingleAstItem | undefined
) {
  let argIndex = commandOrOption.args.length;
  const prevIndex = Math.max(argIndex - 1, 0);
  const lastArg = removeMarkerArgFromArgsList(commandOrOption)!.args[prevIndex];
  if (isIncompleteItem(lastArg)) {
    argIndex = prevIndex;
  }

  // if a node is not specified use the lastArg
  // mind to give priority to node as lastArg might be a function root
  // => "a > b and c == d" gets translated into and( gt(a, b) , eq(c, d) ) => hence "and" is lastArg
  const nodeArg = node || lastArg;

  return { argIndex, prevIndex, lastArg, nodeArg };
}

async function getExpressionSuggestionsByType(
  innerText: string,
  commands: ESQLCommand[],
  {
    command,
    option,
    node,
  }: {
    command: ESQLCommand;
    option: ESQLCommandOption | undefined;
    node: ESQLSingleAstItem | undefined;
  },
  getSources: GetSourceFn,
  getFieldsByType: GetFieldsByTypeFn,
  getFieldsMap: GetFieldsMapFn,
  getPolicies: GetPoliciesFn,
  getPolicyMetadata: GetPolicyMetadataFn
) {
  const commandDef = getCommandDefinition(command.name);
  const { argIndex, prevIndex, lastArg, nodeArg } = extractArgMeta(command, node);

  // A new expression is considered either
  // * just after a command name => i.e. ... | STATS <here>
  // * or after a comma => i.e. STATS fieldA, <here>
  const isNewExpression =
    isRestartingExpression(innerText) ||
    (argIndex === 0 && (!isFunctionItem(nodeArg) || !nodeArg?.args.length));

  // the not function is a special operator that can be used in different ways,
  // and not all these are mapped within the AST data structure: in particular
  // <COMMAND> <field> NOT <here>
  // is an incomplete statement and it results in a missing AST node, so we need to detect
  // from the query string itself
  const endsWithNot =
    / not$/i.test(innerText.trimEnd()) &&
    !command.args.some((arg) => isFunctionItem(arg) && arg.name === 'not');

  // early exit in case of a missing function
  if (isFunctionItem(lastArg) && !getFunctionDefinition(lastArg.name)) {
    return [];
  }

  // Are options already declared? This is useful to suggest only new ones
  const optionsAlreadyDeclared = (
    command.args.filter((arg) => isOptionItem(arg)) as ESQLCommandOption[]
  ).map(({ name }) => ({
    name,
    index: commandDef.options.findIndex(({ name: defName }) => defName === name),
  }));
  const optionsAvailable = commandDef.options.filter(({ name }, index) => {
    const optArg = optionsAlreadyDeclared.find(({ name: optionName }) => optionName === name);
    return (!optArg && !optionsAlreadyDeclared.length) || (optArg && index > optArg.index);
  });
  // get the next definition for the given command
  let argDef = commandDef.signature.params[argIndex];
  // tune it for the variadic case
  if (!argDef) {
    // this is the case of a comma argument
    if (commandDef.signature.multipleParams) {
      if (isNewExpression || (isAssignment(lastArg) && !isAssignmentComplete(lastArg))) {
        // i.e. ... | <COMMAND> a, <here>
        // i.e. ... | <COMMAND> a = ..., b = <here>
        argDef = commandDef.signature.params[0];
      }
    }

    // this is the case where there's an argument, but it's of the wrong type
    // i.e. ... | WHERE numberField <here> (WHERE wants a boolean expression!)
    // i.e. ... | STATS numberfield <here> (STATS wants a function expression!)
    if (!isNewExpression && nodeArg && !Array.isArray(nodeArg)) {
      const prevArg = commandDef.signature.params[prevIndex];
      // in some cases we do not want to go back as the command only accepts a literal
      // i.e. LIMIT 5 <suggest> -> that's it, so no argDef should be assigned

      // make an exception for STATS (STATS is the only command who accept a function type as arg)
      if (
        prevArg &&
        (prevArg.type === 'function' || (!Array.isArray(nodeArg) && prevArg.type !== nodeArg.type))
      ) {
        if (!isLiteralItem(nodeArg) || !prevArg.literalOnly) {
          argDef = prevArg;
        }
      }
    }
  }

  // collect all fields + variables to suggest
  const fieldsMap: Map<string, ESQLRealField> = await (argDef ? getFieldsMap() : new Map());
  const anyVariables = collectVariables(commands, fieldsMap);

  // enrich with assignment has some special rules who are handled somewhere else
  const canHaveAssignments = ['eval', 'stats', 'row'].includes(command.name);

  const references = { fields: fieldsMap, variables: anyVariables };

  const suggestions: AutocompleteCommandDefinition[] = [];

  // in this flow there's a clear plan here from argument definitions so try to follow it
  if (argDef) {
    if (argDef.type === 'column' || argDef.type === 'any' || argDef.type === 'function') {
      if (isNewExpression && canHaveAssignments) {
        if (endsWithNot) {
          // i.e.
          // ... | ROW field NOT <suggest>
          // ... | EVAL field NOT <suggest>
          // there's not way to know the type of the field here, so suggest anything
          suggestions.push(...getNextTokenForNot(command.name, option?.name, 'any'));
        } else {
          // i.e.
          // ... | ROW <suggest>
          // ... | STATS <suggest>
          // ... | STATS ..., <suggest>
          // ... | EVAL <suggest>
          // ... | EVAL ..., <suggest>
          suggestions.push(buildNewVarDefinition(findNewVariable(anyVariables)));
        }
      }
    }
    // Suggest fields or variables
    if (argDef.type === 'column' || argDef.type === 'any') {
      // ... | <COMMAND> <suggest>
      if ((!nodeArg || isNewExpression) && !endsWithNot) {
        suggestions.push(
          ...(await getFieldsOrFunctionsSuggestions(
            [argDef.innerType || 'any'],
            command.name,
            option?.name,
            getFieldsByType,
            {
              functions: canHaveAssignments,
              fields: true,
              variables: anyVariables,
            },
            {
              ignoreFields: isNewExpression
                ? command.args.filter(isColumnItem).map(({ name }) => name)
                : [],
            }
          ))
        );
      }
    }
    if (argDef.type === 'function' || argDef.type === 'any') {
      if (isColumnItem(nodeArg)) {
        // ... | STATS a <suggest>
        // ... | EVAL a <suggest>
        const nodeArgType = extractFinalTypeFromArg(nodeArg, references);
        if (nodeArgType) {
          suggestions.push(
            ...getBuiltinCompatibleFunctionDefinition(
              command.name,
              undefined,
              nodeArgType,
              undefined,
              workoutBuiltinOptions(nodeArg, references)
            )
          );
        } else {
          suggestions.push(getAssignmentDefinitionCompletitionItem());
        }
      }
      if (
        (isNewExpression && !endsWithNot) ||
        (isAssignment(nodeArg) && !isAssignmentComplete(nodeArg))
      ) {
        // ... | STATS a = <suggest>
        // ... | EVAL a = <suggest>
        // ... | STATS a = ..., <suggest>
        // ... | EVAL a = ..., <suggest>
        // ... | STATS a = ..., b = <suggest>
        // ... | EVAL a = ..., b = <suggest>
        suggestions.push(
          ...(await getFieldsOrFunctionsSuggestions(
            ['any'],
            command.name,
            option?.name,
            getFieldsByType,
            {
              functions: true,
              fields: false,
              variables: nodeArg ? undefined : anyVariables,
            }
          ))
        );
        if (command.name === 'show') {
          suggestions.push(
            ...getBuiltinCompatibleFunctionDefinition(command.name, undefined, 'any')
          );
        }
      }
    }

    if (argDef.type === 'any') {
      // ... | EVAL var = field <suggest>
      // ... | EVAL var = fn(field) <suggest>
      // make sure we're still in the same assignment context and there's no comma (newExpression ensures that)
      if (!isNewExpression) {
        if (isAssignment(nodeArg) && isAssignmentComplete(nodeArg)) {
          const [rightArg] = nodeArg.args[1] as [ESQLSingleAstItem];
          const nodeArgType = extractFinalTypeFromArg(rightArg, references);
          suggestions.push(
            ...getBuiltinCompatibleFunctionDefinition(
              command.name,
              undefined,
              nodeArgType || 'any',
              undefined,
              workoutBuiltinOptions(rightArg, references)
            )
          );
          if (nodeArgType === 'number' && isLiteralItem(rightArg)) {
            // ... EVAL var = 1 <suggest>
            suggestions.push(...getCompatibleLiterals(command.name, ['time_literal_unit']));
          }
          if (isFunctionItem(rightArg)) {
            if (rightArg.args.some(isTimeIntervalItem)) {
              const lastFnArg = rightArg.args[rightArg.args.length - 1];
              const lastFnArgType = extractFinalTypeFromArg(lastFnArg, references);
              if (lastFnArgType === 'number' && isLiteralItem(lastFnArg))
                // ... EVAL var = 1 year + 2 <suggest>
                suggestions.push(...getCompatibleLiterals(command.name, ['time_literal_unit']));
            }
          }
        } else {
          if (isFunctionItem(nodeArg)) {
            if (nodeArg.name === 'not') {
              suggestions.push(
                ...(await getFieldsOrFunctionsSuggestions(
                  ['boolean'],
                  command.name,
                  option?.name,
                  getFieldsByType,
                  {
                    functions: true,
                    fields: true,
                    variables: anyVariables,
                  }
                ))
              );
            } else {
              const nodeArgType = extractFinalTypeFromArg(nodeArg, references);
              suggestions.push(
                ...(await getBuiltinFunctionNextArgument(
                  command,
                  option,
                  argDef,
                  nodeArg,
                  nodeArgType || 'any',
                  references,
                  getFieldsByType
                ))
              );
              if (nodeArg.args.some(isTimeIntervalItem)) {
                const lastFnArg = nodeArg.args[nodeArg.args.length - 1];
                const lastFnArgType = extractFinalTypeFromArg(lastFnArg, references);
                if (lastFnArgType === 'number' && isLiteralItem(lastFnArg))
                  // ... EVAL var = 1 year + 2 <suggest>
                  suggestions.push(...getCompatibleLiterals(command.name, ['time_literal_unit']));
              }
            }
          }
        }
      }
    }

    // if the definition includes a list of constants, suggest them
    if (argDef.values) {
      // ... | <COMMAND> ... <suggest enums>
      suggestions.push(...buildConstantsDefinitions(argDef.values));
    }
    // If the type is specified try to dig deeper in the definition to suggest the best candidate
    if (['string', 'number', 'boolean'].includes(argDef.type) && !argDef.values) {
      // it can be just literal values (i.e. "string")
      if (argDef.literalOnly) {
        // ... | <COMMAND> ... <suggest>
        suggestions.push(...getCompatibleLiterals(command.name, [argDef.type], [argDef.name]));
      } else {
        // or it can be anything else as long as it is of the right type and the end (i.e. column or function)
        if (!nodeArg) {
          if (endsWithNot) {
            // i.e.
            // ... | WHERE field NOT <suggest>
            // there's not way to know the type of the field here, so suggest anything
            suggestions.push(...getNextTokenForNot(command.name, option?.name, 'any'));
          } else {
            // ... | <COMMAND> <suggest>
            // In this case start suggesting something not strictly based on type
            suggestions.push(
              ...(await getFieldsOrFunctionsSuggestions(
                ['any'],
                command.name,
                option?.name,
                getFieldsByType,
                {
                  functions: true,
                  fields: true,
                  variables: anyVariables,
                }
              ))
            );
          }
        } else {
          // if something is already present, leverage its type to suggest something in context
          const nodeArgType = extractFinalTypeFromArg(nodeArg, references);
          // These cases can happen here, so need to identify each and provide the right suggestion
          // i.e. ... | <COMMAND> field <suggest>
          // i.e. ... | <COMMAND> field + <suggest>
          // i.e. ... | <COMMAND> field >= <suggest>
          // i.e. ... | <COMMAND> field > 0 <suggest>
          // i.e. ... | <COMMAND> field + otherN <suggest>

          if (nodeArgType) {
            if (isFunctionItem(nodeArg)) {
              if (nodeArg.name === 'not') {
                suggestions.push(
                  ...(await getFieldsOrFunctionsSuggestions(
                    ['boolean'],
                    command.name,
                    option?.name,
                    getFieldsByType,
                    {
                      functions: true,
                      fields: true,
                      variables: anyVariables,
                    }
                  ))
                );
              } else {
                suggestions.push(
                  ...(await getBuiltinFunctionNextArgument(
                    command,
                    option,
                    argDef,
                    nodeArg,
                    nodeArgType,
                    references,
                    getFieldsByType
                  ))
                );
              }
            } else {
              // i.e. ... | <COMMAND> field <suggest>
              suggestions.push(
                ...getBuiltinCompatibleFunctionDefinition(
                  command.name,
                  undefined,
                  nodeArgType,
                  undefined,
                  workoutBuiltinOptions(nodeArg, references)
                )
              );
            }
          }
        }
      }
    }
    if (argDef.type === 'source') {
      if (argDef.innerType === 'policy') {
        // ... | ENRICH <suggest>
        const policies = await getPolicies();
        suggestions.push(...(policies.length ? policies : [buildNoPoliciesAvailableDefinition()]));
      } else {
        // FROM <suggest>
        // @TODO: filter down the suggestions here based on other existing sources defined
        suggestions.push(...(await getSources()));
      }
    }
  }

  const nonOptionArgs = command.args.filter(
    (arg) => !isOptionItem(arg) && !isSettingItem(arg) && !Array.isArray(arg) && !arg.incomplete
  );
  // Perform some checks on mandatory arguments
  const mandatoryArgsAlreadyPresent =
    (commandDef.signature.multipleParams && nonOptionArgs.length > 1) ||
    nonOptionArgs.length >=
      commandDef.signature.params.filter(({ optional }) => !optional).length ||
    argDef?.type === 'function';

  // check if declared args are fully valid for the given command
  const currentArgsAreValidForCommand = areCurrentArgsValid(command, nodeArg, references);

  // latest suggestions: options and final ones
  if (
    (!isNewExpression && mandatoryArgsAlreadyPresent && currentArgsAreValidForCommand) ||
    optionsAlreadyDeclared.length
  ) {
    // suggest some command options
    if (optionsAvailable.length) {
      suggestions.push(
        ...optionsAvailable.map((opt) => buildOptionDefinition(opt, command.name === 'dissect'))
      );
    }

    if (!optionsAvailable.length || optionsAvailable.every(({ optional }) => optional)) {
      // now suggest pipe or comma
      suggestions.push(
        ...getFinalSuggestions({
          comma:
            commandDef.signature.multipleParams &&
            optionsAvailable.length === commandDef.options.length,
        })
      );
    }
  }
  // Due to some logic overlapping functions can be repeated
  // so dedupe here based on insertText string (it can differ from name)
  return uniqBy(suggestions, (suggestion) => suggestion.insertText);
}

async function getBuiltinFunctionNextArgument(
  command: ESQLCommand,
  option: ESQLCommandOption | undefined,
  argDef: { type: string },
  nodeArg: ESQLFunction,
  nodeArgType: string,
  references: Pick<ReferenceMaps, 'fields' | 'variables'>,
  getFieldsByType: GetFieldsByTypeFn
) {
  const suggestions = [];
  const isFnComplete = isFunctionArgComplete(nodeArg, references);
  if (isFnComplete.complete) {
    // i.e. ... | <COMMAND> field > 0 <suggest>
    // i.e. ... | <COMMAND> field + otherN <suggest>
    suggestions.push(
      ...getBuiltinCompatibleFunctionDefinition(
        command.name,
        option?.name,
        nodeArgType || 'any',
        undefined,
        workoutBuiltinOptions(nodeArg, references)
      )
    );
  } else {
    // i.e. ... | <COMMAND> field >= <suggest>
    // i.e. ... | <COMMAND> field + <suggest>
    // i.e. ... | <COMMAND> field and <suggest>

    // Because it's an incomplete function, need to extract the type of the current argument
    // and suggest the next argument based on types

    // pick the last arg and check its type to verify whether is incomplete for the given function
    const cleanedArgs = removeMarkerArgFromArgsList(nodeArg)!.args;
    const nestedType = extractFinalTypeFromArg(nodeArg.args[cleanedArgs.length - 1], references);

    if (isFnComplete.reason === 'fewArgs') {
<<<<<<< HEAD
      const finalType = nestedType || nodeArgType || 'any';
      suggestions.push(
        ...(await getFieldsOrFunctionsSuggestions(
          // this is a special case with AND/OR
          // <COMMAND> expression AND/OR <suggest>
          // technically another boolean value should be suggested, but it is a better experience
          // to actually suggest a wider set of fields/functions
          [
            finalType === 'boolean' && getFunctionDefinition(nodeArg.name)?.type === 'builtin'
              ? 'any'
              : finalType,
          ],
          command.name,
          getFieldsByType,
          {
            functions: true,
            fields: true,
            variables: references.variables,
          }
        ))
      );
=======
      const fnDef = getFunctionDefinition(nodeArg.name);
      if (fnDef?.signatures.every(({ params }) => params.some(({ type }) => isArrayType(type)))) {
        suggestions.push(listCompleteItem);
      } else {
        const finalType = nestedType || nodeArgType || 'any';
        suggestions.push(
          ...(await getFieldsOrFunctionsSuggestions(
            // this is a special case with AND/OR
            // <COMMAND> expression AND/OR <suggest>
            // technically another boolean value should be suggested, but it is a better experience
            // to actually suggest a wider set of fields/functions
            [
              finalType === 'boolean' && getFunctionDefinition(nodeArg.name)?.type === 'builtin'
                ? 'any'
                : finalType,
            ],
            command.name,
            option?.name,
            getFieldsByType,
            {
              functions: true,
              fields: true,
              variables: references.variables,
            }
          ))
        );
      }
>>>>>>> 6076d1b3
    }
    if (isFnComplete.reason === 'wrongTypes') {
      if (nestedType) {
        // suggest something to complete the builtin function
        if (nestedType !== argDef.type) {
          suggestions.push(
            ...getBuiltinCompatibleFunctionDefinition(
              command.name,
              undefined,
              nestedType,
              [argDef.type],
              workoutBuiltinOptions(nodeArg, references)
            )
          );
        }
      }
    }
  }
  return suggestions;
}

async function getFieldsOrFunctionsSuggestions(
  types: string[],
  commandName: string,
  optionName: string | undefined,
  getFieldsByType: GetFieldsByTypeFn,
  {
    functions,
    fields,
    variables,
  }: {
    functions: boolean;
    fields: boolean;
    variables?: Map<string, ESQLVariable[]>;
  },
  {
    ignoreFn = [],
    ignoreFields = [],
  }: {
    ignoreFn?: string[];
    ignoreFields?: string[];
  } = {}
): Promise<AutocompleteCommandDefinition[]> {
  const filteredFieldsByType = (await (fields
    ? getFieldsByType(types, ignoreFields)
    : [])) as AutocompleteCommandDefinition[];

  const filteredVariablesByType: string[] = [];
  if (variables) {
    for (const variable of variables.values()) {
      if (types.includes('any') || types.includes(variable[0].type)) {
        filteredVariablesByType.push(variable[0].name);
      }
    }
    // due to a bug on the ES|QL table side, filter out fields list with underscored variable names (??)
    // avg( numberField ) => avg_numberField_
    if (
      filteredVariablesByType.length &&
      filteredVariablesByType.some((v) => /[^a-zA-Z\d]/.test(v))
    ) {
      for (const variable of filteredVariablesByType) {
        const underscoredName = variable.replace(/[^a-zA-Z\d]/g, '_');
        const index = filteredFieldsByType.findIndex(({ label }) => underscoredName === label);
        if (index >= 0) {
          filteredFieldsByType.splice(index);
        }
      }
    }
  }

  const suggestions = filteredFieldsByType.concat(
    functions ? getCompatibleFunctionDefinition(commandName, optionName, types, ignoreFn) : [],
    variables ? buildVariablesDefinitions(filteredVariablesByType) : [],
    getCompatibleLiterals(commandName, types) // literals are handled internally
  );

  // rewrite the sortText here to have literals first, then fields, last functions
  return suggestions.map(({ sortText, kind, ...rest }) => ({
    ...rest,
    kind,
    sortText: String.fromCharCode(97 - kind),
  }));
}

async function getFunctionArgsSuggestions(
  innerText: string,
  commands: ESQLCommand[],
  {
    command,
    option,
    node,
  }: {
    command: ESQLCommand;
    option: ESQLCommandOption | undefined;
    node: ESQLFunction;
  },
  getFieldsByType: GetFieldsByTypeFn,
  getFieldsMap: GetFieldsMapFn,
  getPolicyMetadata: GetPolicyMetadataFn
): Promise<AutocompleteCommandDefinition[]> {
  const fnDefinition = getFunctionDefinition(node.name);
  // early exit on no hit
  if (!fnDefinition) {
    return [];
  }
  const fieldsMap: Map<string, ESQLRealField> = await getFieldsMap();
  const variablesExcludingCurrentCommandOnes = excludeVariablesFromCurrentCommand(
    commands,
    command,
    fieldsMap
  );
  // pick the type of the next arg
  const shouldGetNextArgument = node.text.includes(EDITOR_MARKER);
  let argIndex = Math.max(node.args.length, 0);
  if (!shouldGetNextArgument && argIndex) {
    argIndex -= 1;
  }
  const types = fnDefinition.signatures.flatMap((signature) => {
    if (signature.params.length > argIndex) {
      return signature.params[argIndex].type;
    }
    if (signature.infiniteParams) {
      return signature.params[0].type;
    }
    return [];
  });

  const arg = node.args[argIndex];

  const hasMoreMandatoryArgs =
    fnDefinition.signatures[0].params.filter(({ optional }, index) => !optional && index > argIndex)
      .length > argIndex;

  const suggestions = [];
  const noArgDefined = !arg;
  const isUnknownColumn =
    arg &&
    isColumnItem(arg) &&
    !columnExists(arg, { fields: fieldsMap, variables: variablesExcludingCurrentCommandOnes }).hit;
  if (noArgDefined || isUnknownColumn) {
    // ... | EVAL fn( <suggest>)
    // ... | EVAL fn( field, <suggest>)
    suggestions.push(
      ...(await getFieldsOrFunctionsSuggestions(
        types,
        command.name,
        option?.name,
        getFieldsByType,
        {
          functions: command.name !== 'stats',
          fields: true,
          variables: variablesExcludingCurrentCommandOnes,
        },
        // do not repropose the same function as arg
        // i.e. avoid cases like abs(abs(abs(...))) with suggestions
        { ignoreFn: [node.name] }
      ))
    );
  }

  // for eval and row commands try also to complete numeric literals with time intervals where possible
  if (arg) {
    if (command.name !== 'stats') {
      if (isLiteralItem(arg) && arg.literalType === 'number') {
        // ... | EVAL fn(2 <suggest>)
        suggestions.push(
          ...(await getFieldsOrFunctionsSuggestions(
            ['time_literal_unit'],
            command.name,
            option?.name,
            getFieldsByType,
            {
              functions: false,
              fields: false,
              variables: variablesExcludingCurrentCommandOnes,
            }
          ))
        );
      }
    }
    if (hasMoreMandatoryArgs) {
      // suggest a comma if there's another argument for the function
      suggestions.push(commaCompleteItem);
    }
    // if there are other arguments in the function, inject automatically a comma after each suggestion
    return suggestions.map((suggestion) =>
      suggestion !== commaCompleteItem
        ? {
            ...suggestion,
            insertText:
              hasMoreMandatoryArgs && fnDefinition.type !== 'builtin'
                ? `${suggestion.insertText},`
                : suggestion.insertText,
          }
        : suggestion
    );
  }

  return suggestions.map(({ insertText, ...rest }) => ({
    ...rest,
    insertText:
      hasMoreMandatoryArgs && fnDefinition.type !== 'builtin' ? `${insertText},` : insertText,
  }));
}

async function getListArgsSuggestions(
  innerText: string,
  commands: ESQLCommand[],
  {
    command,
    node,
  }: {
    command: ESQLCommand;
    node: ESQLSingleAstItem | undefined;
  },
  getFieldsByType: GetFieldsByTypeFn,
  getFieldsMaps: GetFieldsMapFn,
  getPolicyMetadata: GetPolicyMetadataFn
) {
  const suggestions = [];
  // node is supposed to be the function who support a list argument (like the "in" operator)
  // so extract the type of the first argument and suggest fields of that type
  if (node && isFunctionItem(node)) {
    const fieldsMap: Map<string, ESQLRealField> = await getFieldsMaps();
    const anyVariables = collectVariables(commands, fieldsMap);
    // extract the current node from the variables inferred
    anyVariables.forEach((values, key) => {
      if (values.some((v) => v.location === node.location)) {
        anyVariables.delete(key);
      }
    });
    const [firstArg] = node.args;
    if (isColumnItem(firstArg)) {
      const argType = extractFinalTypeFromArg(firstArg, {
        fields: fieldsMap,
        variables: anyVariables,
      });
      if (argType) {
        // do not propose existing columns again
        const otherArgs = node.args.filter(Array.isArray).flat().filter(isColumnItem);
        suggestions.push(
          ...(await getFieldsOrFunctionsSuggestions(
            [argType],
            command.name,
            undefined,
            getFieldsByType,
            {
              functions: true,
              fields: true,
              variables: anyVariables,
            },
            { ignoreFields: [firstArg.name, ...otherArgs.map(({ name }) => name)] }
          ))
        );
      }
<<<<<<< HEAD
      // if there are other arguments in the function, inject automatically a comma after each suggestion
      return suggestions.map((suggestion) =>
        suggestion !== commaCompleteItem
          ? {
              ...suggestion,
              insertText:
                hasMoreMandatoryArgs && fnDefinition.type !== 'builtin'
                  ? `${suggestion.insertText},`
                  : suggestion.insertText,
            }
          : suggestion
      );
=======
>>>>>>> 6076d1b3
    }
  }
  return suggestions;
}

async function getSettingArgsSuggestions(
  innerText: string,
  commands: ESQLCommand[],
  {
    command,
    node,
    setting,
  }: {
    command: ESQLCommand;
    setting: ESQLCommandMode;
    node: ESQLSingleAstItem | undefined;
  },
  getFieldsByType: GetFieldsByTypeFn,
  getFieldsMaps: GetFieldsMapFn,
  getPolicyMetadata: GetPolicyMetadataFn
) {
  const suggestions = [];
  const existingSettingArgs = new Set(
    command.args
      .filter((item) => isSettingItem(item) && !item.incomplete)
      .map((item) => (isSettingItem(item) ? item.name : undefined))
  );

  const settingDef =
    setting.name && setting.incomplete
      ? getCommandMode(setting.name)
      : getCommandDefinition(command.name).modes.find(({ name }) => !existingSettingArgs.has(name));

<<<<<<< HEAD
    return suggestions.map(({ insertText, ...rest }) => ({
      ...rest,
      insertText:
        hasMoreMandatoryArgs && fnDefinition.type !== 'builtin' ? `${insertText},` : insertText,
    }));
=======
  if (settingDef) {
    const lastChar = getLastCharFromTrimmed(innerText);
    if (lastChar === '[') {
      // COMMAND [<here>
      suggestions.push(...buildSettingDefinitions(settingDef));
    } else if (lastChar === ':') {
      // COMMAND [setting: <here>
      suggestions.push(...buildSettingValueDefinitions(settingDef));
    }
>>>>>>> 6076d1b3
  }
  return suggestions;
}

async function getOptionArgsSuggestions(
  innerText: string,
  commands: ESQLCommand[],
  {
    command,
    option,
    node,
  }: {
    command: ESQLCommand;
    option: ESQLCommandOption;
    node: ESQLSingleAstItem | undefined;
  },
  getFieldsByType: GetFieldsByTypeFn,
  getFieldsMaps: GetFieldsMapFn,
  getPolicyMetadata: GetPolicyMetadataFn,
  getMetaFields: GetMetaFieldsFn
) {
  const optionDef = getCommandOption(option.name);
  const { nodeArg, argIndex, lastArg } = extractArgMeta(option, node);
  const suggestions = [];
  const isNewExpression = isRestartingExpression(innerText) || option.args.length === 0;

  const fieldsMap = await getFieldsMaps();
  const anyVariables = collectVariables(commands, fieldsMap);

  const references = {
    fields: fieldsMap,
    variables: anyVariables,
  };
  if (command.name === 'enrich') {
    if (option.name === 'on') {
      // if it's a new expression, suggest fields to match on
      if (isNewExpression || (option && isAssignment(option.args[0]) && !option.args[1])) {
        const policyName = isSourceItem(command.args[0]) ? command.args[0].name : undefined;
        if (policyName) {
          const policyMetadata = await getPolicyMetadata(policyName);
          if (policyMetadata) {
            suggestions.push(
              ...buildMatchingFieldsDefinition(
                policyMetadata.matchField,
                Array.from(fieldsMap.keys())
              )
            );
          }
        }
      } else {
        // propose the with option
        suggestions.push(
          buildOptionDefinition(getCommandOption('with')!),
          ...getFinalSuggestions({
            comma: true,
          })
        );
      }
    }
    if (option.name === 'with') {
      const policyName = isSourceItem(command.args[0]) ? command.args[0].name : undefined;
      if (policyName) {
        const policyMetadata = await getPolicyMetadata(policyName);
        const anyEnhancedVariables = collectVariables(
          commands,
          appendEnrichFields(fieldsMap, policyMetadata)
        );

        if (isNewExpression) {
          suggestions.push(buildNewVarDefinition(findNewVariable(anyEnhancedVariables)));
        }

        // make sure to remove the marker arg from the assign fn
        const assignFn = isAssignment(lastArg)
          ? (removeMarkerArgFromArgsList(lastArg) as ESQLFunction)
          : undefined;

        if (policyMetadata) {
          if (isNewExpression || (assignFn && !isAssignmentComplete(assignFn))) {
            // ... | ENRICH ... WITH a =
            suggestions.push(...buildFieldsDefinitions(policyMetadata.enrichFields));
          }
        }
        if (
          assignFn &&
          hasSameArgBothSides(assignFn) &&
          !isNewExpression &&
          !isIncompleteItem(assignFn)
        ) {
          // ... | ENRICH ... WITH a
          // effectively only assign will apper
          suggestions.push(
            ...getBuiltinCompatibleFunctionDefinition(command.name, undefined, 'any')
          );
        }

        if (
          assignFn &&
          (isAssignmentComplete(assignFn) || hasSameArgBothSides(assignFn)) &&
          !isNewExpression
        ) {
          suggestions.push(
            ...getFinalSuggestions({
              comma: true,
            })
          );
        }
      }
    }
  }
  if (command.name === 'rename') {
    if (option.args.length < 2) {
      suggestions.push(...buildVariablesDefinitions([findNewVariable(anyVariables)]));
    }
  }

  if (command.name === 'dissect') {
    if (option.args.length < 1 && optionDef) {
      suggestions.push(colonCompleteItem, semiColonCompleteItem);
    }
  }

  if (option.name === 'metadata') {
    const existingFields = new Set(option.args.filter(isColumnItem).map(({ name }) => name));
    const metaFields = await getMetaFields();
    const filteredMetaFields = metaFields.filter((name) => !existingFields.has(name));
    suggestions.push(...buildFieldsDefinitions(filteredMetaFields));
  }

  if (command.name === 'stats') {
    suggestions.push(
      ...(await getFieldsOrFunctionsSuggestions(
        ['column'],
        command.name,
        option.name,
        getFieldsByType,
        {
          functions: false,
          fields: true,
        }
      ))
    );

    const argDef = optionDef?.signature.params[argIndex];

    const nodeArgType = extractFinalTypeFromArg(nodeArg, references);
    // These cases can happen here, so need to identify each and provide the right suggestion
    // i.e. ... | STATS ... BY field + <suggest>
    // i.e. ... | STATS ... BY field >= <suggest>

    if (nodeArgType) {
      if (isFunctionItem(nodeArg) && !isFunctionArgComplete(nodeArg, references).complete) {
        suggestions.push(
          ...(await getBuiltinFunctionNextArgument(
            command,
            option,
            { type: argDef?.type || 'any' },
            nodeArg,
            nodeArgType,
            references,
            getFieldsByType
          ))
        );
      }
    }
  }

  if (optionDef) {
    if (!suggestions.length) {
      const argDefIndex = optionDef.signature.multipleParams
        ? 0
        : Math.max(option.args.length - 1, 0);
      const types = [optionDef.signature.params[argDefIndex].type].filter(nonNullable);
      // If it's a complete expression then proposed some final suggestions
      // A complete expression is either a function or a column: <COMMAND> <OPTION> field <here>
      // Or an assignment complete: <COMMAND> <OPTION> field = ... <here>
      if (
        (option.args.length && !isNewExpression && !isAssignment(lastArg)) ||
        (isAssignment(lastArg) && isAssignmentComplete(lastArg))
      ) {
        suggestions.push(
          ...getFinalSuggestions({
            comma: optionDef.signature.multipleParams,
          })
        );
      } else if (isNewExpression || (isAssignment(nodeArg) && !isAssignmentComplete(nodeArg))) {
        // Otherwise try to complete the expression suggesting some columns
        suggestions.push(
          ...(await getFieldsOrFunctionsSuggestions(
            types[0] === 'column' ? ['any'] : types,
            command.name,
            option.name,
            getFieldsByType,
            {
              functions: option.name === 'by',
              fields: true,
            }
          ))
        );

        if (command.name === 'stats' && isNewExpression) {
          suggestions.push(buildNewVarDefinition(findNewVariable(anyVariables)));
        }
      }
    }
  }
  return suggestions;
}<|MERGE_RESOLUTION|>--- conflicted
+++ resolved
@@ -31,7 +31,6 @@
   isSourceItem,
   isTimeIntervalItem,
   monacoPositionToOffset,
-<<<<<<< HEAD
   collectVariables,
   excludeVariablesFromCurrentCommand,
   EDITOR_MARKER,
@@ -55,20 +54,6 @@
 } from '@kbn/esql';
 import type { monaco } from '../../../../monaco_imports';
 import type { AutocompleteCommandDefinition } from './types';
-=======
-} from '../shared/helpers';
-import { collectVariables, excludeVariablesFromCurrentCommand } from '../shared/variables';
-import type {
-  AstProviderFn,
-  ESQLAstItem,
-  ESQLCommand,
-  ESQLCommandMode,
-  ESQLCommandOption,
-  ESQLFunction,
-  ESQLSingleAstItem,
-} from '../types';
-import type { ESQLPolicy, ESQLRealField, ESQLVariable, ReferenceMaps } from '../validation/types';
->>>>>>> 6076d1b3
 import {
   colonCompleteItem,
   commaCompleteItem,
@@ -95,18 +80,6 @@
   buildSettingDefinitions,
   buildSettingValueDefinitions,
 } from './factories';
-<<<<<<< HEAD
-=======
-import { EDITOR_MARKER } from '../shared/constants';
-import { getAstContext, removeMarkerArgFromArgsList } from '../shared/context';
-import {
-  buildQueryUntilPreviousCommand,
-  getFieldsByTypeHelper,
-  getPolicyHelper,
-  getSourcesHelper,
-} from '../shared/resources_helpers';
-import { ESQLCallbacks } from '../shared/types';
->>>>>>> 6076d1b3
 
 type GetSourceFn = () => Promise<AutocompleteCommandDefinition[]>;
 type GetFieldsByTypeFn = (
@@ -950,29 +923,6 @@
     const nestedType = extractFinalTypeFromArg(nodeArg.args[cleanedArgs.length - 1], references);
 
     if (isFnComplete.reason === 'fewArgs') {
-<<<<<<< HEAD
-      const finalType = nestedType || nodeArgType || 'any';
-      suggestions.push(
-        ...(await getFieldsOrFunctionsSuggestions(
-          // this is a special case with AND/OR
-          // <COMMAND> expression AND/OR <suggest>
-          // technically another boolean value should be suggested, but it is a better experience
-          // to actually suggest a wider set of fields/functions
-          [
-            finalType === 'boolean' && getFunctionDefinition(nodeArg.name)?.type === 'builtin'
-              ? 'any'
-              : finalType,
-          ],
-          command.name,
-          getFieldsByType,
-          {
-            functions: true,
-            fields: true,
-            variables: references.variables,
-          }
-        ))
-      );
-=======
       const fnDef = getFunctionDefinition(nodeArg.name);
       if (fnDef?.signatures.every(({ params }) => params.some(({ type }) => isArrayType(type)))) {
         suggestions.push(listCompleteItem);
@@ -1000,7 +950,6 @@
           ))
         );
       }
->>>>>>> 6076d1b3
     }
     if (isFnComplete.reason === 'wrongTypes') {
       if (nestedType) {
@@ -1256,21 +1205,6 @@
           ))
         );
       }
-<<<<<<< HEAD
-      // if there are other arguments in the function, inject automatically a comma after each suggestion
-      return suggestions.map((suggestion) =>
-        suggestion !== commaCompleteItem
-          ? {
-              ...suggestion,
-              insertText:
-                hasMoreMandatoryArgs && fnDefinition.type !== 'builtin'
-                  ? `${suggestion.insertText},`
-                  : suggestion.insertText,
-            }
-          : suggestion
-      );
-=======
->>>>>>> 6076d1b3
     }
   }
   return suggestions;
@@ -1304,13 +1238,6 @@
       ? getCommandMode(setting.name)
       : getCommandDefinition(command.name).modes.find(({ name }) => !existingSettingArgs.has(name));
 
-<<<<<<< HEAD
-    return suggestions.map(({ insertText, ...rest }) => ({
-      ...rest,
-      insertText:
-        hasMoreMandatoryArgs && fnDefinition.type !== 'builtin' ? `${insertText},` : insertText,
-    }));
-=======
   if (settingDef) {
     const lastChar = getLastCharFromTrimmed(innerText);
     if (lastChar === '[') {
@@ -1320,7 +1247,6 @@
       // COMMAND [setting: <here>
       suggestions.push(...buildSettingValueDefinitions(settingDef));
     }
->>>>>>> 6076d1b3
   }
   return suggestions;
 }
