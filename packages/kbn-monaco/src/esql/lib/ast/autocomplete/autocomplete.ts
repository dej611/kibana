--- conflicted
+++ resolved
@@ -890,7 +890,6 @@
     const nestedType = extractFinalTypeFromArg(nodeArg.args[cleanedArgs.length - 1], references);
 
     if (isFnComplete.reason === 'fewArgs') {
-<<<<<<< HEAD
       const fnDef = getFunctionDefinition(nodeArg.name);
       if (fnDef?.signatures.every(({ params }) => params.some(({ type }) => isArrayType(type)))) {
         suggestions.push(listCompleteItem);
@@ -903,7 +902,7 @@
             // technically another boolean value should be suggested, but it is a better experience
             // to actually suggest a wider set of fields/functions
             [
-              finalType === 'boolean' && getFunctionDefinition(nodeArg.name)?.builtin
+              finalType === 'boolean' && getFunctionDefinition(nodeArg.name)?.type === 'builtin'
                 ? 'any'
                 : finalType,
             ],
@@ -918,30 +917,6 @@
           ))
         );
       }
-=======
-      const finalType = nestedType || nodeArgType || 'any';
-      suggestions.push(
-        ...(await getFieldsOrFunctionsSuggestions(
-          // this is a special case with AND/OR
-          // <COMMAND> expression AND/OR <suggest>
-          // technically another boolean value should be suggested, but it is a better experience
-          // to actually suggest a wider set of fields/functions
-          [
-            finalType === 'boolean' && getFunctionDefinition(nodeArg.name)?.type === 'builtin'
-              ? 'any'
-              : finalType,
-          ],
-          command.name,
-          option?.name,
-          getFieldsByType,
-          {
-            functions: true,
-            fields: true,
-            variables: references.variables,
-          }
-        ))
-      );
->>>>>>> 9b5d040e
     }
     if (isFnComplete.reason === 'wrongTypes') {
       if (nestedType) {
