--- conflicted
+++ resolved
@@ -32,9 +32,12 @@
 /** @internal **/
 export type AutocompleteCommandDefinition = Pick<
   monaco.languages.CompletionItem,
-<<<<<<< HEAD
-  'label' | 'insertText' | 'kind' | 'detail' | 'documentation' | 'sortText' | 'insertTextRules'
-=======
-  'label' | 'insertText' | 'kind' | 'detail' | 'documentation' | 'sortText' | 'command'
->>>>>>> c7b38885
+  | 'label'
+  | 'insertText'
+  | 'kind'
+  | 'detail'
+  | 'documentation'
+  | 'sortText'
+  | 'insertTextRules'
+  | 'command'
 >;