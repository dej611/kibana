--- conflicted
+++ resolved
@@ -133,16 +133,6 @@
     signature: 'mv_expand field',
     examples: ['ROW a=[1,2,3], b="b", j=["a","b"] | MV_EXPAND a'],
   },
-<<<<<<< HEAD
-];
-
-export const processingCommandsDefinitions: AutocompleteCommandDefinition[] =
-  processingRawCommandsDefinition.map(({ signature, examples, ...rest }) => ({
-    ...rest,
-    kind: 1,
-    documentation: { value: buildDocumentation(signature, examples) },
-  }));
-=======
   {
     label: 'enrich',
     insertText: 'enrich',
@@ -156,4 +146,10 @@
     sortText: 'B',
   },
 ];
->>>>>>> b34b2855
+
+export const processingCommandsDefinitions: AutocompleteCommandDefinition[] =
+  processingRawCommandsDefinition.map(({ signature, examples, ...rest }) => ({
+    ...rest,
+    kind: 1,
+    documentation: { value: buildDocumentation(signature, examples) },
+  }));