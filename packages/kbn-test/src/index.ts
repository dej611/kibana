--- conflicted
+++ resolved
@@ -42,13 +42,10 @@
 // @ts-ignore not typed yet
 export { setupUsers, DEFAULT_SUPERUSER_PASS } from './functional_tests/lib/auth';
 
-<<<<<<< HEAD
-=======
 export { readConfigFile } from './functional_test_runner/lib/config/read_config_file';
 
 export { runFtrCli } from './functional_test_runner/cli';
 
->>>>>>> c4d2ba30
 export {
   createAutoJUnitReporter,
   runMochaCli,
