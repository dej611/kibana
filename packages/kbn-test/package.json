{
  "name": "@kbn/test",
  "version": "1.0.0",
  "private": true,
  "license": "Apache-2.0",
  "main": "./target/index.js",
  "scripts": {
    "build": "babel src --out-dir target --delete-dir-on-start --extensions .ts,.js,.tsx --ignore *.test.js,**/__tests__/** --source-maps=inline",
    "kbn:bootstrap": "yarn build",
    "kbn:watch": "yarn build --watch"
  },
<<<<<<< HEAD
=======
  "devDependencies": {
    "@babel/cli": "^7.10.1",
    "@kbn/babel-preset": "1.0.0",
    "@kbn/dev-utils": "1.0.0",
    "@types/parse-link-header": "^1.0.0",
    "@types/puppeteer": "^3.0.0",
    "@types/strip-ansi": "^5.2.1",
    "@types/xml2js": "^0.4.5",
    "diff": "^4.0.1"
  },
>>>>>>> 0c34bd7e
  "dependencies": {
    "chalk": "^2.4.2",
    "dedent": "^0.7.0",
    "del": "^5.1.0",
    "exit-hook": "^2.2.0",
    "getopts": "^2.2.4",
    "glob": "^7.1.2",
    "joi": "^13.5.2",
    "parse-link-header": "^1.0.1",
    "puppeteer": "^3.3.0",
    "rxjs": "^6.5.3",
    "strip-ansi": "^5.2.0",
    "tar-fs": "^1.16.3",
    "tmp": "^0.1.0",
    "xml2js": "^0.4.22",
    "zlib": "^1.0.5"
  },
  "devDependencies": {
    "@babel/cli": "^7.8.4",
    "@kbn/babel-preset": "1.0.0",
    "@kbn/dev-utils": "1.0.0",
    "@types/joi": "^13.4.2",
    "@types/parse-link-header": "^1.0.0",
    "@types/puppeteer": "^3.0.0",
    "@types/strip-ansi": "^5.2.1",
    "@types/xml2js": "^0.4.5",
    "diff": "^4.0.1"
  }
}<|MERGE_RESOLUTION|>--- conflicted
+++ resolved
@@ -9,19 +9,17 @@
     "kbn:bootstrap": "yarn build",
     "kbn:watch": "yarn build --watch"
   },
-<<<<<<< HEAD
-=======
   "devDependencies": {
     "@babel/cli": "^7.10.1",
     "@kbn/babel-preset": "1.0.0",
     "@kbn/dev-utils": "1.0.0",
+    "@types/joi": "^13.4.2",
     "@types/parse-link-header": "^1.0.0",
     "@types/puppeteer": "^3.0.0",
     "@types/strip-ansi": "^5.2.1",
     "@types/xml2js": "^0.4.5",
     "diff": "^4.0.1"
   },
->>>>>>> 0c34bd7e
   "dependencies": {
     "chalk": "^2.4.2",
     "dedent": "^0.7.0",
@@ -38,16 +36,5 @@
     "tmp": "^0.1.0",
     "xml2js": "^0.4.22",
     "zlib": "^1.0.5"
-  },
-  "devDependencies": {
-    "@babel/cli": "^7.8.4",
-    "@kbn/babel-preset": "1.0.0",
-    "@kbn/dev-utils": "1.0.0",
-    "@types/joi": "^13.4.2",
-    "@types/parse-link-header": "^1.0.0",
-    "@types/puppeteer": "^3.0.0",
-    "@types/strip-ansi": "^5.2.1",
-    "@types/xml2js": "^0.4.5",
-    "diff": "^4.0.1"
   }
 }