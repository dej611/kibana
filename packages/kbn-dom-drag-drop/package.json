--- conflicted
+++ resolved
@@ -3,11 +3,7 @@
   "private": true,
   "version": "1.0.0",
   "license": "SSPL-1.0 OR Elastic License 2.0",
-<<<<<<< HEAD
-  "sideEffects": ["*.scss"]
-=======
   "sideEffects": [
     "*.scss"
   ]
->>>>>>> 909e501d
 }