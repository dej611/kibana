{
  "name": "@kbn/ui-shared-deps",
  "version": "1.0.0",
  "private": true,
  "license": "Apache-2.0",
  "scripts": {
    "build": "node scripts/build",
    "kbn:bootstrap": "node scripts/build --dev",
    "kbn:watch": "node scripts/build --dev --watch"
  },
  "dependencies": {
<<<<<<< HEAD
    "@elastic/charts": "23.0.1",
    "@elastic/eui": "29.0.0",
=======
    "@elastic/charts": "23.2.1",
    "@elastic/eui": "29.3.0",
>>>>>>> c2409365
    "@elastic/numeral": "^2.5.0",
    "@kbn/i18n": "1.0.0",
    "@kbn/monaco": "1.0.0",
    "abortcontroller-polyfill": "^1.4.0",
    "angular": "^1.8.0",
    "compression-webpack-plugin": "^4.0.0",
    "core-js": "^3.6.5",
    "custom-event-polyfill": "^0.3.0",
    "jquery": "^3.5.0",
    "lodash": "^4.17.20",
    "mini-css-extract-plugin": "0.8.0",
    "moment": "^2.24.0",
    "moment-timezone": "^0.5.27",
    "react": "^16.12.0",
    "react-dom": "^16.12.0",
    "react-is": "^16.8.0",
    "react-router": "^5.2.0",
    "react-router-dom": "^5.2.0",
    "regenerator-runtime": "^0.13.3",
    "rxjs": "^6.5.5",
    "styled-components": "^5.1.0",
    "symbol-observable": "^1.2.0",
    "whatwg-fetch": "^3.0.0"
  },
  "devDependencies": {
    "@kbn/babel-preset": "1.0.0",
    "@kbn/dev-utils": "1.0.0",
    "babel-plugin-transform-react-remove-prop-types": "^0.4.24",
    "css-loader": "^3.4.2",
    "del": "^5.1.0",
    "loader-utils": "^1.2.3",
    "val-loader": "^1.1.1",
    "webpack": "^4.41.5"
  }
}<|MERGE_RESOLUTION|>--- conflicted
+++ resolved
@@ -9,13 +9,8 @@
     "kbn:watch": "node scripts/build --dev --watch"
   },
   "dependencies": {
-<<<<<<< HEAD
-    "@elastic/charts": "23.0.1",
-    "@elastic/eui": "29.0.0",
-=======
     "@elastic/charts": "23.2.1",
     "@elastic/eui": "29.3.0",
->>>>>>> c2409365
     "@elastic/numeral": "^2.5.0",
     "@kbn/i18n": "1.0.0",
     "@kbn/monaco": "1.0.0",
