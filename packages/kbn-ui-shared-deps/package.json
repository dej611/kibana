--- conflicted
+++ resolved
@@ -9,11 +9,7 @@
     "kbn:watch": "node scripts/build --dev --watch"
   },
   "dependencies": {
-<<<<<<< HEAD
     "@elastic/charts": "23.0.1",
-=======
-    "@elastic/charts": "23.0.0",
->>>>>>> dca9e706
     "@elastic/eui": "29.0.0",
     "@elastic/numeral": "^2.5.0",
     "@kbn/i18n": "1.0.0",
