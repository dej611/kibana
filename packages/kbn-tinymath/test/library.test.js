/*
 * Copyright Elasticsearch B.V. and/or licensed to Elasticsearch B.V. under one
 * or more contributor license agreements. Licensed under the Elastic License
 * 2.0 and the Server Side Public License, v 1; you may not use this file except
 * in compliance with, at your election, the Elastic License 2.0 or the Server
 * Side Public License, v 1.
 */

/*
  TODO: These tests are wildly imcomplete
  Need tests for spacing, etc
*/

import { evaluate, parse } from '..';

function variableEqual(value) {
  return expect.objectContaining({ type: 'variable', value });
}

function functionEqual(name, args) {
  return expect.objectContaining({ type: 'function', name, args });
}

function namedArgumentEqual(name, value) {
  return expect.objectContaining({ type: 'namedArgument', name, value });
}

describe('Parser', () => {
  describe('Numbers', () => {
    it('integers', () => {
      expect(parse('10')).toEqual(10);
    });

    it('floats', () => {
      expect(parse('10.5')).toEqual(10.5);
    });

    it('negatives', () => {
      expect(parse('-10')).toEqual(-10);
      expect(parse('-10.5')).toEqual(-10.5);
    });
  });

  describe('Variables', () => {
    it('strings', () => {
      expect(parse('f')).toEqual(variableEqual('f'));
      expect(parse('foo')).toEqual(variableEqual('foo'));
      expect(parse('foo1')).toEqual(variableEqual('foo1'));
      expect(() => parse('1foo1')).toThrow('but "f" found');
    });

    it('strings with spaces', () => {
      expect(parse(' foo ')).toEqual(variableEqual('foo'));
      expect(() => parse(' foo bar ')).toThrow('but "b" found');
    });

    it('allowed characters', () => {
      expect(parse('_foo')).toEqual(variableEqual('_foo'));
      expect(parse('@foo')).toEqual(variableEqual('@foo'));
      expect(parse('.foo')).toEqual(variableEqual('.foo'));
      expect(parse('-foo')).toEqual(variableEqual('-foo'));
      expect(parse('_foo0')).toEqual(variableEqual('_foo0'));
      expect(parse('@foo0')).toEqual(variableEqual('@foo0'));
      expect(parse('.foo0')).toEqual(variableEqual('.foo0'));
      expect(parse('-foo0')).toEqual(variableEqual('-foo0'));
    });
  });

  describe('quoted variables', () => {
    it('strings with double quotes', () => {
      expect(parse('"foo"')).toEqual(variableEqual('foo'));
      expect(parse('"f b"')).toEqual(variableEqual('f b'));
      expect(parse('"foo bar"')).toEqual(variableEqual('foo bar'));
      expect(parse('"foo bar fizz buzz"')).toEqual(variableEqual('foo bar fizz buzz'));
      expect(parse('"foo   bar   baby"')).toEqual(variableEqual('foo   bar   baby'));
    });

    it('strings with single quotes', () => {
      /* eslint-disable prettier/prettier */
      expect(parse("'foo'")).toEqual(variableEqual('foo'));
      expect(parse("'f b'")).toEqual(variableEqual('f b'));
      expect(parse("'foo bar'")).toEqual(variableEqual('foo bar'));
      expect(parse("'foo bar fizz buzz'")).toEqual(variableEqual('foo bar fizz buzz'));
      expect(parse("'foo   bar   baby'")).toEqual(variableEqual('foo   bar   baby'));
      expect(parse("' foo bar'")).toEqual(variableEqual(" foo bar"));
      expect(parse("'foo bar '")).toEqual(variableEqual("foo bar "));
      expect(parse("'0foo'")).toEqual(variableEqual("0foo"));
      expect(parse("' foo bar'")).toEqual(variableEqual(" foo bar"));
      expect(parse("'foo bar '")).toEqual(variableEqual("foo bar "));
      expect(parse("'0foo'")).toEqual(variableEqual("0foo"));
      /* eslint-enable prettier/prettier */
    });

    it('allowed characters', () => {
      expect(parse('"_foo bar"')).toEqual(variableEqual('_foo bar'));
      expect(parse('"@foo bar"')).toEqual(variableEqual('@foo bar'));
      expect(parse('".foo bar"')).toEqual(variableEqual('.foo bar'));
      expect(parse('"-foo bar"')).toEqual(variableEqual('-foo bar'));
      expect(parse('"_foo0 bar1"')).toEqual(variableEqual('_foo0 bar1'));
      expect(parse('"@foo0 bar1"')).toEqual(variableEqual('@foo0 bar1'));
      expect(parse('".foo0 bar1"')).toEqual(variableEqual('.foo0 bar1'));
      expect(parse('"-foo0 bar1"')).toEqual(variableEqual('-foo0 bar1'));
      expect(parse('" foo bar"')).toEqual(variableEqual(' foo bar'));
      expect(parse('"foo bar "')).toEqual(variableEqual('foo bar '));
      expect(parse('"0foo"')).toEqual(variableEqual('0foo'));
      expect(parse('" foo bar"')).toEqual(variableEqual(' foo bar'));
      expect(parse('"foo bar "')).toEqual(variableEqual('foo bar '));
      expect(parse('"0foo"')).toEqual(variableEqual('0foo'));
    });
  });

  describe('Functions', () => {
    it('no arguments', () => {
      expect(parse('foo()')).toEqual(functionEqual('foo', []));
    });

    it('arguments', () => {
      expect(parse('foo(5,10)')).toEqual(functionEqual('foo', [5, 10]));
    });

    it('arguments with strings', () => {
      expect(parse('foo("string with spaces")')).toEqual(
        functionEqual('foo', [variableEqual('string with spaces')])
      );

      expect(parse("foo('string with spaces')")).toEqual(
        functionEqual('foo', [variableEqual('string with spaces')])
      );
    });

    it('named only', () => {
      expect(parse('foo(q=10)')).toEqual(functionEqual('foo', [namedArgumentEqual('q', 10)]));
    });

    it('named argument is numeric', () => {
      expect(parse('foo(q=10.1234e5)')).toEqual(
        functionEqual('foo', [namedArgumentEqual('q', 10.1234e5)])
      );
    });

    it('named and positional', () => {
      expect(parse('foo(ref, q="bar")')).toEqual(
        functionEqual('foo', [variableEqual('ref'), namedArgumentEqual('q', 'bar')])
      );
    });

    it('numerically named', () => {
      expect(() => parse('foo(1=2)')).toThrow('but "(" found');
    });

    it('multiple named', () => {
<<<<<<< HEAD
      expect(parse('foo(q_param="bar", offset-type="1d")')).toEqual(
        functionEqual('foo', [
          namedArgumentEqual('q_param', 'bar'),
          namedArgumentEqual('offset-type', '1d'),
=======
      expect(parse('foo(q_param="bar", offset="1d")')).toEqual(
        functionEqual('foo', [
          namedArgumentEqual('q_param', 'bar'),
          namedArgumentEqual('offset', '1d'),
>>>>>>> 3cb04fc6
        ])
      );
    });

    it('multiple named and positional', () => {
      expect(parse('foo(q="bar", ref, offset="1d", 100)')).toEqual(
        functionEqual('foo', [
          namedArgumentEqual('q', 'bar'),
          variableEqual('ref'),
          namedArgumentEqual('offset', '1d'),
          100,
        ])
      );
    });

    it('duplicate named', () => {
      expect(parse('foo(q="bar", q="test")')).toEqual(
        functionEqual('foo', [namedArgumentEqual('q', 'bar'), namedArgumentEqual('q', 'test')])
      );
    });

    it('incomplete named', () => {
      expect(() => parse('foo(a=)')).toThrow('but "(" found');
      expect(() => parse('foo(=a)')).toThrow('but "(" found');
<<<<<<< HEAD
=======
    });

    it('invalid named', () => {
      expect(() => parse('foo(offset-type="1d")')).toThrow('but "(" found');
>>>>>>> 3cb04fc6
    });
  });

  it('Missing expression', () => {
    expect(() => parse(undefined)).toThrow('Missing expression');
    expect(() => parse(null)).toThrow('Missing expression');
  });

  it('Failed parse', () => {
    expect(() => parse('')).toThrow('Failed to parse expression');
  });

  it('Not a string', () => {
    expect(() => parse(3)).toThrow('Expression must be a string');
  });
});

describe('Evaluate', () => {
  it('numbers', () => {
    expect(evaluate('10')).toEqual(10);
  });

  it('variables', () => {
    expect(evaluate('foo', { foo: 10 })).toEqual(10);
    expect(evaluate('bar', { bar: [1, 2] })).toEqual([1, 2]);
  });

  it('variables with spaces', () => {
    expect(evaluate('"foo bar"', { 'foo bar': 10 })).toEqual(10);
    expect(evaluate('"key with many spaces in it"', { 'key with many spaces in it': 10 })).toEqual(
      10
    );
  });

  it('variables with dots', () => {
    expect(evaluate('foo.bar', { 'foo.bar': 20 })).toEqual(20);
    expect(evaluate('"is.null"', { 'is.null': null })).toEqual(null);
    expect(evaluate('"is.false"', { 'is.null': null, 'is.false': false })).toEqual(false);
    expect(evaluate('"with space.val"', { 'with space.val': 42 })).toEqual(42);
  });

  it('variables with dot notation', () => {
    expect(evaluate('foo.bar', { foo: { bar: 20 } })).toEqual(20);
    expect(evaluate('foo.bar[0].baz', { foo: { bar: [{ baz: 30 }, { beer: 40 }] } })).toEqual(30);
    expect(evaluate('"is.false"', { is: { null: null, false: false } })).toEqual(false);
  });

  it('equations', () => {
    expect(evaluate('3 + 4')).toEqual(7);
    expect(evaluate('10 - 2')).toEqual(8);
    expect(evaluate('8 + 6 / 3')).toEqual(10);
    expect(evaluate('10 * (1 + 2)')).toEqual(30);
    expect(evaluate('(3 - 4) * 10')).toEqual(-10);
    expect(evaluate('-1 - -12')).toEqual(11);
    expect(evaluate('5/20')).toEqual(0.25);
    expect(evaluate('1 + 1 + 2 + 3 + 12')).toEqual(19);
    expect(evaluate('100 / 10 / 10')).toEqual(1);
  });

  it('equations with functions', () => {
    expect(evaluate('3 + multiply(10, 4)')).toEqual(43);
    expect(evaluate('3 + multiply(10, 4, 5)')).toEqual(203);
  });

  it('equations with trigonometry', () => {
    expect(evaluate('pi()')).toEqual(Math.PI);
    expect(evaluate('sin(degtorad(0))')).toEqual(0);
    expect(evaluate('sin(degtorad(180))')).toEqual(1.2246467991473532e-16);
    expect(evaluate('cos(degtorad(0))')).toEqual(1);
    expect(evaluate('cos(degtorad(180))')).toEqual(-1);
    expect(evaluate('tan(degtorad(0))')).toEqual(0);
    expect(evaluate('tan(degtorad(180))')).toEqual(-1.2246467991473532e-16);
  });

  it('equations with variables', () => {
    expect(evaluate('3 + foo', { foo: 5 })).toEqual(8);
    expect(evaluate('3 + foo', { foo: [5, 10] })).toEqual([8, 13]);
    expect(evaluate('3 + foo', { foo: 5 })).toEqual(8);
    expect(evaluate('sum(foo)', { foo: [5, 10, 15] })).toEqual(30);
    expect(evaluate('90 / sum(foo)', { foo: [5, 10, 15] })).toEqual(3);
    expect(evaluate('multiply(foo, bar)', { foo: [1, 2, 3], bar: [4, 5, 6] })).toEqual([4, 10, 18]);
  });

  it('equations with quoted variables', () => {
    expect(evaluate('"b" * 7', { b: 3 })).toEqual(21);
    expect(evaluate('"space name" * 2', { 'space name': [1, 2, 21] })).toEqual([2, 4, 42]);
    expect(evaluate('sum("space name")', { 'space name': [1, 2, 21] })).toEqual(24);
  });

  it('throws on named arguments', () => {
    expect(() => evaluate('sum(invalid=a)')).toThrow('Named arguments are not supported');
  });

  it('equations with injected functions', () => {
    expect(
      evaluate(
        'plustwo(foo)',
        { foo: 5 },
        {
          plustwo: function (a) {
            return a + 2;
          },
        }
      )
    ).toEqual(7);
    expect(
      evaluate('negate(1)', null, {
        negate: function (a) {
          return -a;
        },
      })
    ).toEqual(-1);
    expect(
      evaluate('stringify(2)', null, {
        stringify: function (a) {
          return '' + a;
        },
      })
    ).toEqual('2');
  });

  it('equations with arrays using special operator functions', () => {
    expect(evaluate('foo + bar', { foo: [1, 2, 3], bar: [4, 5, 6] })).toEqual([5, 7, 9]);
    expect(evaluate('foo - bar', { foo: [1, 2, 3], bar: [4, 5, 6] })).toEqual([-3, -3, -3]);
    expect(evaluate('foo * bar', { foo: [1, 2, 3], bar: [4, 5, 6] })).toEqual([4, 10, 18]);
    expect(evaluate('foo / bar', { foo: [1, 2, 3], bar: [4, 5, 6] })).toEqual([
      1 / 4,
      2 / 5,
      3 / 6,
    ]);
  });

  it('missing expression', () => {
    expect(() => evaluate('')).toThrow('Failed to parse expression');
  });

  it('missing referenced scope when used in injected function', () => {
    expect(() =>
      evaluate('increment(foo)', null, {
        increment: function (a) {
          return a + 1;
        },
      })
    ).toThrow('Unknown variable: foo');
  });

  it('invalid context datatypes', () => {
    expect(evaluate('mean(foo)', { foo: [true, true, false] })).toBeNaN();
    expect(evaluate('mean(foo + bar)', { foo: [true, true, false], bar: [1, 2, 3] })).toBeNaN();
    expect(evaluate('mean(foo)', { foo: ['dog', 'cat', 'mouse'] })).toBeNaN();
    expect(evaluate('mean(foo + 2)', { foo: ['dog', 'cat', 'mouse'] })).toBeNaN();
    expect(evaluate('foo + bar', { foo: NaN, bar: [4, 5, 6] })).toBeNaN();
  });
});<|MERGE_RESOLUTION|>--- conflicted
+++ resolved
@@ -149,17 +149,10 @@
     });
 
     it('multiple named', () => {
-<<<<<<< HEAD
-      expect(parse('foo(q_param="bar", offset-type="1d")')).toEqual(
-        functionEqual('foo', [
-          namedArgumentEqual('q_param', 'bar'),
-          namedArgumentEqual('offset-type', '1d'),
-=======
       expect(parse('foo(q_param="bar", offset="1d")')).toEqual(
         functionEqual('foo', [
           namedArgumentEqual('q_param', 'bar'),
           namedArgumentEqual('offset', '1d'),
->>>>>>> 3cb04fc6
         ])
       );
     });
@@ -184,13 +177,10 @@
     it('incomplete named', () => {
       expect(() => parse('foo(a=)')).toThrow('but "(" found');
       expect(() => parse('foo(=a)')).toThrow('but "(" found');
-<<<<<<< HEAD
-=======
     });
 
     it('invalid named', () => {
       expect(() => parse('foo(offset-type="1d")')).toThrow('but "(" found');
->>>>>>> 3cb04fc6
     });
   });
 
