// tinymath parsing grammar

{
   function simpleLocation (location) {
  // Returns an object representing the position of the function within the expression,
  // demarcated by the position of its first character and last character. We calculate these values
  // using the offset because the expression could span multiple lines, and we don't want to deal
  // with column and line values.
  return {
   min: location.start.offset,
   max: location.end.offset
  }
 }
}

start
  = Expression

// characters

_ "whitespace"
  = [ \t\n\r]*

Space
  = [ ]

Quote
  = [\"\']

StartChar
  = [A-Za-z_@.\[\]-]

ValidChar
  = [0-9A-Za-z._@\[\]-]

// literals and variables

Literal "literal"
  = _ literal:(Number / Variable) _ {
    return literal;
  }

// Quoted variables are interpreted as strings
// but unquoted variables are more restrictive
Variable
  = _ Quote chars:(ValidChar / Space)* Quote _ {
    return {
      type: 'variable',
      value: chars.join(''),
      location: simpleLocation(location()),
      text: text()
    };
  }
  / _ rest:ValidChar+ _ {
    return {
      type: 'variable',
      value: rest.join(''),
      location: simpleLocation(location()),
      text: text()
    };
  }

// expressions

Expression
  = AddSubtract

AddSubtract
  = _ left:MultiplyDivide rest:(('+' / '-') MultiplyDivide)* _ {
    return rest.reduce((acc, curr) => ({
      type: 'function',
      name: curr[0] === '+' ? 'add' : 'subtract',
      args: [acc, curr[1]],
      location: simpleLocation(location()),
      text: text()
    }), left)
  }

MultiplyDivide
  = _ left:Factor rest:(('*' / '/') Factor)* _ {
    return rest.reduce((acc, curr) => ({
      type: 'function',
      name: curr[0] === '*' ? 'multiply' : 'divide',
      args: [acc, curr[1]],
      location: simpleLocation(location()),
      text: text()
    }), left)
  }

Factor
  = Group
  / Function
  / Literal

Group
  = _ '(' _ expr:Expression _ ')' _ {
    return expr
  }

Argument_List "arguments"
  = first:Argument rest:(_ ',' _ arg:Argument {return arg})* _ ','? {
    return [first].concat(rest);
  }

String
  = [\"] value:(ValidChar)+ [\"] { return value.join(''); }
  / [\'] value:(ValidChar)+ [\'] { return value.join(''); }
  / value:(ValidChar)+ { return value.join(''); }

  
Argument
<<<<<<< HEAD
 = name:[a-zA-Z_-]+ _ '=' _ value:(Number / String) _ {
=======
 = name:[a-zA-Z_]+ _ '=' _ value:(Number / String) _ {
>>>>>>> 3cb04fc6
  return {
    type: 'namedArgument',
    name: name.join(''),
    value: value,
    location: simpleLocation(location()),
    text: text()
  };
 }
 / arg:Expression

Function "function"
  = _ name:[a-zA-Z_-]+ '(' _ args:Argument_List? _ ')' _ {
    return {
      type: 'function',
      name: name.join(''),
      args: args || [],
      location: simpleLocation(location()),
      text: text()
    };
  }

// Numbers. Lol.

Number "number"
  = '-'? Integer Fraction? Exp? {
    return parseFloat(text());
  }

E
  = [eE]

Exp "exponent"
  = E '-'? Digit+

Fraction
  = '.' Digit+

Integer
  = '0'
  / ([1-9] Digit*)

Digit
  = [0-9]<|MERGE_RESOLUTION|>--- conflicted
+++ resolved
@@ -109,11 +109,7 @@
 
   
 Argument
-<<<<<<< HEAD
- = name:[a-zA-Z_-]+ _ '=' _ value:(Number / String) _ {
-=======
  = name:[a-zA-Z_]+ _ '=' _ value:(Number / String) _ {
->>>>>>> 3cb04fc6
   return {
     type: 'namedArgument',
     name: name.join(''),
