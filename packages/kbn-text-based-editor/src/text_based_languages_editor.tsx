/*
 * Copyright Elasticsearch B.V. and/or licensed to Elasticsearch B.V. under one
 * or more contributor license agreements. Licensed under the Elastic License
 * 2.0 and the Server Side Public License, v 1; you may not use this file except
 * in compliance with, at your election, the Elastic License 2.0 or the Server
 * Side Public License, v 1.
 */

import React, { useRef, memo, useEffect, useState, useCallback, useMemo } from 'react';
import classNames from 'classnames';
import {
  SQLLang,
  monaco,
  ESQL_LANG_ID,
  ESQL_THEME_ID,
  ESQLLang,
  type ESQLCallbacks,
} from '@kbn/monaco';
import type { AggregateQuery } from '@kbn/es-query';
import { getAggregateQueryMode, getLanguageDisplayName } from '@kbn/es-query';
import type { DataViewsPublicPluginStart } from '@kbn/data-views-plugin/public';
import type { ExpressionsStart } from '@kbn/expressions-plugin/public';
import type { IndexManagementPluginSetup } from '@kbn/index-management-plugin/public';
import {
  type LanguageDocumentationSections,
  LanguageDocumentationPopover,
} from '@kbn/language-documentation-popover';
import { useKibana } from '@kbn/kibana-react-plugin/public';
import { i18n } from '@kbn/i18n';
import {
  EuiBadge,
  useEuiTheme,
  EuiFlexGroup,
  EuiFlexItem,
  EuiButtonIcon,
  EuiResizeObserver,
  EuiOutsideClickDetector,
  EuiToolTip,
} from '@elastic/eui';
import { CodeEditor } from '@kbn/kibana-react-plugin/public';
import type { CodeEditorProps } from '@kbn/kibana-react-plugin/public';

import {
  textBasedLanguagedEditorStyles,
  EDITOR_INITIAL_HEIGHT,
  EDITOR_INITIAL_HEIGHT_EXPANDED,
  EDITOR_MAX_HEIGHT,
  EDITOR_MIN_HEIGHT,
} from './text_based_languages_editor.styles';
import {
  useDebounceWithOptions,
  parseWarning,
  getInlineEditorText,
  getDocumentationSections,
  type MonacoMessage,
  getWrappedInPipesCode,
  parseErrors,
  getIndicesForAutocomplete,
} from './helpers';
import { EditorFooter } from './editor_footer';
import { ResizableButton } from './resizable_button';
import { fetchFieldsFromESQL } from './fetch_fields_from_esql';

import './overwrite.scss';

export interface TextBasedLanguagesEditorProps {
  /** The aggregate type query */
  query: AggregateQuery;
  /** Callback running everytime the query changes */
  onTextLangQueryChange: (query: AggregateQuery) => void;
  /** Callback running when the user submits the query */
  onTextLangQuerySubmit: (query?: AggregateQuery) => void;
  /** Can be used to expand/minimize the editor */
  expandCodeEditor: (status: boolean) => void;
  /** If it is true, the editor initializes with height EDITOR_INITIAL_HEIGHT_EXPANDED */
  isCodeEditorExpanded: boolean;
  /** If it is true, the editor displays the message @timestamp found
   * The text based queries are relying on adhoc dataviews which
   * can have an @timestamp timefield or nothing
   */
  detectTimestamp?: boolean;
  /** Array of errors */
  errors?: Error[];
  /** Warning string as it comes from ES */
  warning?: string;
  /** Disables the editor */
  isDisabled?: boolean;
  /** Indicator if the editor is on dark mode */
  isDarkMode?: boolean;
  dataTestSubj?: string;
  /** If true it hides the minimize button and the user can't return to the minimized version
   * Useful when the application doesn't want to give this capability
   */
  hideMinimizeButton?: boolean;
  /** Hide the Run query information which appears on the footer*/
  hideRunQueryText?: boolean;
  /** This is used for applications (such as the inline editing flyout in dashboards)
   * which want to add the editor without being part of the Unified search component
   * It renders a submit query button inside the editor
   */
  editorIsInline?: boolean;
  /** Disables the submit query action*/
  disableSubmitAction?: boolean;
}

interface TextBasedEditorDeps {
  dataViews: DataViewsPublicPluginStart;
  expressions: ExpressionsStart;
  indexManagementApiService?: IndexManagementPluginSetup['apiService'];
}

const MAX_COMPACT_VIEW_LENGTH = 250;
const FONT_WIDTH = 8;
const EDITOR_ONE_LINER_UNUSED_SPACE = 180;
const EDITOR_ONE_LINER_UNUSED_SPACE_WITH_ERRORS = 220;

const KEYCODE_ARROW_UP = 38;
const KEYCODE_ARROW_DOWN = 40;

// for editor width smaller than this value we want to start hiding some text
const BREAKPOINT_WIDTH = 410;

const languageId = (language: string) => {
  switch (language) {
    case 'esql': {
      return ESQL_LANG_ID;
    }
    case 'sql':
    default: {
      return SQLLang.ID;
    }
  }
};

let clickedOutside = false;
let initialRender = true;
let updateLinesFromModel = false;
let lines = 1;

export const TextBasedLanguagesEditor = memo(function TextBasedLanguagesEditor({
  query,
  onTextLangQueryChange,
  onTextLangQuerySubmit,
  expandCodeEditor,
  isCodeEditorExpanded,
  detectTimestamp = false,
  errors: serverErrors,
  warning: serverWarning,
  isDisabled,
  isDarkMode,
  hideMinimizeButton,
  hideRunQueryText,
  editorIsInline,
  disableSubmitAction,
  dataTestSubj,
}: TextBasedLanguagesEditorProps) {
  const { euiTheme } = useEuiTheme();
  const language = getAggregateQueryMode(query);
  const queryString: string = query[language] ?? '';
  const kibana = useKibana<TextBasedEditorDeps>();
  const { dataViews, expressions, indexManagementApiService, application } = kibana.services;
  const [code, setCode] = useState(queryString ?? '');
  const [codeOneLiner, setCodeOneLiner] = useState('');
  // To make server side errors less "sticky", register the state of the code when submitting
  const [codeWhenSubmitted, setCodeStateOnSubmission] = useState(serverErrors ? code : '');
  const [editorHeight, setEditorHeight] = useState(
    isCodeEditorExpanded ? EDITOR_INITIAL_HEIGHT_EXPANDED : EDITOR_INITIAL_HEIGHT
  );
  const [isSpaceReduced, setIsSpaceReduced] = useState(false);
  const [showLineNumbers, setShowLineNumbers] = useState(isCodeEditorExpanded);
  const [isCompactFocused, setIsCompactFocused] = useState(isCodeEditorExpanded);
  const [isCodeEditorExpandedFocused, setIsCodeEditorExpandedFocused] = useState(false);
  const [isWordWrapped, setIsWordWrapped] = useState(false);

  const [editorMessages, setEditorMessages] = useState<{
    errors: MonacoMessage[];
    warnings: MonacoMessage[];
  }>({
    errors: serverErrors ? parseErrors(serverErrors, code) : [],
    warnings: serverWarning ? parseWarning(serverWarning) : [],
  });

  const onTextLangQuerySubmitWrapped = useCallback(() => {
    setCodeStateOnSubmission(code);
    onTextLangQuerySubmit();
  }, [code, onTextLangQuerySubmit]);

  const [documentationSections, setDocumentationSections] =
    useState<LanguageDocumentationSections>();

  const codeRef = useRef<string>(code);

  // Registers a command to redirect users to the index management page
  // to create a new policy. The command is called by the buildNoPoliciesAvailableDefinition
  monaco.editor.registerCommand('esql.policies.create', (...args) => {
    application?.navigateToApp('management', {
      path: 'data/index_management/enrich_policies/create',
      openInNewTab: true,
    });
  });

  const styles = textBasedLanguagedEditorStyles(
    euiTheme,
    isCompactFocused,
    editorHeight,
    isCodeEditorExpanded,
    Boolean(editorMessages.errors.length),
    Boolean(editorMessages.warnings.length),
    isCodeEditorExpandedFocused,
    Boolean(documentationSections),
    Boolean(editorIsInline)
  );
  const isDark = isDarkMode;
  const editorModel = useRef<monaco.editor.ITextModel>();
  const editor1 = useRef<monaco.editor.IStandaloneCodeEditor>();
  const containerRef = useRef<HTMLElement>(null);

  const editorClassName = classNames('TextBasedLangEditor', {
    'TextBasedLangEditor--expanded': isCodeEditorExpanded,
    'TextBasedLangEditor--compact': isCompactFocused,
    'TextBasedLangEditor--initial': !isCompactFocused,
  });

  // When the editor is on full size mode, the user can resize the height of the editor.
  const onMouseDownResizeHandler = useCallback(
    (mouseDownEvent) => {
      const startSize = editorHeight;
      const startPosition = mouseDownEvent.pageY;

      function onMouseMove(mouseMoveEvent: MouseEvent) {
        const height = startSize - startPosition + mouseMoveEvent.pageY;
        const validatedHeight = Math.min(Math.max(height, EDITOR_MIN_HEIGHT), EDITOR_MAX_HEIGHT);
        setEditorHeight(validatedHeight);
      }
      function onMouseUp() {
        document.body.removeEventListener('mousemove', onMouseMove);
      }

      document.body.addEventListener('mousemove', onMouseMove);
      document.body.addEventListener('mouseup', onMouseUp, { once: true });
    },
    [editorHeight]
  );

  const onKeyDownResizeHandler = useCallback(
    (keyDownEvent) => {
      let height = editorHeight;
      if (
        keyDownEvent.keyCode === KEYCODE_ARROW_UP ||
        keyDownEvent.keyCode === KEYCODE_ARROW_DOWN
      ) {
        const step = keyDownEvent.keyCode === KEYCODE_ARROW_UP ? -10 : 10;
        height = height + step;
        const validatedHeight = Math.min(Math.max(height, EDITOR_MIN_HEIGHT), EDITOR_MAX_HEIGHT);
        setEditorHeight(validatedHeight);
      }
    },
    [editorHeight]
  );

  const onQuerySubmit = useCallback(() => {
    const currentValue = editor1.current?.getValue();
    onTextLangQuerySubmit({ [language]: currentValue } as AggregateQuery);
  }, [language, onTextLangQuerySubmit]);

  const restoreInitialMode = () => {
    setIsCodeEditorExpandedFocused(false);
    if (isCodeEditorExpanded) return;
    setEditorHeight(EDITOR_INITIAL_HEIGHT);
    setIsCompactFocused(false);
    setShowLineNumbers(false);
    updateLinesFromModel = false;
    clickedOutside = true;
    if (editor1.current) {
      const editorElement = editor1.current.getDomNode();
      if (editorElement) {
        editorElement.style.height = `${EDITOR_INITIAL_HEIGHT}px`;
        const contentWidth = Number(editorElement?.style.width.replace('px', ''));
        calculateVisibleCode(contentWidth, true);
        editor1.current.layout({ width: contentWidth, height: EDITOR_INITIAL_HEIGHT });
      }
    }
  };

  const updateHeight = useCallback((editor: monaco.editor.IStandaloneCodeEditor) => {
    if (lines === 1 || clickedOutside || initialRender) return;
    const editorElement = editor.getDomNode();
    const contentHeight = Math.min(MAX_COMPACT_VIEW_LENGTH, editor.getContentHeight());

    if (editorElement) {
      editorElement.style.height = `${contentHeight}px`;
    }
    const contentWidth = Number(editorElement?.style.width.replace('px', ''));
    editor.layout({ width: contentWidth, height: contentHeight });
    setEditorHeight(contentHeight);
  }, []);

  const onEditorFocus = useCallback(() => {
    setIsCompactFocused(true);
    setIsCodeEditorExpandedFocused(true);
    setShowLineNumbers(true);
    setCodeOneLiner('');
    clickedOutside = false;
    initialRender = false;
    updateLinesFromModel = true;
  }, []);

  const esqlCallbacks: ESQLCallbacks = useMemo(
    () => ({
      getSources: async () => {
        return await getIndicesForAutocomplete(dataViews);
      },
      getFieldsFor: async (options: { sourcesOnly?: boolean } | { customQuery?: string } = {}) => {
        const pipes = editorModel.current?.getValue().split('|');
        pipes?.pop();
        let validContent = pipes?.join('|');
        if ('customQuery' in options && options.customQuery) {
          validContent = options.customQuery;
        }
        if (pipes && 'sourcesOnly' in options && options.sourcesOnly) {
          validContent = pipes[0];
        }
        if (validContent) {
          // ES|QL with limit 0 returns only the columns and is more performant
          const esqlQuery = {
            esql: `${validContent} | limit 0`,
          };
          try {
            const table = await fetchFieldsFromESQL(esqlQuery, expressions);
            return table?.columns.map((c) => ({ name: c.name, type: c.meta.type })) || [];
          } catch (e) {
            // no action yet
          }
        }
        return [];
      },
      getPolicies: async (ctx) => {
        const { data: policies, error } =
          (await indexManagementApiService?.getAllEnrichPolicies()) || {};
        if (error || !policies) {
          return [];
        }
        return policies.map(({ type, query: policyQuery, ...rest }) => rest);
      },
    }),
    [dataViews, expressions, indexManagementApiService]
  );

  const queryValidation = useCallback(
    async ({ active }: { active: boolean }) => {
      if (!editorModel.current || language !== 'esql') return;
      monaco.editor.setModelMarkers(editorModel.current, 'Unified search', []);
      const { warnings: parserWarnings, errors: parserErrors } = await ESQLLang.validate(
        editorModel.current,
        code,
        esqlCallbacks
      );
      const markers = [];

      if (parserErrors.length) {
        markers.push(...parserErrors);
      }
      if (parserWarnings.length) {
        markers.push(...parserWarnings);
      }
      if (active) {
        setEditorMessages({ errors: parserErrors, warnings: parserWarnings });
        monaco.editor.setModelMarkers(editorModel.current, 'Unified search', markers);
        return;
      }
    },
    [esqlCallbacks, language, code]
  );

  useDebounceWithOptions(
    () => {
      if (!editorModel.current) return;
      if (code === codeWhenSubmitted) {
        if (serverErrors || serverWarning) {
          const parsedErrors = parseErrors(serverErrors || [], code);
          const parsedWarning = parseWarning(serverWarning || '');
          setEditorMessages({
            errors: parsedErrors,
            warnings: parsedErrors.length ? [] : parsedWarning,
          });
          monaco.editor.setModelMarkers(
            editorModel.current,
            'Unified search',
            parsedErrors.length ? parsedErrors : parsedWarning
          );
          return;
        }
      }
      const subscription = { active: true };
      queryValidation(subscription).catch((error) => {
        // eslint-disable-next-line no-console
        console.log({ error });
      });
      return () => (subscription.active = false);
    },
    { skipFirstRender: false },
    256,
    [serverErrors, serverWarning, code]
  );

  const suggestionProvider = useMemo(
    () => (language === 'esql' ? ESQLLang.getSuggestionProvider?.(esqlCallbacks) : undefined),
    [language, esqlCallbacks]
  );

  const hoverProvider = useMemo(
    () => (language === 'esql' ? ESQLLang.getHoverProvider?.() : undefined),
    [language]
  );

  const onErrorClick = useCallback(({ startLineNumber, startColumn }: MonacoMessage) => {
    if (!editor1.current) {
      return;
    }

    editor1.current.focus();
    editor1.current.setPosition({
      lineNumber: startLineNumber,
      column: startColumn,
    });
    editor1.current.revealLine(startLineNumber);
  }, []);

  // Clean up the monaco editor and DOM on unmount
  useEffect(() => {
    const model = editorModel;
    const editor1ref = editor1;
    return () => {
      model.current?.dispose();
      editor1ref.current?.dispose();
    };
  }, []);

  const calculateVisibleCode = useCallback(
    (width: number, force?: boolean) => {
      const containerWidth = containerRef.current?.offsetWidth;
      if (containerWidth && (!isCompactFocused || force)) {
        const hasLines = /\r|\n/.exec(queryString);
        if (hasLines && !updateLinesFromModel) {
          lines = queryString.split(/\r|\n/).length;
        }
        const text = getInlineEditorText(queryString, Boolean(hasLines));
        const queryLength = text.length;
        const unusedSpace =
          editorMessages.errors.length || editorMessages.warnings.length
            ? EDITOR_ONE_LINER_UNUSED_SPACE_WITH_ERRORS
            : EDITOR_ONE_LINER_UNUSED_SPACE;
        const charactersAlowed = Math.floor((width - unusedSpace) / FONT_WIDTH);
        if (queryLength > charactersAlowed) {
          const shortedCode = text.substring(0, charactersAlowed) + '...';
          setCodeOneLiner(shortedCode);
        } else {
          const shortedCode = text;
          setCodeOneLiner(shortedCode);
        }
      }
    },
    [isCompactFocused, queryString, editorMessages]
  );

  useEffect(() => {
    if (editor1.current && !isCompactFocused) {
      const editorElement = editor1.current.getDomNode();
      if (editorElement) {
        const contentWidth = Number(editorElement?.style.width.replace('px', ''));
        if (code !== queryString) {
          setCode(queryString);
          calculateVisibleCode(contentWidth);
        }
      }
    }
  }, [calculateVisibleCode, code, isCompactFocused, queryString]);

  useEffect(() => {
    if (isCodeEditorExpanded && !isWordWrapped) {
      const pipes = code?.split('|');
      const pipesWithNewLine = code?.split('\n|');
      if (pipes?.length === pipesWithNewLine?.length) {
        setIsWordWrapped(true);
      }
    }
  }, [code, isCodeEditorExpanded, isWordWrapped]);

  const onResize = ({ width }: { width: number }) => {
    setIsSpaceReduced(Boolean(editorIsInline && width < BREAKPOINT_WIDTH));
    calculateVisibleCode(width);
    if (editor1.current) {
      editor1.current.layout({ width, height: editorHeight });
    }
  };

  const onQueryUpdate = useCallback(
    (value: string) => {
      setCode(value);
      setIsWordWrapped(false);
      onTextLangQueryChange({ [language]: value } as AggregateQuery);
    },
    [language, onTextLangQueryChange]
  );

  useEffect(() => {
    async function getDocumentation() {
      const sections = await getDocumentationSections(language);
      setDocumentationSections(sections);
    }
    if (!documentationSections) {
      getDocumentation();
    }
  }, [language, documentationSections]);

  const codeEditorOptions: CodeEditorProps['options'] = {
    automaticLayout: false,
    accessibilitySupport: 'off',
    folding: false,
    fontSize: 14,
    padding: {
      top: 8,
      bottom: 8,
    },
    scrollBeyondLastLine: false,
    quickSuggestions: true,
    minimap: { enabled: false },
    wordWrap: 'on',
    lineNumbers: showLineNumbers ? 'on' : 'off',
    theme: language === 'esql' ? ESQL_THEME_ID : isDark ? 'vs-dark' : 'vs',
    lineDecorationsWidth: 12,
    autoIndent: 'none',
    wrappingIndent: 'none',
    lineNumbersMinChars: 3,
    overviewRulerLanes: 0,
    hideCursorInOverviewRuler: true,
    scrollbar: {
      horizontal: 'hidden',
      vertical: 'auto',
    },
    overviewRulerBorder: false,
    readOnly:
      isDisabled || Boolean(!isCompactFocused && codeOneLiner && codeOneLiner.includes('...')),
  };

  if (isCompactFocused) {
    codeEditorOptions.overviewRulerLanes = 4;
    codeEditorOptions.hideCursorInOverviewRuler = false;
    codeEditorOptions.overviewRulerBorder = true;
  }

  const editorPanel = (
    <>
      {isCodeEditorExpanded && (
        <EuiFlexGroup
          gutterSize="s"
          justifyContent="spaceBetween"
          css={styles.topContainer}
          responsive={false}
        >
          <EuiFlexItem grow={false}>
            <EuiToolTip
              position="top"
              content={
                isWordWrapped
                  ? i18n.translate(
                      'textBasedEditor.query.textBasedLanguagesEditor.disableWordWrapLabel',
                      {
                        defaultMessage: 'Disable wrap with pipes',
                      }
                    )
                  : i18n.translate(
                      'textBasedEditor.query.textBasedLanguagesEditor.EnableWordWrapLabel',
                      {
                        defaultMessage: 'Wrap with pipes',
                      }
                    )
              }
            >
              <EuiButtonIcon
                iconType={isWordWrapped ? 'wordWrap' : 'wordWrapDisabled'}
                color="text"
                size="s"
                data-test-subj="TextBasedLangEditor-toggleWordWrap"
                aria-label={
                  isWordWrapped
                    ? i18n.translate(
                        'textBasedEditor.query.textBasedLanguagesEditor.disableWordWrapLabel',
                        {
                          defaultMessage: 'Disable wrap with pipes',
                        }
                      )
                    : i18n.translate(
                        'textBasedEditor.query.textBasedLanguagesEditor.EnableWordWrapLabel',
                        {
                          defaultMessage: 'Wrap with pipes',
                        }
                      )
                }
                isSelected={!isWordWrapped}
                onClick={() => {
                  editor1.current?.updateOptions({
                    wordWrap: isWordWrapped ? 'off' : 'on',
                  });
                  setIsWordWrapped(!isWordWrapped);
                  const updatedCode = getWrappedInPipesCode(code, isWordWrapped);
                  if (code !== updatedCode) {
                    setCode(updatedCode);
                    onTextLangQueryChange({ [language]: updatedCode } as AggregateQuery);
                  }
                }}
              />
            </EuiToolTip>
          </EuiFlexItem>
          <EuiFlexItem grow={false}>
            <EuiFlexGroup responsive={false} gutterSize="none" alignItems="center">
              {!Boolean(hideMinimizeButton) && (
                <EuiFlexItem grow={false} style={{ marginRight: '8px' }}>
                  <EuiToolTip
                    position="top"
                    content={i18n.translate(
                      'textBasedEditor.query.textBasedLanguagesEditor.minimizeTooltip',
                      {
                        defaultMessage: 'Compact query editor',
                      }
                    )}
                  >
                    <EuiButtonIcon
                      iconType="minimize"
                      color="text"
                      aria-label={i18n.translate(
                        'textBasedEditor.query.textBasedLanguagesEditor.MinimizeEditor',
                        {
                          defaultMessage: 'Minimize editor',
                        }
                      )}
                      data-test-subj="TextBasedLangEditor-minimize"
                      size="s"
                      onClick={() => {
                        expandCodeEditor(false);
                        updateLinesFromModel = false;
                      }}
                    />
                  </EuiToolTip>
                </EuiFlexItem>
              )}
              <EuiFlexItem grow={false}>
                {documentationSections && (
                  <EuiFlexItem grow={false}>
                    <LanguageDocumentationPopover
                      language={getLanguageDisplayName(String(language))}
                      sections={documentationSections}
                      buttonProps={{
                        color: 'text',
                        size: 's',
                        'data-test-subj': 'TextBasedLangEditor-documentation',
                        'aria-label': i18n.translate(
                          'textBasedEditor.query.textBasedLanguagesEditor.documentationLabel',
                          {
                            defaultMessage: 'Documentation',
                          }
                        ),
                      }}
                    />
                  </EuiFlexItem>
                )}
              </EuiFlexItem>
            </EuiFlexGroup>
          </EuiFlexItem>
        </EuiFlexGroup>
      )}
      <EuiFlexGroup
        gutterSize="none"
        responsive={false}
        css={{ margin: '0 0 1px 0' }}
        ref={containerRef}
      >
        <EuiResizeObserver onResize={onResize}>
          {(resizeRef) => (
            <EuiOutsideClickDetector
              onOutsideClick={() => {
                restoreInitialMode();
              }}
            >
              <div ref={resizeRef} css={styles.resizableContainer}>
                <EuiFlexItem
                  data-test-subj={dataTestSubj ?? 'TextBasedLangEditor'}
                  className={editorClassName}
                >
                  <div css={styles.editorContainer}>
                    {!isCompactFocused && (
                      <EuiBadge
                        color={euiTheme.colors.lightShade}
                        css={styles.linesBadge}
                        data-test-subj="TextBasedLangEditor-inline-lines-badge"
                      >
                        {i18n.translate(
                          'textBasedEditor.query.textBasedLanguagesEditor.lineCount',
                          {
                            defaultMessage: '{count} {count, plural, one {line} other {lines}}',
                            values: { count: lines },
                          }
                        )}
                      </EuiBadge>
                    )}
                    {!isCompactFocused && editorMessages.errors.length > 0 && (
                      <EuiBadge
                        color={euiTheme.colors.danger}
                        css={styles.errorsBadge}
                        iconType="error"
                        iconSide="left"
                        data-test-subj="TextBasedLangEditor-inline-errors-badge"
                      >
                        {editorMessages.errors.length}
                      </EuiBadge>
                    )}
                    {!isCompactFocused &&
                      editorMessages.warnings.length > 0 &&
                      editorMessages.errors.length === 0 && (
                        <EuiBadge
                          color={euiTheme.colors.warning}
                          css={styles.errorsBadge}
                          iconType="warning"
                          iconSide="left"
                          data-test-subj="TextBasedLangEditor-inline-warning-badge"
                        >
                          {editorMessages.warnings.length}
                        </EuiBadge>
                      )}
                    <CodeEditor
                      languageId={languageId(language)}
                      value={codeOneLiner || code}
                      options={codeEditorOptions}
                      width="100%"
                      suggestionProvider={suggestionProvider}
                      hoverProvider={{
                        provideHover: (model, position, token) => {
                          if (isCompactFocused || !hoverProvider?.provideHover) {
                            return { contents: [] };
                          }
                          return hoverProvider?.provideHover(model, position, token);
                        },
                      }}
                      onChange={onQueryUpdate}
                      editorDidMount={(editor) => {
                        editor1.current = editor;
                        const model = editor.getModel();
                        if (model) {
                          editorModel.current = model;
                        }
                        if (isCodeEditorExpanded) {
                          lines = model?.getLineCount() || 1;
                        }

                        editor.onDidChangeModelContent((e) => {
                          if (updateLinesFromModel) {
                            lines = model?.getLineCount() || 1;
                          }
                          const currentPosition = editor.getPosition();
                          const content = editorModel.current?.getValueInRange({
                            startLineNumber: 0,
                            startColumn: 0,
                            endLineNumber: currentPosition?.lineNumber ?? 1,
                            endColumn: currentPosition?.column ?? 1,
                          });
                          if (content) {
                            codeRef.current = content || editor.getValue();
                          }
                        });

                        editor.onDidFocusEditorText(() => {
                          onEditorFocus();
                        });

                        editor.onKeyDown(() => {
                          onEditorFocus();
                        });

                        // on CMD/CTRL + Enter submit the query
                        editor.addCommand(
                          // eslint-disable-next-line no-bitwise
                          monaco.KeyMod.CtrlCmd | monaco.KeyCode.Enter,
                          function () {
<<<<<<< HEAD
                            onTextLangQuerySubmitWrapped();
=======
                            onQuerySubmit();
>>>>>>> f555dbef
                          }
                        );
                        if (!isCodeEditorExpanded) {
                          editor.onDidContentSizeChange((e) => {
                            updateHeight(editor);
                          });
                        }
                      }}
                    />
                    {isCompactFocused && !isCodeEditorExpanded && (
                      <EditorFooter
                        lines={lines}
                        containerCSS={styles.bottomContainer}
                        {...editorMessages}
                        onErrorClick={onErrorClick}
<<<<<<< HEAD
                        refreshErrors={() => {
                          if (editorMessages.errors.some((e) => e.source !== 'client')) {
                            onTextLangQuerySubmitWrapped();
                          }
                        }}
=======
                        runQuery={onQuerySubmit}
>>>>>>> f555dbef
                        detectTimestamp={detectTimestamp}
                        editorIsInline={editorIsInline}
                        disableSubmitAction={disableSubmitAction}
                        hideRunQueryText={hideRunQueryText}
                        isSpaceReduced={isSpaceReduced}
                      />
                    )}
                  </div>
                </EuiFlexItem>
              </div>
            </EuiOutsideClickDetector>
          )}
        </EuiResizeObserver>
        {!isCodeEditorExpanded && (
          <EuiFlexItem grow={false}>
            <EuiFlexGroup responsive={false} gutterSize="none" alignItems="center">
              <EuiFlexItem grow={false}>
                <EuiToolTip
                  position="top"
                  content={i18n.translate(
                    'textBasedEditor.query.textBasedLanguagesEditor.expandTooltip',
                    {
                      defaultMessage: 'Expand query editor',
                    }
                  )}
                >
                  <EuiButtonIcon
                    display="empty"
                    iconType="expand"
                    size="m"
                    aria-label="Expand"
                    onClick={() => expandCodeEditor(true)}
                    data-test-subj="TextBasedLangEditor-expand"
                    css={{
                      ...(documentationSections
                        ? {
                            borderRadius: 0,
                          }
                        : {
                            borderTopLeftRadius: 0,
                            borderBottomLeftRadius: 0,
                          }),
                      backgroundColor: isDark ? euiTheme.colors.lightestShade : '#e9edf3',
                      border: '1px solid rgb(17 43 134 / 10%) !important',
                    }}
                  />
                </EuiToolTip>
              </EuiFlexItem>
              <EuiFlexItem grow={false}>
                {documentationSections && (
                  <EuiFlexItem grow={false}>
                    <LanguageDocumentationPopover
                      language={
                        String(language) === 'esql' ? 'ES|QL' : String(language).toUpperCase()
                      }
                      sections={documentationSections}
                      buttonProps={{
                        display: 'empty',
                        'data-test-subj': 'TextBasedLangEditor-inline-documentation',
                        'aria-label': i18n.translate(
                          'textBasedEditor.query.textBasedLanguagesEditor.documentationLabel',
                          {
                            defaultMessage: 'Documentation',
                          }
                        ),
                        size: 'm',
                        css: {
                          borderTopLeftRadius: 0,
                          borderBottomLeftRadius: 0,
                          backgroundColor: isDark ? euiTheme.colors.lightestShade : '#e9edf3',
                          border: '1px solid rgb(17 43 134 / 10%) !important',
                          borderLeft: 'transparent !important',
                        },
                      }}
                    />
                  </EuiFlexItem>
                )}
              </EuiFlexItem>
            </EuiFlexGroup>
          </EuiFlexItem>
        )}
      </EuiFlexGroup>
      {isCodeEditorExpanded && (
        <EditorFooter
          lines={lines}
          containerCSS={styles.bottomContainer}
          onErrorClick={onErrorClick}
<<<<<<< HEAD
          refreshErrors={onTextLangQuerySubmitWrapped}
          detectTimestamp={detectTimestamp}
          hideRunQueryText={hideRunQueryText}
          {...editorMessages}
=======
          runQuery={onQuerySubmit}
          detectTimestamp={detectTimestamp}
          hideRunQueryText={hideRunQueryText}
          editorIsInline={editorIsInline}
          disableSubmitAction={disableSubmitAction}
          isSpaceReduced={isSpaceReduced}
>>>>>>> f555dbef
        />
      )}
      {isCodeEditorExpanded && (
        <ResizableButton
          onMouseDownResizeHandler={onMouseDownResizeHandler}
          onKeyDownResizeHandler={onKeyDownResizeHandler}
          editorIsInline={editorIsInline}
        />
      )}
    </>
  );

  return editorPanel;
});<|MERGE_RESOLUTION|>--- conflicted
+++ resolved
@@ -180,10 +180,13 @@
     warnings: serverWarning ? parseWarning(serverWarning) : [],
   });
 
-  const onTextLangQuerySubmitWrapped = useCallback(() => {
-    setCodeStateOnSubmission(code);
-    onTextLangQuerySubmit();
-  }, [code, onTextLangQuerySubmit]);
+  const onQuerySubmit = useCallback(() => {
+    const currentValue = editor1.current?.getValue();
+    if (currentValue != null) {
+      setCodeStateOnSubmission(currentValue);
+    }
+    onTextLangQuerySubmit({ [language]: currentValue } as AggregateQuery);
+  }, [language, onTextLangQuerySubmit]);
 
   const [documentationSections, setDocumentationSections] =
     useState<LanguageDocumentationSections>();
@@ -257,11 +260,6 @@
     },
     [editorHeight]
   );
-
-  const onQuerySubmit = useCallback(() => {
-    const currentValue = editor1.current?.getValue();
-    onTextLangQuerySubmit({ [language]: currentValue } as AggregateQuery);
-  }, [language, onTextLangQuerySubmit]);
 
   const restoreInitialMode = () => {
     setIsCodeEditorExpandedFocused(false);
@@ -780,13 +778,7 @@
                         editor.addCommand(
                           // eslint-disable-next-line no-bitwise
                           monaco.KeyMod.CtrlCmd | monaco.KeyCode.Enter,
-                          function () {
-<<<<<<< HEAD
-                            onTextLangQuerySubmitWrapped();
-=======
-                            onQuerySubmit();
->>>>>>> f555dbef
-                          }
+                          onQuerySubmit
                         );
                         if (!isCodeEditorExpanded) {
                           editor.onDidContentSizeChange((e) => {
@@ -801,15 +793,11 @@
                         containerCSS={styles.bottomContainer}
                         {...editorMessages}
                         onErrorClick={onErrorClick}
-<<<<<<< HEAD
-                        refreshErrors={() => {
+                        runQuery={() => {
                           if (editorMessages.errors.some((e) => e.source !== 'client')) {
-                            onTextLangQuerySubmitWrapped();
+                            onQuerySubmit();
                           }
                         }}
-=======
-                        runQuery={onQuerySubmit}
->>>>>>> f555dbef
                         detectTimestamp={detectTimestamp}
                         editorIsInline={editorIsInline}
                         disableSubmitAction={disableSubmitAction}
@@ -897,19 +885,13 @@
           lines={lines}
           containerCSS={styles.bottomContainer}
           onErrorClick={onErrorClick}
-<<<<<<< HEAD
-          refreshErrors={onTextLangQuerySubmitWrapped}
-          detectTimestamp={detectTimestamp}
-          hideRunQueryText={hideRunQueryText}
-          {...editorMessages}
-=======
           runQuery={onQuerySubmit}
           detectTimestamp={detectTimestamp}
           hideRunQueryText={hideRunQueryText}
           editorIsInline={editorIsInline}
           disableSubmitAction={disableSubmitAction}
           isSpaceReduced={isSpaceReduced}
->>>>>>> f555dbef
+          {...editorMessages}
         />
       )}
       {isCodeEditorExpanded && (
