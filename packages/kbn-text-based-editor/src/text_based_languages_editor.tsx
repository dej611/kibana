/*
 * Copyright Elasticsearch B.V. and/or licensed to Elasticsearch B.V. under one
 * or more contributor license agreements. Licensed under the Elastic License
 * 2.0 and the Server Side Public License, v 1; you may not use this file except
 * in compliance with, at your election, the Elastic License 2.0 or the Server
 * Side Public License, v 1.
 */

import React, { useRef, memo, useEffect, useState, useCallback, useMemo } from 'react';
import classNames from 'classnames';
import memoize from 'lodash/memoize';
import {
  SQLLang,
  monaco,
  ESQL_LANG_ID,
  ESQL_THEME_ID,
  ESQLLang,
  type ESQLCallbacks,
} from '@kbn/monaco';
import type { AggregateQuery } from '@kbn/es-query';
import { getAggregateQueryMode, getLanguageDisplayName } from '@kbn/es-query';
import type { DataViewsPublicPluginStart } from '@kbn/data-views-plugin/public';
import type { ExpressionsStart } from '@kbn/expressions-plugin/public';
import type { IndexManagementPluginSetup } from '@kbn/index-management-plugin/public';
import {
  type LanguageDocumentationSections,
  LanguageDocumentationPopover,
} from '@kbn/language-documentation-popover';
import { useKibana } from '@kbn/kibana-react-plugin/public';
import { i18n } from '@kbn/i18n';
import {
  EuiBadge,
  useEuiTheme,
  EuiFlexGroup,
  EuiFlexItem,
  EuiButtonIcon,
  EuiResizeObserver,
  EuiOutsideClickDetector,
  EuiToolTip,
} from '@elastic/eui';
import { CodeEditor } from '@kbn/kibana-react-plugin/public';
import type { CodeEditorProps } from '@kbn/kibana-react-plugin/public';

import {
  textBasedLanguagedEditorStyles,
  EDITOR_INITIAL_HEIGHT,
  EDITOR_INITIAL_HEIGHT_EXPANDED,
  EDITOR_MAX_HEIGHT,
  EDITOR_MIN_HEIGHT,
} from './text_based_languages_editor.styles';
import {
  useDebounceWithOptions,
  parseWarning,
  getInlineEditorText,
  getDocumentationSections,
  type MonacoMessage,
  getWrappedInPipesCode,
  parseErrors,
  getIndicesForAutocomplete,
  extractESQLQueryToExecute,
  clearCacheWhenOld,
} from './helpers';
import { EditorFooter } from './editor_footer';
import { ResizableButton } from './resizable_button';
import { fetchFieldsFromESQL } from './fetch_fields_from_esql';

import './overwrite.scss';

export interface TextBasedLanguagesEditorProps {
  /** The aggregate type query */
  query: AggregateQuery;
  /** Callback running everytime the query changes */
  onTextLangQueryChange: (query: AggregateQuery) => void;
  /** Callback running when the user submits the query */
  onTextLangQuerySubmit: (query?: AggregateQuery) => void;
  /** Can be used to expand/minimize the editor */
  expandCodeEditor: (status: boolean) => void;
  /** If it is true, the editor initializes with height EDITOR_INITIAL_HEIGHT_EXPANDED */
  isCodeEditorExpanded: boolean;
  /** If it is true, the editor displays the message @timestamp found
   * The text based queries are relying on adhoc dataviews which
   * can have an @timestamp timefield or nothing
   */
  detectTimestamp?: boolean;
  /** Array of errors */
  errors?: Error[];
  /** Warning string as it comes from ES */
  warning?: string;
  /** Disables the editor */
  isDisabled?: boolean;
  /** Indicator if the editor is on dark mode */
  isDarkMode?: boolean;
  dataTestSubj?: string;
  /** If true it hides the minimize button and the user can't return to the minimized version
   * Useful when the application doesn't want to give this capability
   */
  hideMinimizeButton?: boolean;
  /** Hide the Run query information which appears on the footer*/
  hideRunQueryText?: boolean;
  /** This is used for applications (such as the inline editing flyout in dashboards)
   * which want to add the editor without being part of the Unified search component
   * It renders a submit query button inside the editor
   */
  editorIsInline?: boolean;
  /** Disables the submit query action*/
  disableSubmitAction?: boolean;
}

interface TextBasedEditorDeps {
  dataViews: DataViewsPublicPluginStart;
  expressions: ExpressionsStart;
  indexManagementApiService?: IndexManagementPluginSetup['apiService'];
}

const MAX_COMPACT_VIEW_LENGTH = 250;
const FONT_WIDTH = 8;
const EDITOR_ONE_LINER_UNUSED_SPACE = 180;
const EDITOR_ONE_LINER_UNUSED_SPACE_WITH_ERRORS = 220;

const KEYCODE_ARROW_UP = 38;
const KEYCODE_ARROW_DOWN = 40;

// for editor width smaller than this value we want to start hiding some text
const BREAKPOINT_WIDTH = 410;

const languageId = (language: string) => {
  switch (language) {
    case 'esql': {
      return ESQL_LANG_ID;
    }
    case 'sql':
    default: {
      return SQLLang.ID;
    }
  }
};

let clickedOutside = false;
let initialRender = true;
let updateLinesFromModel = false;
let lines = 1;

export const TextBasedLanguagesEditor = memo(function TextBasedLanguagesEditor({
  query,
  onTextLangQueryChange,
  onTextLangQuerySubmit,
  expandCodeEditor,
  isCodeEditorExpanded,
  detectTimestamp = false,
  errors: serverErrors,
  warning: serverWarning,
  isDisabled,
  isDarkMode,
  hideMinimizeButton,
  hideRunQueryText,
  editorIsInline,
  disableSubmitAction,
  dataTestSubj,
}: TextBasedLanguagesEditorProps) {
  const { euiTheme } = useEuiTheme();
  const language = getAggregateQueryMode(query);
  const queryString: string = query[language] ?? '';
  const kibana = useKibana<TextBasedEditorDeps>();
  const { dataViews, expressions, indexManagementApiService, application } = kibana.services;
  const [code, setCode] = useState(queryString ?? '');
  const [codeOneLiner, setCodeOneLiner] = useState('');
  // To make server side errors less "sticky", register the state of the code when submitting
  const [codeWhenSubmitted, setCodeStateOnSubmission] = useState(code);
  const [editorHeight, setEditorHeight] = useState(
    isCodeEditorExpanded ? EDITOR_INITIAL_HEIGHT_EXPANDED : EDITOR_INITIAL_HEIGHT
  );
  const [isSpaceReduced, setIsSpaceReduced] = useState(false);
  const [showLineNumbers, setShowLineNumbers] = useState(isCodeEditorExpanded);
  const [isCompactFocused, setIsCompactFocused] = useState(isCodeEditorExpanded);
  const [isCodeEditorExpandedFocused, setIsCodeEditorExpandedFocused] = useState(false);
  const [isWordWrapped, setIsWordWrapped] = useState(false);

  const [editorMessages, setEditorMessages] = useState<{
    errors: MonacoMessage[];
    warnings: MonacoMessage[];
  }>({
    errors: serverErrors ? parseErrors(serverErrors, code) : [],
    warnings: serverWarning ? parseWarning(serverWarning) : [],
  });

  const onQuerySubmit = useCallback(() => {
    const currentValue = editor1.current?.getValue();
    if (currentValue != null) {
      setCodeStateOnSubmission(currentValue);
    }
    onTextLangQuerySubmit({ [language]: currentValue } as AggregateQuery);
  }, [language, onTextLangQuerySubmit]);

  const [documentationSections, setDocumentationSections] =
    useState<LanguageDocumentationSections>();

  const codeRef = useRef<string>(code);

  // Registers a command to redirect users to the index management page
  // to create a new policy. The command is called by the buildNoPoliciesAvailableDefinition
  monaco.editor.registerCommand('esql.policies.create', (...args) => {
    application?.navigateToApp('management', {
      path: 'data/index_management/enrich_policies/create',
      openInNewTab: true,
    });
  });

  const styles = textBasedLanguagedEditorStyles(
    euiTheme,
    isCompactFocused,
    editorHeight,
    isCodeEditorExpanded,
    Boolean(editorMessages.errors.length),
    Boolean(editorMessages.warnings.length),
    isCodeEditorExpandedFocused,
    Boolean(documentationSections),
    Boolean(editorIsInline)
  );
  const isDark = isDarkMode;
  const editorModel = useRef<monaco.editor.ITextModel>();
  const editor1 = useRef<monaco.editor.IStandaloneCodeEditor>();
  const containerRef = useRef<HTMLElement>(null);

  const editorClassName = classNames('TextBasedLangEditor', {
    'TextBasedLangEditor--expanded': isCodeEditorExpanded,
    'TextBasedLangEditor--compact': isCompactFocused,
    'TextBasedLangEditor--initial': !isCompactFocused,
  });

  // When the editor is on full size mode, the user can resize the height of the editor.
  const onMouseDownResizeHandler = useCallback(
    (mouseDownEvent) => {
      const startSize = editorHeight;
      const startPosition = mouseDownEvent.pageY;

      function onMouseMove(mouseMoveEvent: MouseEvent) {
        const height = startSize - startPosition + mouseMoveEvent.pageY;
        const validatedHeight = Math.min(Math.max(height, EDITOR_MIN_HEIGHT), EDITOR_MAX_HEIGHT);
        setEditorHeight(validatedHeight);
      }
      function onMouseUp() {
        document.body.removeEventListener('mousemove', onMouseMove);
      }

      document.body.addEventListener('mousemove', onMouseMove);
      document.body.addEventListener('mouseup', onMouseUp, { once: true });
    },
    [editorHeight]
  );

  const onKeyDownResizeHandler = useCallback(
    (keyDownEvent) => {
      let height = editorHeight;
      if (
        keyDownEvent.keyCode === KEYCODE_ARROW_UP ||
        keyDownEvent.keyCode === KEYCODE_ARROW_DOWN
      ) {
        const step = keyDownEvent.keyCode === KEYCODE_ARROW_UP ? -10 : 10;
        height = height + step;
        const validatedHeight = Math.min(Math.max(height, EDITOR_MIN_HEIGHT), EDITOR_MAX_HEIGHT);
        setEditorHeight(validatedHeight);
      }
    },
    [editorHeight]
  );

  const restoreInitialMode = () => {
    setIsCodeEditorExpandedFocused(false);
    if (isCodeEditorExpanded) return;
    setEditorHeight(EDITOR_INITIAL_HEIGHT);
    setIsCompactFocused(false);
    setShowLineNumbers(false);
    updateLinesFromModel = false;
    clickedOutside = true;
    if (editor1.current) {
      const editorElement = editor1.current.getDomNode();
      if (editorElement) {
        editorElement.style.height = `${EDITOR_INITIAL_HEIGHT}px`;
        const contentWidth = Number(editorElement?.style.width.replace('px', ''));
        calculateVisibleCode(contentWidth, true);
        editor1.current.layout({ width: contentWidth, height: EDITOR_INITIAL_HEIGHT });
      }
    }
  };

  const updateHeight = useCallback((editor: monaco.editor.IStandaloneCodeEditor) => {
    if (lines === 1 || clickedOutside || initialRender) return;
    const editorElement = editor.getDomNode();
    const contentHeight = Math.min(MAX_COMPACT_VIEW_LENGTH, editor.getContentHeight());

    if (editorElement) {
      editorElement.style.height = `${contentHeight}px`;
    }
    const contentWidth = Number(editorElement?.style.width.replace('px', ''));
    editor.layout({ width: contentWidth, height: contentHeight });
    setEditorHeight(contentHeight);
  }, []);

  const onEditorFocus = useCallback(() => {
    setIsCompactFocused(true);
    setIsCodeEditorExpandedFocused(true);
    setShowLineNumbers(true);
    setCodeOneLiner('');
    clickedOutside = false;
    initialRender = false;
    updateLinesFromModel = true;
  }, []);

  const { cache: esqlFieldsCache, memoizedFieldsFromESQL } = useMemo(() => {
    // need to store the timing of the first request so we can atomically clear the cache per query
    const fn = memoize(
      (...args: [{ esql: string }, ExpressionsStart]) => ({
        timestamp: Date.now(),
        result: fetchFieldsFromESQL(...args),
      }),
      ({ esql }) => esql
    );
    return { cache: fn.cache, memoizedFieldsFromESQL: fn };
  }, []);

  const esqlCallbacks: ESQLCallbacks = useMemo(
    () => ({
      getSources: async () => {
        return await getIndicesForAutocomplete(dataViews);
      },
      getFieldsFor: async (options: { sourcesOnly?: boolean } | { customQuery?: string } = {}) => {
<<<<<<< HEAD
        const queryToExecute = extractESQLQueryToExecute(editorModel.current, options);

        if (queryToExecute) {
=======
        // we're caching here with useMemo
        // and when the editor becomes multi-line it cann be disposed and the ref we had throws
        // with this method we can get always the fresh model to use
        const model = monaco.editor
          .getModels()
          .find((m) => !m.isDisposed() && m.isAttachedToEditor());
        const pipes = model?.getValue().split('|');
        pipes?.pop();
        let validContent = pipes?.join('|');
        if ('customQuery' in options && options.customQuery) {
          validContent = options.customQuery;
        }
        if (pipes && 'sourcesOnly' in options && options.sourcesOnly) {
          validContent = pipes[0];
        }
        if (validContent) {
>>>>>>> bac92d32
          // ES|QL with limit 0 returns only the columns and is more performant
          const esqlQuery = {
            esql: `${queryToExecute} | limit 0`,
          };
          // Check if there's a stale entry and clear it
          clearCacheWhenOld(esqlFieldsCache, esqlQuery.esql);
          try {
            const table = await memoizedFieldsFromESQL(esqlQuery, expressions).result;
            return table?.columns.map((c) => ({ name: c.name, type: c.meta.type })) || [];
          } catch (e) {
            // no action yet
          }
        }
        return [];
      },
      getPolicies: async (ctx) => {
        const { data: policies, error } =
          (await indexManagementApiService?.getAllEnrichPolicies()) || {};
        if (error || !policies) {
          return [];
        }
        return policies.map(({ type, query: policyQuery, ...rest }) => rest);
      },
    }),
    [dataViews, expressions, indexManagementApiService, esqlFieldsCache, memoizedFieldsFromESQL]
  );

  const queryValidation = useCallback(
    async ({ active }: { active: boolean }) => {
      if (!editorModel.current || language !== 'esql' || editorModel.current.isDisposed()) return;
      monaco.editor.setModelMarkers(editorModel.current, 'Unified search', []);
      const { warnings: parserWarnings, errors: parserErrors } = await ESQLLang.validate(
        editorModel.current,
        code,
        esqlCallbacks
      );
      const markers = [];

      if (parserErrors.length) {
        markers.push(...parserErrors);
      }
      if (parserWarnings.length) {
        markers.push(...parserWarnings);
      }
      if (active) {
        setEditorMessages({ errors: parserErrors, warnings: parserWarnings });
        monaco.editor.setModelMarkers(editorModel.current, 'Unified search', markers);
        return;
      }
    },
    [esqlCallbacks, language, code]
  );

  useDebounceWithOptions(
    () => {
      if (!editorModel.current) return;
      const subscription = { active: true };
      if (code === codeWhenSubmitted) {
        if (serverErrors || serverWarning) {
          const parsedErrors = parseErrors(serverErrors || [], code);
          const parsedWarning = parseWarning(serverWarning || '');
          setEditorMessages({
            errors: parsedErrors,
            warnings: parsedErrors.length ? [] : parsedWarning,
          });
          monaco.editor.setModelMarkers(
            editorModel.current,
            'Unified search',
            parsedErrors.length ? parsedErrors : parsedWarning
          );
          return;
        }
      } else {
        queryValidation(subscription).catch((error) => {
          // console.log({ error });
        });
      }
      return () => (subscription.active = false);
    },
    { skipFirstRender: false },
    256,
    [serverErrors, serverWarning, code]
  );

  const suggestionProvider = useMemo(
    () => (language === 'esql' ? ESQLLang.getSuggestionProvider?.(esqlCallbacks) : undefined),
    [language, esqlCallbacks]
  );

  const hoverProvider = useMemo(
    () => (language === 'esql' ? ESQLLang.getHoverProvider?.() : undefined),
    [language]
  );

  const onErrorClick = useCallback(({ startLineNumber, startColumn }: MonacoMessage) => {
    if (!editor1.current) {
      return;
    }

    editor1.current.focus();
    editor1.current.setPosition({
      lineNumber: startLineNumber,
      column: startColumn,
    });
    editor1.current.revealLine(startLineNumber);
  }, []);

  // Clean up the monaco editor and DOM on unmount
  useEffect(() => {
    const model = editorModel;
    const editor1ref = editor1;
    return () => {
      model.current?.dispose();
      editor1ref.current?.dispose();
    };
  }, []);

  const calculateVisibleCode = useCallback(
    (width: number, force?: boolean) => {
      const containerWidth = containerRef.current?.offsetWidth;
      if (containerWidth && (!isCompactFocused || force)) {
        const hasLines = /\r|\n/.exec(queryString);
        if (hasLines && !updateLinesFromModel) {
          lines = queryString.split(/\r|\n/).length;
        }
        const text = getInlineEditorText(queryString, Boolean(hasLines));
        const queryLength = text.length;
        const unusedSpace =
          editorMessages.errors.length || editorMessages.warnings.length
            ? EDITOR_ONE_LINER_UNUSED_SPACE_WITH_ERRORS
            : EDITOR_ONE_LINER_UNUSED_SPACE;
        const charactersAlowed = Math.floor((width - unusedSpace) / FONT_WIDTH);
        if (queryLength > charactersAlowed) {
          const shortedCode = text.substring(0, charactersAlowed) + '...';
          setCodeOneLiner(shortedCode);
        } else {
          const shortedCode = text;
          setCodeOneLiner(shortedCode);
        }
      }
    },
    [isCompactFocused, queryString, editorMessages]
  );

  useEffect(() => {
    if (editor1.current && !isCompactFocused) {
      const editorElement = editor1.current.getDomNode();
      if (editorElement) {
        const contentWidth = Number(editorElement?.style.width.replace('px', ''));
        if (code !== queryString) {
          setCode(queryString);
          calculateVisibleCode(contentWidth);
        }
      }
    }
  }, [calculateVisibleCode, code, isCompactFocused, queryString]);

  useEffect(() => {
    if (isCodeEditorExpanded && !isWordWrapped) {
      const pipes = code?.split('|');
      const pipesWithNewLine = code?.split('\n|');
      if (pipes?.length === pipesWithNewLine?.length) {
        setIsWordWrapped(true);
      }
    }
  }, [code, isCodeEditorExpanded, isWordWrapped]);

  const onResize = ({ width }: { width: number }) => {
    setIsSpaceReduced(Boolean(editorIsInline && width < BREAKPOINT_WIDTH));
    calculateVisibleCode(width);
    if (editor1.current) {
      editor1.current.layout({ width, height: editorHeight });
    }
  };

  const onQueryUpdate = useCallback(
    (value: string) => {
      setCode(value);
      setIsWordWrapped(false);
      onTextLangQueryChange({ [language]: value } as AggregateQuery);
    },
    [language, onTextLangQueryChange]
  );

  useEffect(() => {
    async function getDocumentation() {
      const sections = await getDocumentationSections(language);
      setDocumentationSections(sections);
    }
    if (!documentationSections) {
      getDocumentation();
    }
  }, [language, documentationSections]);

  const codeEditorOptions: CodeEditorProps['options'] = {
    automaticLayout: false,
    accessibilitySupport: 'off',
    folding: false,
    fontSize: 14,
    padding: {
      top: 8,
      bottom: 8,
    },
    scrollBeyondLastLine: false,
    quickSuggestions: true,
    minimap: { enabled: false },
    wordWrap: 'on',
    lineNumbers: showLineNumbers ? 'on' : 'off',
    theme: language === 'esql' ? ESQL_THEME_ID : isDark ? 'vs-dark' : 'vs',
    lineDecorationsWidth: 12,
    autoIndent: 'none',
    wrappingIndent: 'none',
    lineNumbersMinChars: 3,
    overviewRulerLanes: 0,
    hideCursorInOverviewRuler: true,
    scrollbar: {
      horizontal: 'hidden',
      vertical: 'auto',
    },
    overviewRulerBorder: false,
    readOnly:
      isDisabled || Boolean(!isCompactFocused && codeOneLiner && codeOneLiner.includes('...')),
  };

  if (isCompactFocused) {
    codeEditorOptions.overviewRulerLanes = 4;
    codeEditorOptions.hideCursorInOverviewRuler = false;
    codeEditorOptions.overviewRulerBorder = true;
  }

  const editorPanel = (
    <>
      {isCodeEditorExpanded && (
        <EuiFlexGroup
          gutterSize="s"
          justifyContent="spaceBetween"
          css={styles.topContainer}
          responsive={false}
        >
          <EuiFlexItem grow={false}>
            <EuiToolTip
              position="top"
              content={
                isWordWrapped
                  ? i18n.translate(
                      'textBasedEditor.query.textBasedLanguagesEditor.disableWordWrapLabel',
                      {
                        defaultMessage: 'Disable wrap with pipes',
                      }
                    )
                  : i18n.translate(
                      'textBasedEditor.query.textBasedLanguagesEditor.EnableWordWrapLabel',
                      {
                        defaultMessage: 'Wrap with pipes',
                      }
                    )
              }
            >
              <EuiButtonIcon
                iconType={isWordWrapped ? 'wordWrap' : 'wordWrapDisabled'}
                color="text"
                size="s"
                data-test-subj="TextBasedLangEditor-toggleWordWrap"
                aria-label={
                  isWordWrapped
                    ? i18n.translate(
                        'textBasedEditor.query.textBasedLanguagesEditor.disableWordWrapLabel',
                        {
                          defaultMessage: 'Disable wrap with pipes',
                        }
                      )
                    : i18n.translate(
                        'textBasedEditor.query.textBasedLanguagesEditor.EnableWordWrapLabel',
                        {
                          defaultMessage: 'Wrap with pipes',
                        }
                      )
                }
                isSelected={!isWordWrapped}
                onClick={() => {
                  editor1.current?.updateOptions({
                    wordWrap: isWordWrapped ? 'off' : 'on',
                  });
                  setIsWordWrapped(!isWordWrapped);
                  const updatedCode = getWrappedInPipesCode(code, isWordWrapped);
                  if (code !== updatedCode) {
                    setCode(updatedCode);
                    onTextLangQueryChange({ [language]: updatedCode } as AggregateQuery);
                  }
                }}
              />
            </EuiToolTip>
          </EuiFlexItem>
          <EuiFlexItem grow={false}>
            <EuiFlexGroup responsive={false} gutterSize="none" alignItems="center">
              {!Boolean(hideMinimizeButton) && (
                <EuiFlexItem grow={false} style={{ marginRight: '8px' }}>
                  <EuiToolTip
                    position="top"
                    content={i18n.translate(
                      'textBasedEditor.query.textBasedLanguagesEditor.minimizeTooltip',
                      {
                        defaultMessage: 'Compact query editor',
                      }
                    )}
                  >
                    <EuiButtonIcon
                      iconType="minimize"
                      color="text"
                      aria-label={i18n.translate(
                        'textBasedEditor.query.textBasedLanguagesEditor.MinimizeEditor',
                        {
                          defaultMessage: 'Minimize editor',
                        }
                      )}
                      data-test-subj="TextBasedLangEditor-minimize"
                      size="s"
                      onClick={() => {
                        expandCodeEditor(false);
                        updateLinesFromModel = false;
                      }}
                    />
                  </EuiToolTip>
                </EuiFlexItem>
              )}
              <EuiFlexItem grow={false}>
                {documentationSections && (
                  <EuiFlexItem grow={false}>
                    <LanguageDocumentationPopover
                      language={getLanguageDisplayName(String(language))}
                      sections={documentationSections}
                      buttonProps={{
                        color: 'text',
                        size: 's',
                        'data-test-subj': 'TextBasedLangEditor-documentation',
                        'aria-label': i18n.translate(
                          'textBasedEditor.query.textBasedLanguagesEditor.documentationLabel',
                          {
                            defaultMessage: 'Documentation',
                          }
                        ),
                      }}
                    />
                  </EuiFlexItem>
                )}
              </EuiFlexItem>
            </EuiFlexGroup>
          </EuiFlexItem>
        </EuiFlexGroup>
      )}
      <EuiFlexGroup
        gutterSize="none"
        responsive={false}
        css={{ margin: '0 0 1px 0' }}
        ref={containerRef}
      >
        <EuiResizeObserver onResize={onResize}>
          {(resizeRef) => (
            <EuiOutsideClickDetector
              onOutsideClick={() => {
                restoreInitialMode();
              }}
            >
              <div ref={resizeRef} css={styles.resizableContainer}>
                <EuiFlexItem
                  data-test-subj={dataTestSubj ?? 'TextBasedLangEditor'}
                  className={editorClassName}
                >
                  <div css={styles.editorContainer}>
                    {!isCompactFocused && (
                      <EuiBadge
                        color={euiTheme.colors.lightShade}
                        css={styles.linesBadge}
                        data-test-subj="TextBasedLangEditor-inline-lines-badge"
                      >
                        {i18n.translate(
                          'textBasedEditor.query.textBasedLanguagesEditor.lineCount',
                          {
                            defaultMessage: '{count} {count, plural, one {line} other {lines}}',
                            values: { count: lines },
                          }
                        )}
                      </EuiBadge>
                    )}
                    {!isCompactFocused && editorMessages.errors.length > 0 && (
                      <EuiBadge
                        color={euiTheme.colors.danger}
                        css={styles.errorsBadge}
                        iconType="error"
                        iconSide="left"
                        data-test-subj="TextBasedLangEditor-inline-errors-badge"
                      >
                        {editorMessages.errors.length}
                      </EuiBadge>
                    )}
                    {!isCompactFocused &&
                      editorMessages.warnings.length > 0 &&
                      editorMessages.errors.length === 0 && (
                        <EuiBadge
                          color={euiTheme.colors.warning}
                          css={styles.errorsBadge}
                          iconType="warning"
                          iconSide="left"
                          data-test-subj="TextBasedLangEditor-inline-warning-badge"
                        >
                          {editorMessages.warnings.length}
                        </EuiBadge>
                      )}
                    <CodeEditor
                      languageId={languageId(language)}
                      value={codeOneLiner || code}
                      options={codeEditorOptions}
                      width="100%"
                      suggestionProvider={suggestionProvider}
                      hoverProvider={{
                        provideHover: (model, position, token) => {
                          if (isCompactFocused || !hoverProvider?.provideHover) {
                            return { contents: [] };
                          }
                          return hoverProvider?.provideHover(model, position, token);
                        },
                      }}
                      onChange={onQueryUpdate}
                      editorDidMount={(editor) => {
                        editor1.current = editor;
                        const model = editor.getModel();
                        if (model) {
                          editorModel.current = model;
                        }
                        if (isCodeEditorExpanded) {
                          lines = model?.getLineCount() || 1;
                        }

                        editor.onDidChangeModelContent((e) => {
                          if (updateLinesFromModel) {
                            lines = model?.getLineCount() || 1;
                          }
                          const currentPosition = editor.getPosition();
                          const content = editorModel.current?.getValueInRange({
                            startLineNumber: 0,
                            startColumn: 0,
                            endLineNumber: currentPosition?.lineNumber ?? 1,
                            endColumn: currentPosition?.column ?? 1,
                          });
                          if (content) {
                            codeRef.current = content || editor.getValue();
                          }
                        });

                        editor.onDidFocusEditorText(() => {
                          onEditorFocus();
                        });

                        editor.onKeyDown(() => {
                          onEditorFocus();
                        });

                        // on CMD/CTRL + Enter submit the query
                        editor.addCommand(
                          // eslint-disable-next-line no-bitwise
                          monaco.KeyMod.CtrlCmd | monaco.KeyCode.Enter,
                          onQuerySubmit
                        );
                        if (!isCodeEditorExpanded) {
                          editor.onDidContentSizeChange((e) => {
                            updateHeight(editor);
                          });
                        }
                      }}
                    />
                    {isCompactFocused && !isCodeEditorExpanded && (
                      <EditorFooter
                        lines={lines}
                        containerCSS={styles.bottomContainer}
                        {...editorMessages}
                        onErrorClick={onErrorClick}
                        runQuery={() => {
                          if (editorMessages.errors.some((e) => e.source !== 'client')) {
                            onQuerySubmit();
                          }
                        }}
                        detectTimestamp={detectTimestamp}
                        editorIsInline={editorIsInline}
                        disableSubmitAction={disableSubmitAction}
                        hideRunQueryText={hideRunQueryText}
                        isSpaceReduced={isSpaceReduced}
                      />
                    )}
                  </div>
                </EuiFlexItem>
              </div>
            </EuiOutsideClickDetector>
          )}
        </EuiResizeObserver>
        {!isCodeEditorExpanded && (
          <EuiFlexItem grow={false}>
            <EuiFlexGroup responsive={false} gutterSize="none" alignItems="center">
              <EuiFlexItem grow={false}>
                <EuiToolTip
                  position="top"
                  content={i18n.translate(
                    'textBasedEditor.query.textBasedLanguagesEditor.expandTooltip',
                    {
                      defaultMessage: 'Expand query editor',
                    }
                  )}
                >
                  <EuiButtonIcon
                    display="empty"
                    iconType="expand"
                    size="m"
                    aria-label="Expand"
                    onClick={() => expandCodeEditor(true)}
                    data-test-subj="TextBasedLangEditor-expand"
                    css={{
                      ...(documentationSections
                        ? {
                            borderRadius: 0,
                          }
                        : {
                            borderTopLeftRadius: 0,
                            borderBottomLeftRadius: 0,
                          }),
                      backgroundColor: isDark ? euiTheme.colors.lightestShade : '#e9edf3',
                      border: '1px solid rgb(17 43 134 / 10%) !important',
                    }}
                  />
                </EuiToolTip>
              </EuiFlexItem>
              <EuiFlexItem grow={false}>
                {documentationSections && (
                  <EuiFlexItem grow={false}>
                    <LanguageDocumentationPopover
                      language={
                        String(language) === 'esql' ? 'ES|QL' : String(language).toUpperCase()
                      }
                      sections={documentationSections}
                      buttonProps={{
                        display: 'empty',
                        'data-test-subj': 'TextBasedLangEditor-inline-documentation',
                        'aria-label': i18n.translate(
                          'textBasedEditor.query.textBasedLanguagesEditor.documentationLabel',
                          {
                            defaultMessage: 'Documentation',
                          }
                        ),
                        size: 'm',
                        css: {
                          borderTopLeftRadius: 0,
                          borderBottomLeftRadius: 0,
                          backgroundColor: isDark ? euiTheme.colors.lightestShade : '#e9edf3',
                          border: '1px solid rgb(17 43 134 / 10%) !important',
                          borderLeft: 'transparent !important',
                        },
                      }}
                    />
                  </EuiFlexItem>
                )}
              </EuiFlexItem>
            </EuiFlexGroup>
          </EuiFlexItem>
        )}
      </EuiFlexGroup>
      {isCodeEditorExpanded && (
        <EditorFooter
          lines={lines}
          containerCSS={styles.bottomContainer}
          onErrorClick={onErrorClick}
          runQuery={onQuerySubmit}
          detectTimestamp={detectTimestamp}
          hideRunQueryText={hideRunQueryText}
          editorIsInline={editorIsInline}
          disableSubmitAction={disableSubmitAction}
          isSpaceReduced={isSpaceReduced}
          {...editorMessages}
        />
      )}
      {isCodeEditorExpanded && (
        <ResizableButton
          onMouseDownResizeHandler={onMouseDownResizeHandler}
          onKeyDownResizeHandler={onKeyDownResizeHandler}
          editorIsInline={editorIsInline}
        />
      )}
    </>
  );

  return editorPanel;
});<|MERGE_RESOLUTION|>--- conflicted
+++ resolved
@@ -324,28 +324,15 @@
         return await getIndicesForAutocomplete(dataViews);
       },
       getFieldsFor: async (options: { sourcesOnly?: boolean } | { customQuery?: string } = {}) => {
-<<<<<<< HEAD
-        const queryToExecute = extractESQLQueryToExecute(editorModel.current, options);
-
-        if (queryToExecute) {
-=======
         // we're caching here with useMemo
         // and when the editor becomes multi-line it cann be disposed and the ref we had throws
         // with this method we can get always the fresh model to use
         const model = monaco.editor
           .getModels()
           .find((m) => !m.isDisposed() && m.isAttachedToEditor());
-        const pipes = model?.getValue().split('|');
-        pipes?.pop();
-        let validContent = pipes?.join('|');
-        if ('customQuery' in options && options.customQuery) {
-          validContent = options.customQuery;
-        }
-        if (pipes && 'sourcesOnly' in options && options.sourcesOnly) {
-          validContent = pipes[0];
-        }
-        if (validContent) {
->>>>>>> bac92d32
+        const queryToExecute = extractESQLQueryToExecute(model, options);
+
+        if (queryToExecute) {
           // ES|QL with limit 0 returns only the columns and is more performant
           const esqlQuery = {
             esql: `${queryToExecute} | limit 0`,
