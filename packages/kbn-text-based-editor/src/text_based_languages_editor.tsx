--- conflicted
+++ resolved
@@ -55,11 +55,8 @@
   getDocumentationSections,
   MonacoError,
   getWrappedInPipesCode,
-<<<<<<< HEAD
   parseErrors,
-=======
   getIndicesForAutocomplete,
->>>>>>> c7b38885
 } from './helpers';
 import { EditorFooter } from './editor_footer';
 import { ResizableButton } from './resizable_button';
@@ -411,25 +408,11 @@
     }
   }, [language, documentationSections]);
 
-<<<<<<< HEAD
   const getSources: ESQLCustomAutocompleteCallbacks['getSources'] = useCallback(async () => {
-    const indices = await dataViews.getIndices({
-      showAllIndices: false,
-      pattern: '*',
-      isRollupIndex: () => false,
-    });
-    return indices.map((i) => i.name);
+    return await getIndicesForAutocomplete(dataViews);
   }, [dataViews]);
 
   const getFields: ESQLCustomAutocompleteCallbacks['getFields'] = useCallback(
-=======
-  const getSourceIdentifiers: ESQLCustomAutocompleteCallbacks['getSourceIdentifiers'] =
-    useCallback(async () => {
-      return await getIndicesForAutocomplete(dataViews);
-    }, [dataViews]);
-
-  const getFieldsIdentifiers: ESQLCustomAutocompleteCallbacks['getFieldsIdentifiers'] = useCallback(
->>>>>>> c7b38885
     async (ctx) => {
       const pipes = currentCursorContent?.split('|');
       pipes?.pop();
