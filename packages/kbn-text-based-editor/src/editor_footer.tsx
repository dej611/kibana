/*
 * Copyright Elasticsearch B.V. and/or licensed to Elasticsearch B.V. under one
 * or more contributor license agreements. Licensed under the Elastic License
 * 2.0 and the Server Side Public License, v 1; you may not use this file except
 * in compliance with, at your election, the Elastic License 2.0 or the Server
 * Side Public License, v 1.
 */

import React, { memo, useState } from 'react';

import { i18n } from '@kbn/i18n';
import {
  EuiCode,
  EuiText,
  EuiFlexGroup,
  EuiFlexItem,
  EuiIcon,
  EuiPopover,
  EuiPopoverTitle,
  EuiDescriptionList,
  EuiDescriptionListDescription,
  EuiButton,
  useEuiTheme,
} from '@elastic/eui';
import { Interpolation, Theme, css } from '@emotion/react';
import { css as classNameCss } from '@emotion/css';

import type { MonacoMessage } from './helpers';

const isMac = navigator.platform.toLowerCase().indexOf('mac') >= 0;
const COMMAND_KEY = isMac ? '⌘' : '^';

const getConstsByType = (type: 'error' | 'warning', count: number) => {
  if (type === 'error') {
    return {
      color: 'danger',
      message: i18n.translate('textBasedEditor.query.textBasedLanguagesEditor.errorCount', {
        defaultMessage: '{count} {count, plural, one {error} other {errors}}',
        values: { count },
      }),
      label: i18n.translate('textBasedEditor.query.textBasedLanguagesEditor.errorsTitle', {
        defaultMessage: 'Errors',
      }),
    };
  } else {
    return {
      color: 'warning',
      message: i18n.translate('textBasedEditor.query.textBasedLanguagesEditor.warningCount', {
        defaultMessage: '{count} {count, plural, one {warning} other {warnings}}',
        values: { count },
      }),
      label: i18n.translate('textBasedEditor.query.textBasedLanguagesEditor.warningsTitle', {
        defaultMessage: 'Warnings',
      }),
    };
  }
};

export function ErrorsWarningsPopover({
  isPopoverOpen,
  items,
  type,
  setIsPopoverOpen,
  onErrorClick,
  isSpaceReduced,
}: {
  isPopoverOpen: boolean;
  items: MonacoMessage[];
  type: 'error' | 'warning';
  setIsPopoverOpen: (flag: boolean) => void;
<<<<<<< HEAD
  onErrorClick: (error: MonacoMessage) => void;
=======
  onErrorClick: (error: MonacoError) => void;
  isSpaceReduced?: boolean;
>>>>>>> f555dbef
}) {
  const strings = getConstsByType(type, items.length);
  return (
    <EuiFlexItem grow={false}>
      <EuiFlexGroup gutterSize="xs" responsive={false} alignItems="center">
        <EuiFlexItem grow={false}>
          <EuiIcon type="error" color={strings.color} size="s" />
        </EuiFlexItem>
        <EuiFlexItem grow={false}>
          <EuiPopover
            button={
              <EuiText
                size="xs"
                color={strings.color}
                css={css`
                  &:hover {
                    cursor: pointer;
                    text-decoration: underline;
                  }
                `}
                onClick={() => {
                  setIsPopoverOpen(!isPopoverOpen);
                }}
              >
                <p>{isSpaceReduced ? items.length : strings.message}</p>
              </EuiText>
            }
            ownFocus={false}
            isOpen={isPopoverOpen}
            closePopover={() => setIsPopoverOpen(false)}
          >
            <div style={{ width: 500 }}>
              <EuiPopoverTitle paddingSize="s">{strings.label}</EuiPopoverTitle>
              <EuiDescriptionList>
                {items.map((item, index) => {
                  return (
                    <EuiDescriptionListDescription
                      key={index}
                      className={classNameCss`
                                &:hover {
                                  cursor: pointer;
                                }
                              `}
                      onClick={() => onErrorClick(item)}
                    >
                      <EuiFlexGroup gutterSize="xl" alignItems="flexStart">
                        <EuiFlexItem grow={false}>
                          <EuiFlexGroup gutterSize="s" alignItems="center">
                            <EuiFlexItem grow={false}>
                              <EuiIcon type={type} color={strings.color} size="s" />
                            </EuiFlexItem>
                            <EuiFlexItem style={{ whiteSpace: 'nowrap' }}>
                              {i18n.translate(
                                'textBasedEditor.query.textBasedLanguagesEditor.lineNumber',
                                {
                                  defaultMessage: 'Line {lineNumber}',
                                  values: { lineNumber: item.startLineNumber },
                                }
                              )}
                            </EuiFlexItem>
                          </EuiFlexGroup>
                        </EuiFlexItem>
                        <EuiFlexItem grow={false} className="TextBasedLangEditor_errorMessage">
                          {item.message}
                        </EuiFlexItem>
                      </EuiFlexGroup>
                    </EuiDescriptionListDescription>
                  );
                })}
              </EuiDescriptionList>
            </div>
          </EuiPopover>
        </EuiFlexItem>
      </EuiFlexGroup>
    </EuiFlexItem>
  );
}

interface EditorFooterProps {
  lines: number;
  containerCSS: Interpolation<Theme>;
  errors?: MonacoMessage[];
  warnings?: MonacoMessage[];
  detectTimestamp: boolean;
<<<<<<< HEAD
  onErrorClick: (error: MonacoMessage) => void;
  refreshErrors: () => void;
=======
  onErrorClick: (error: MonacoError) => void;
  runQuery: () => void;
>>>>>>> f555dbef
  hideRunQueryText?: boolean;
  disableSubmitAction?: boolean;
  editorIsInline?: boolean;
  isSpaceReduced?: boolean;
}

export const EditorFooter = memo(function EditorFooter({
  lines,
  containerCSS,
  errors,
  warnings,
  detectTimestamp,
  onErrorClick,
  runQuery,
  hideRunQueryText,
  disableSubmitAction,
  editorIsInline,
  isSpaceReduced,
}: EditorFooterProps) {
<<<<<<< HEAD
  const [isErrorPopoverOpen, setIsErrorPopoverOpen] = useState(false);
  const [isWarningPopoverOpen, setIsWarningPopoverOpen] = useState(false);
=======
  const { euiTheme } = useEuiTheme();
  const [isPopoverOpen, setIsPopoverOpen] = useState(false);

>>>>>>> f555dbef
  return (
    <EuiFlexGroup
      gutterSize="s"
      justifyContent="spaceBetween"
      data-test-subj="TextBasedLangEditor-footer"
      css={containerCSS}
      responsive={false}
    >
      <EuiFlexItem grow={false}>
        <EuiFlexGroup gutterSize="s" responsive={false} alignItems="center">
<<<<<<< HEAD
          {errors && errors.length > 0 && (
            <ErrorsWarningsPopover
              isPopoverOpen={isErrorPopoverOpen}
              items={errors}
              type="error"
              setIsPopoverOpen={(isOpen) => {
                if (isOpen) {
                  setIsWarningPopoverOpen(false);
                }
                setIsErrorPopoverOpen(isOpen);
              }}
              onErrorClick={onErrorClick}
            />
          )}
          {warnings && warnings.length > 0 && (
            <ErrorsWarningsPopover
              isPopoverOpen={isWarningPopoverOpen}
              items={warnings}
              type="warning"
              setIsPopoverOpen={(isOpen) => {
                if (isOpen) {
                  setIsErrorPopoverOpen(false);
                }
                setIsWarningPopoverOpen(isOpen);
              }}
              onErrorClick={onErrorClick}
            />
          )}
=======
>>>>>>> f555dbef
          <EuiFlexItem grow={false} style={{ marginRight: '8px' }}>
            <EuiText size="xs" color="subdued" data-test-subj="TextBasedLangEditor-footer-lines">
              <p>
                {i18n.translate('textBasedEditor.query.textBasedLanguagesEditor.lineCount', {
                  defaultMessage: '{count} {count, plural, one {line} other {lines}}',
                  values: { count: lines },
                })}
              </p>
            </EuiText>
          </EuiFlexItem>
          <EuiFlexItem grow={false} style={{ marginRight: '16px' }}>
            <EuiFlexGroup gutterSize="xs" responsive={false} alignItems="center">
              <EuiFlexItem grow={false}>
                <EuiText size="xs" color="subdued" data-test-subj="TextBasedLangEditor-date-info">
                  <p>
                    {isSpaceReduced
                      ? '@timestamp'
                      : detectTimestamp
                      ? i18n.translate(
                          'textBasedEditor.query.textBasedLanguagesEditor.timestampDetected',
                          {
                            defaultMessage: '@timestamp found',
                          }
                        )
                      : i18n.translate(
                          'textBasedEditor.query.textBasedLanguagesEditor.timestampNotDetected',
                          {
                            defaultMessage: '@timestamp not found',
                          }
                        )}
                  </p>
                </EuiText>
              </EuiFlexItem>
            </EuiFlexGroup>
          </EuiFlexItem>
          {errors && errors.length > 0 && (
            <ErrorsWarningsPopover
              isPopoverOpen={isPopoverOpen}
              items={errors}
              type="error"
              setIsPopoverOpen={setIsPopoverOpen}
              onErrorClick={onErrorClick}
              isSpaceReduced={isSpaceReduced}
            />
          )}
          {warning && warning.length > 0 && (
            <ErrorsWarningsPopover
              isPopoverOpen={isPopoverOpen}
              items={warning}
              type="warning"
              setIsPopoverOpen={setIsPopoverOpen}
              onErrorClick={onErrorClick}
              isSpaceReduced={isSpaceReduced}
            />
          )}
        </EuiFlexGroup>
      </EuiFlexItem>
      {!hideRunQueryText && (
        <EuiFlexItem grow={false}>
          <EuiFlexGroup gutterSize="xs" responsive={false} alignItems="center">
            <EuiFlexItem grow={false}>
              <EuiText size="xs" color="subdued" data-test-subj="TextBasedLangEditor-run-query">
                <p>
                  {i18n.translate('textBasedEditor.query.textBasedLanguagesEditor.runQuery', {
                    defaultMessage: 'Run query',
                  })}
                </p>
              </EuiText>
            </EuiFlexItem>
            <EuiFlexItem grow={false}>
              <EuiCode
                transparentBackground
                css={css`
                  font-size: 12px;
                `}
              >{`${COMMAND_KEY} + Enter`}</EuiCode>
            </EuiFlexItem>
          </EuiFlexGroup>
        </EuiFlexItem>
      )}
      {Boolean(editorIsInline) && (
        <EuiFlexItem grow={false}>
          <EuiButton
            color="text"
            size="s"
            fill
            onClick={runQuery}
            isDisabled={Boolean(disableSubmitAction)}
            data-test-subj="TextBasedLangEditor-run-query-button"
            minWidth={isSpaceReduced ? false : undefined}
          >
            <EuiFlexGroup
              gutterSize="xs"
              responsive={false}
              alignItems="center"
              justifyContent="spaceBetween"
            >
              <EuiFlexItem grow={false}>
                {isSpaceReduced
                  ? i18n.translate('textBasedEditor.query.textBasedLanguagesEditor.run', {
                      defaultMessage: 'Run',
                    })
                  : i18n.translate('textBasedEditor.query.textBasedLanguagesEditor.runQuery', {
                      defaultMessage: 'Run query',
                    })}
              </EuiFlexItem>
              <EuiFlexItem grow={false}>
                <EuiText
                  size="xs"
                  css={css`
                    border: 1px solid
                      ${Boolean(disableSubmitAction)
                        ? euiTheme.colors.disabled
                        : euiTheme.colors.emptyShade};
                    padding: 0 ${euiTheme.size.xs};
                    font-size: ${euiTheme.size.s};
                    margin-left: ${euiTheme.size.xs};
                    border-radius: ${euiTheme.size.xs};
                  `}
                >
                  {COMMAND_KEY}⏎
                </EuiText>
              </EuiFlexItem>
            </EuiFlexGroup>
          </EuiButton>
        </EuiFlexItem>
      )}
    </EuiFlexGroup>
  );
});<|MERGE_RESOLUTION|>--- conflicted
+++ resolved
@@ -68,12 +68,8 @@
   items: MonacoMessage[];
   type: 'error' | 'warning';
   setIsPopoverOpen: (flag: boolean) => void;
-<<<<<<< HEAD
   onErrorClick: (error: MonacoMessage) => void;
-=======
-  onErrorClick: (error: MonacoError) => void;
   isSpaceReduced?: boolean;
->>>>>>> f555dbef
 }) {
   const strings = getConstsByType(type, items.length);
   return (
@@ -158,13 +154,8 @@
   errors?: MonacoMessage[];
   warnings?: MonacoMessage[];
   detectTimestamp: boolean;
-<<<<<<< HEAD
   onErrorClick: (error: MonacoMessage) => void;
-  refreshErrors: () => void;
-=======
-  onErrorClick: (error: MonacoError) => void;
   runQuery: () => void;
->>>>>>> f555dbef
   hideRunQueryText?: boolean;
   disableSubmitAction?: boolean;
   editorIsInline?: boolean;
@@ -184,14 +175,9 @@
   editorIsInline,
   isSpaceReduced,
 }: EditorFooterProps) {
-<<<<<<< HEAD
+  const { euiTheme } = useEuiTheme();
   const [isErrorPopoverOpen, setIsErrorPopoverOpen] = useState(false);
   const [isWarningPopoverOpen, setIsWarningPopoverOpen] = useState(false);
-=======
-  const { euiTheme } = useEuiTheme();
-  const [isPopoverOpen, setIsPopoverOpen] = useState(false);
-
->>>>>>> f555dbef
   return (
     <EuiFlexGroup
       gutterSize="s"
@@ -202,37 +188,6 @@
     >
       <EuiFlexItem grow={false}>
         <EuiFlexGroup gutterSize="s" responsive={false} alignItems="center">
-<<<<<<< HEAD
-          {errors && errors.length > 0 && (
-            <ErrorsWarningsPopover
-              isPopoverOpen={isErrorPopoverOpen}
-              items={errors}
-              type="error"
-              setIsPopoverOpen={(isOpen) => {
-                if (isOpen) {
-                  setIsWarningPopoverOpen(false);
-                }
-                setIsErrorPopoverOpen(isOpen);
-              }}
-              onErrorClick={onErrorClick}
-            />
-          )}
-          {warnings && warnings.length > 0 && (
-            <ErrorsWarningsPopover
-              isPopoverOpen={isWarningPopoverOpen}
-              items={warnings}
-              type="warning"
-              setIsPopoverOpen={(isOpen) => {
-                if (isOpen) {
-                  setIsErrorPopoverOpen(false);
-                }
-                setIsWarningPopoverOpen(isOpen);
-              }}
-              onErrorClick={onErrorClick}
-            />
-          )}
-=======
->>>>>>> f555dbef
           <EuiFlexItem grow={false} style={{ marginRight: '8px' }}>
             <EuiText size="xs" color="subdued" data-test-subj="TextBasedLangEditor-footer-lines">
               <p>
@@ -270,22 +225,30 @@
           </EuiFlexItem>
           {errors && errors.length > 0 && (
             <ErrorsWarningsPopover
-              isPopoverOpen={isPopoverOpen}
+              isPopoverOpen={isErrorPopoverOpen}
               items={errors}
               type="error"
-              setIsPopoverOpen={setIsPopoverOpen}
+              setIsPopoverOpen={(isOpen) => {
+                if (isOpen) {
+                  setIsWarningPopoverOpen(false);
+                }
+                setIsErrorPopoverOpen(isOpen);
+              }}
               onErrorClick={onErrorClick}
-              isSpaceReduced={isSpaceReduced}
             />
           )}
-          {warning && warning.length > 0 && (
+          {warnings && warnings.length > 0 && (
             <ErrorsWarningsPopover
-              isPopoverOpen={isPopoverOpen}
-              items={warning}
+              isPopoverOpen={isWarningPopoverOpen}
+              items={warnings}
               type="warning"
-              setIsPopoverOpen={setIsPopoverOpen}
+              setIsPopoverOpen={(isOpen) => {
+                if (isOpen) {
+                  setIsErrorPopoverOpen(false);
+                }
+                setIsWarningPopoverOpen(isOpen);
+              }}
               onErrorClick={onErrorClick}
-              isSpaceReduced={isSpaceReduced}
             />
           )}
         </EuiFlexGroup>
