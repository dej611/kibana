--- conflicted
+++ resolved
@@ -91,11 +91,9 @@
       );
       const { equalityCheck, ...fnOptions } = options || {};
 
-<<<<<<< HEAD
-      const monacoErrors = wrapAsEditorMessage('error', errors);
       const actions = await getActions(
         statement,
-        monacoErrors,
+        errors,
         getAstAndSyntaxErrors,
         fnOptions,
         callbackMocks
@@ -108,16 +106,6 @@
       );
     }
   );
-=======
-    const actions = await getActions(statement, errors, getAstAndSyntaxErrors, callbackMocks);
-    const edits = actions.map(({ edits: actionEdits }) => actionEdits[0].text);
-    expect(edits).toEqual(
-      !options || !options.equalityCheck || options.equalityCheck === 'equal'
-        ? expectedFixes
-        : expect.arrayContaining(expectedFixes)
-    );
-  });
->>>>>>> ce4c2457
 }
 
 type TestArgs = [string, string[], { equalityCheck?: 'include' | 'equal' }?];
@@ -357,8 +345,7 @@
         it('return no result without callbacks and relaxed option', async () => {
           const statement = `FROM index | DROP any#Char$Field`;
           const { errors } = await validateQuery(statement, getAstAndSyntaxErrors);
-          const monacoErrors = wrapAsEditorMessage('error', errors);
-          const edits = await getActions(statement, monacoErrors, getAstAndSyntaxErrors);
+          const edits = await getActions(statement, errors, getAstAndSyntaxErrors);
           expect(edits.length).toBe(0);
         });
 
@@ -369,17 +356,10 @@
             ...callbackMocks,
             getFieldsFor: undefined,
           });
-          const monacoErrors = wrapAsEditorMessage('error', errors);
-          const edits = await getActions(
-            statement,
-            monacoErrors,
-            getAstAndSyntaxErrors,
-            undefined,
-            {
-              ...callbackMocks,
-              getFieldsFor: undefined,
-            }
-          );
+          const edits = await getActions(statement, errors, getAstAndSyntaxErrors, undefined, {
+            ...callbackMocks,
+            getFieldsFor: undefined,
+          });
           expect(edits.length).toBe(0);
         });
       });
@@ -387,8 +367,7 @@
         it('return a result without callbacks and relaxed option', async () => {
           const statement = `FROM index | DROP any#Char$Field`;
           const { errors } = await validateQuery(statement, getAstAndSyntaxErrors);
-          const monacoErrors = wrapAsEditorMessage('error', errors);
-          const actions = await getActions(statement, monacoErrors, getAstAndSyntaxErrors, {
+          const actions = await getActions(statement, errors, getAstAndSyntaxErrors, {
             relaxOnMissingCallbacks: true,
           });
           const edits = actions.map(({ edits: actionEdits }) => actionEdits[0].text);
@@ -402,10 +381,9 @@
             ...callbackMocks,
             getFieldsFor: undefined,
           });
-          const monacoErrors = wrapAsEditorMessage('error', errors);
           const actions = await getActions(
             statement,
-            monacoErrors,
+            errors,
             getAstAndSyntaxErrors,
             {
               relaxOnMissingCallbacks: true,
@@ -430,11 +408,7 @@
         callbackMocks
       );
       try {
-<<<<<<< HEAD
-        await getActions(statement, monacoErrors, getAstAndSyntaxErrors, undefined, {
-=======
-        await getActions(statement, errors, getAstAndSyntaxErrors, {
->>>>>>> ce4c2457
+        await getActions(statement, errors, getAstAndSyntaxErrors, undefined, {
           getFieldsFor: undefined,
           getSources: undefined,
           getPolicies: undefined,
@@ -454,11 +428,10 @@
         undefined,
         callbackMocks
       );
-      const monacoErrors = wrapAsEditorMessage('error', errors);
       try {
         await getActions(
           statement,
-          monacoErrors,
+          errors,
           getAstAndSyntaxErrors,
           { relaxOnMissingCallbacks: true },
           {
@@ -483,8 +456,7 @@
         callbackMocks
       );
       try {
-<<<<<<< HEAD
-        await getActions(statement, monacoErrors, getAstAndSyntaxErrors);
+        await getActions(statement, errors, getAstAndSyntaxErrors);
       } catch {
         fail('Should not throw');
       }
@@ -499,14 +471,10 @@
         undefined,
         callbackMocks
       );
-      const monacoErrors = wrapAsEditorMessage('error', errors);
       try {
-        await getActions(statement, monacoErrors, getAstAndSyntaxErrors, {
+        await getActions(statement, errors, getAstAndSyntaxErrors, {
           relaxOnMissingCallbacks: true,
         });
-=======
-        await getActions(statement, errors, getAstAndSyntaxErrors, undefined);
->>>>>>> ce4c2457
       } catch {
         fail('Should not throw');
       }
