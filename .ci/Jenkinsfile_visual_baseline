#!/bin/groovy

library 'kibana-pipeline-library'
kibanaLibrary.load()

kibanaPipeline(timeoutMinutes: 120) {
<<<<<<< HEAD
  catchError {
    parallel([
      'oss-visualRegression': {
        workers.ci(name: 'oss-visualRegression', label: workers.label('s'), ramDisk: false) {
          kibanaPipeline.functionalTestProcess('oss-visualRegression', './test/scripts/jenkins_visual_regression.sh')(1)
        }
      },
      'xpack-visualRegression': {
        workers.ci(name: 'xpack-visualRegression', label: workers.label('s'), ramDisk: false) {
          kibanaPipeline.functionalTestProcess('xpack-visualRegression', './test/scripts/jenkins_xpack_visual_regression.sh')(1)
        }
      },
    ])
  }
=======
  ciStats.trackBuild {
    catchError {
      parallel([
        'oss-visualRegression': {
          workers.ci(name: 'oss-visualRegression', size: 's', ramDisk: false) {
            kibanaPipeline.functionalTestProcess('oss-visualRegression', './test/scripts/jenkins_visual_regression.sh')(1)
          }
        },
        'xpack-visualRegression': {
          workers.ci(name: 'xpack-visualRegression', size: 's', ramDisk: false) {
            kibanaPipeline.functionalTestProcess('xpack-visualRegression', './test/scripts/jenkins_xpack_visual_regression.sh')(1)
          }
        },
      ])
    }
>>>>>>> 0cc5d133

    kibanaPipeline.sendMail()
  }
}<|MERGE_RESOLUTION|>--- conflicted
+++ resolved
@@ -4,22 +4,6 @@
 kibanaLibrary.load()
 
 kibanaPipeline(timeoutMinutes: 120) {
-<<<<<<< HEAD
-  catchError {
-    parallel([
-      'oss-visualRegression': {
-        workers.ci(name: 'oss-visualRegression', label: workers.label('s'), ramDisk: false) {
-          kibanaPipeline.functionalTestProcess('oss-visualRegression', './test/scripts/jenkins_visual_regression.sh')(1)
-        }
-      },
-      'xpack-visualRegression': {
-        workers.ci(name: 'xpack-visualRegression', label: workers.label('s'), ramDisk: false) {
-          kibanaPipeline.functionalTestProcess('xpack-visualRegression', './test/scripts/jenkins_xpack_visual_regression.sh')(1)
-        }
-      },
-    ])
-  }
-=======
   ciStats.trackBuild {
     catchError {
       parallel([
@@ -35,7 +19,6 @@
         },
       ])
     }
->>>>>>> 0cc5d133
 
     kibanaPipeline.sendMail()
   }
