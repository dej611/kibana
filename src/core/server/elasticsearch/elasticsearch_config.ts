--- conflicted
+++ resolved
@@ -31,73 +31,6 @@
 export type ElasticsearchConfigType = TypeOf<typeof configSchema>;
 type SslConfigSchema = ElasticsearchConfigType['ssl'];
 
-<<<<<<< HEAD
-export const config = {
-  path: 'elasticsearch',
-  schema: schema.object({
-    sniffOnStart: schema.boolean({ defaultValue: false }),
-    sniffInterval: schema.oneOf([schema.duration(), schema.literal(false)], {
-      defaultValue: false,
-    }),
-    sniffOnConnectionFault: schema.boolean({ defaultValue: false }),
-    hosts: schema.oneOf([hostURISchema, schema.arrayOf(hostURISchema, { minSize: 1 })], {
-      defaultValue: 'http://localhost:9200',
-    }),
-    preserveHost: schema.boolean({ defaultValue: true }),
-    username: schema.maybe(
-      schema.conditional(
-        schema.contextRef('dist'),
-        false,
-        schema.string({
-          validate: rawConfig => {
-            // FIXME_INGEST: Disabled because of https://github.com/elastic/kibana/pull/49037
-            // Temporary work around until we know how the stack wants to add the permissions we need.
-            // Either adding them to the kibana user or creating a new user.
-            // if (rawConfig === 'elastic') {
-            //   return (
-            //     'value of "elastic" is forbidden. This is a superuser account that can obfuscate ' +
-            //     'privilege-related issues. You should use the "kibana" user instead.'
-            //   );
-            // }
-          },
-        }),
-        schema.string()
-      )
-    ),
-    password: schema.maybe(schema.string()),
-    requestHeadersWhitelist: schema.oneOf([schema.string(), schema.arrayOf(schema.string())], {
-      defaultValue: ['authorization'],
-    }),
-    customHeaders: schema.recordOf(schema.string(), schema.string(), { defaultValue: {} }),
-    shardTimeout: schema.duration({ defaultValue: '30s' }),
-    requestTimeout: schema.duration({ defaultValue: '30s' }),
-    pingTimeout: schema.duration({ defaultValue: schema.siblingRef('requestTimeout') }),
-    startupTimeout: schema.duration({ defaultValue: '5s' }),
-    logQueries: schema.boolean({ defaultValue: false }),
-    ssl: schema.object(
-      {
-        verificationMode: schema.oneOf(
-          [schema.literal('none'), schema.literal('certificate'), schema.literal('full')],
-          { defaultValue: 'full' }
-        ),
-        certificateAuthorities: schema.maybe(
-          schema.oneOf([schema.string(), schema.arrayOf(schema.string(), { minSize: 1 })])
-        ),
-        certificate: schema.maybe(schema.string()),
-        key: schema.maybe(schema.string()),
-        keyPassphrase: schema.maybe(schema.string()),
-        keystore: schema.object({
-          path: schema.maybe(schema.string()),
-          password: schema.maybe(schema.string()),
-        }),
-        truststore: schema.object({
-          path: schema.maybe(schema.string()),
-          password: schema.maybe(schema.string()),
-        }),
-        alwaysPresentCertificate: schema.boolean({ defaultValue: false }),
-      },
-      {
-=======
 const configSchema = schema.object({
   sniffOnStart: schema.boolean({ defaultValue: false }),
   sniffInterval: schema.oneOf([schema.duration(), schema.literal(false)], {
@@ -113,14 +46,16 @@
       schema.contextRef('dist'),
       false,
       schema.string({
->>>>>>> 89e79aa4
         validate: rawConfig => {
-          if (rawConfig === 'elastic') {
-            return (
-              'value of "elastic" is forbidden. This is a superuser account that can obfuscate ' +
-              'privilege-related issues. You should use the "kibana" user instead.'
-            );
-          }
+          // FIXME_INGEST: Disabled because of https://github.com/elastic/kibana/pull/49037
+          // Temporary work around until we know how the stack wants to add the permissions we need.
+          // Either adding them to the kibana user or creating a new user.
+          // if (rawConfig === 'elastic') {
+          //   return (
+          //     'value of "elastic" is forbidden. This is a superuser account that can obfuscate ' +
+          //     'privilege-related issues. You should use the "kibana" user instead.'
+          //   );
+          // }
         },
       }),
       schema.string()
