/*
 * Copyright Elasticsearch B.V. and/or licensed to Elasticsearch B.V. under one
 * or more contributor license agreements. Licensed under the Elastic License
 * 2.0 and the Server Side Public License, v 1; you may not use this file except
 * in compliance with, at your election, the Elastic License 2.0 or the Server
 * Side Public License, v 1.
 */

import { i18n } from '@kbn/i18n';
import { schema } from '@kbn/config-schema';

import type { DocLinksServiceSetup, UiSettingsParams } from '@kbn/core/server';
import { METRIC_TYPE } from '@kbn/analytics';
import {
  DEFAULT_COLUMNS_SETTING,
  SAMPLE_SIZE_SETTING,
  SAMPLE_ROWS_PER_PAGE_SETTING,
  SORT_DEFAULT_ORDER_SETTING,
  SEARCH_ON_PAGE_LOAD_SETTING,
  DOC_HIDE_TIME_COLUMN_SETTING,
  FIELDS_LIMIT_SETTING,
  CONTEXT_DEFAULT_SIZE_SETTING,
  CONTEXT_STEP_SETTING,
  CONTEXT_TIE_BREAKER_FIELDS_SETTING,
  DOC_TABLE_LEGACY,
  MODIFY_COLUMNS_ON_SWITCH,
  SEARCH_FIELDS_FROM_SOURCE,
  MAX_DOC_FIELDS_DISPLAYED,
  SHOW_MULTIFIELDS,
  TRUNCATE_MAX_HEIGHT,
  SHOW_FIELD_STATISTICS,
  ROW_HEIGHT_OPTION,
<<<<<<< HEAD
  ENABLE_TEXT_BASED,
} from '../common';
=======
  ENABLE_SQL,
} from '@kbn/discover-utils';
>>>>>>> 8c7c6212
import { DEFAULT_ROWS_PER_PAGE, ROWS_PER_PAGE_OPTIONS } from '../common/constants';

const technicalPreviewLabel = i18n.translate('discover.advancedSettings.technicalPreviewLabel', {
  defaultMessage: 'technical preview',
});

export const getUiSettings: (docLinks: DocLinksServiceSetup) => Record<string, UiSettingsParams> = (
  docLinks: DocLinksServiceSetup
) => ({
  [DEFAULT_COLUMNS_SETTING]: {
    name: i18n.translate('discover.advancedSettings.defaultColumnsTitle', {
      defaultMessage: 'Default columns',
    }),
    value: [],
    description: i18n.translate('discover.advancedSettings.defaultColumnsText', {
      defaultMessage:
        'Columns displayed by default in the Discover app. If empty, a summary of the document will be displayed.',
    }),
    category: ['discover'],
    schema: schema.arrayOf(schema.string()),
  },
  [MAX_DOC_FIELDS_DISPLAYED]: {
    name: i18n.translate('discover.advancedSettings.maxDocFieldsDisplayedTitle', {
      defaultMessage: 'Maximum document fields displayed',
    }),
    value: 200,
    description: i18n.translate('discover.advancedSettings.maxDocFieldsDisplayedText', {
      defaultMessage: 'Maximum number of fields rendered in the document summary',
    }),
    category: ['discover'],
    schema: schema.number(),
  },
  [SAMPLE_SIZE_SETTING]: {
    name: i18n.translate('discover.advancedSettings.sampleSizeTitle', {
      defaultMessage: 'Maximum rows per table',
    }),
    value: 500,
    description: i18n.translate('discover.advancedSettings.sampleSizeText', {
      defaultMessage: 'Sets the maximum number of rows for the entire document table.',
    }),
    category: ['discover'],
    schema: schema.number(),
  },
  [SAMPLE_ROWS_PER_PAGE_SETTING]: {
    name: i18n.translate('discover.advancedSettings.sampleRowsPerPageTitle', {
      defaultMessage: 'Rows per page',
    }),
    value: DEFAULT_ROWS_PER_PAGE,
    options: ROWS_PER_PAGE_OPTIONS,
    type: 'select',
    description: i18n.translate('discover.advancedSettings.sampleRowsPerPageText', {
      defaultMessage: 'Limits the number of rows per page in the document table.',
    }),
    category: ['discover'],
    schema: schema.number(),
  },
  [SORT_DEFAULT_ORDER_SETTING]: {
    name: i18n.translate('discover.advancedSettings.sortDefaultOrderTitle', {
      defaultMessage: 'Default sort direction',
    }),
    value: 'desc',
    options: ['desc', 'asc'],
    optionLabels: {
      desc: i18n.translate('discover.advancedSettings.sortOrderDesc', {
        defaultMessage: 'Descending',
      }),
      asc: i18n.translate('discover.advancedSettings.sortOrderAsc', {
        defaultMessage: 'Ascending',
      }),
    },
    type: 'select',
    description: i18n.translate('discover.advancedSettings.sortDefaultOrderText', {
      defaultMessage:
        'Controls the default sort direction for time based data views in the Discover app.',
    }),
    category: ['discover'],
    schema: schema.oneOf([schema.literal('desc'), schema.literal('asc')]),
  },
  [SEARCH_ON_PAGE_LOAD_SETTING]: {
    name: i18n.translate('discover.advancedSettings.searchOnPageLoadTitle', {
      defaultMessage: 'Search on page load',
    }),
    value: true,
    type: 'boolean',
    description: i18n.translate('discover.advancedSettings.searchOnPageLoadText', {
      defaultMessage:
        'Controls whether a search is executed when Discover first loads. This setting does not ' +
        'have an effect when loading a saved search.',
    }),
    category: ['discover'],
    schema: schema.boolean(),
  },
  [DOC_HIDE_TIME_COLUMN_SETTING]: {
    name: i18n.translate('discover.advancedSettings.docTableHideTimeColumnTitle', {
      defaultMessage: "Hide 'Time' column",
    }),
    value: false,
    description: i18n.translate('discover.advancedSettings.docTableHideTimeColumnText', {
      defaultMessage: "Hide the 'Time' column in Discover and in all Saved Searches on Dashboards.",
    }),
    category: ['discover'],
    schema: schema.boolean(),
  },
  [FIELDS_LIMIT_SETTING]: {
    name: i18n.translate('discover.advancedSettings.fieldsPopularLimitTitle', {
      defaultMessage: 'Popular fields limit',
    }),
    value: 10,
    description: i18n.translate('discover.advancedSettings.fieldsPopularLimitText', {
      defaultMessage: 'The top N most popular fields to show',
    }),
    schema: schema.number(),
  },
  [CONTEXT_DEFAULT_SIZE_SETTING]: {
    name: i18n.translate('discover.advancedSettings.context.defaultSizeTitle', {
      defaultMessage: 'Context size',
    }),
    value: 5,
    description: i18n.translate('discover.advancedSettings.context.defaultSizeText', {
      defaultMessage: 'The number of surrounding entries to show in the context view',
    }),
    category: ['discover'],
    schema: schema.number(),
  },
  [CONTEXT_STEP_SETTING]: {
    name: i18n.translate('discover.advancedSettings.context.sizeStepTitle', {
      defaultMessage: 'Context size step',
    }),
    value: 5,
    description: i18n.translate('discover.advancedSettings.context.sizeStepText', {
      defaultMessage: 'The step size to increment or decrement the context size by',
    }),
    category: ['discover'],
    schema: schema.number(),
  },
  [CONTEXT_TIE_BREAKER_FIELDS_SETTING]: {
    name: i18n.translate('discover.advancedSettings.context.tieBreakerFieldsTitle', {
      defaultMessage: 'Tie breaker fields',
    }),
    value: ['_doc'],
    description: i18n.translate('discover.advancedSettings.context.tieBreakerFieldsText', {
      defaultMessage:
        'A comma-separated list of fields to use for tie-breaking between documents that have the same timestamp value. ' +
        'From this list the first field that is present and sortable in the current data view is used.',
    }),
    category: ['discover'],
    schema: schema.arrayOf(schema.string()),
  },
  [DOC_TABLE_LEGACY]: {
    name: i18n.translate('discover.advancedSettings.disableDocumentExplorer', {
      defaultMessage: 'Document Explorer or classic view',
    }),
    value: false,
    description: i18n.translate('discover.advancedSettings.disableDocumentExplorerDescription', {
      defaultMessage:
        'To use the new {documentExplorerDocs} instead of the classic view, turn off this option. ' +
        'The Document Explorer offers better data sorting, resizable columns, and a full screen view.',
      values: {
        documentExplorerDocs:
          `<a href=${docLinks.links.discover.documentExplorer} style="font-weight: 600;"
            target="_blank" rel="noopener">` +
          i18n.translate('discover.advancedSettings.documentExplorerLinkText', {
            defaultMessage: 'Document Explorer',
          }) +
          '</a>',
      },
    }),
    category: ['discover'],
    schema: schema.boolean(),
    metric: {
      type: METRIC_TYPE.CLICK,
      name: 'discover:useLegacyDataGrid',
    },
  },

  [MODIFY_COLUMNS_ON_SWITCH]: {
    name: i18n.translate('discover.advancedSettings.discover.modifyColumnsOnSwitchTitle', {
      defaultMessage: 'Modify columns when changing data views',
    }),
    value: true,
    description: i18n.translate('discover.advancedSettings.discover.modifyColumnsOnSwitchText', {
      defaultMessage: 'Remove columns that are not available in the new data view.',
    }),
    category: ['discover'],
    schema: schema.boolean(),
    metric: {
      type: METRIC_TYPE.CLICK,
      name: 'discover:modifyColumnsOnSwitchTitle',
    },
  },
  [SEARCH_FIELDS_FROM_SOURCE]: {
    name: i18n.translate('discover.advancedSettings.discover.readFieldsFromSource', {
      defaultMessage: 'Read fields from _source',
    }),
    description: i18n.translate(
      'discover.advancedSettings.discover.readFieldsFromSourceDescription',
      {
        defaultMessage: `When enabled will load documents directly from \`_source\`. This is soon going to be deprecated. When disabled, will retrieve fields via the new Fields API in the high-level search service.`,
      }
    ),
    value: false,
    category: ['discover'],
    schema: schema.boolean(),
  },
  [SHOW_FIELD_STATISTICS]: {
    name: i18n.translate('discover.advancedSettings.discover.showFieldStatistics', {
      defaultMessage: 'Show field statistics',
    }),
    description: i18n.translate(
      'discover.advancedSettings.discover.showFieldStatisticsDescription',
      {
        defaultMessage: `Enable the {fieldStatisticsDocs} to show details such as the minimum and maximum values of a numeric field or a map of a geo field. This functionality is in beta and is subject to change.`,
        values: {
          fieldStatisticsDocs:
            `<a href=${docLinks.links.discover.fieldStatistics}
            target="_blank" rel="noopener">` +
            i18n.translate('discover.advancedSettings.discover.fieldStatisticsLinkText', {
              defaultMessage: 'Field statistics view',
            }) +
            '</a>',
        },
      }
    ),
    value: true,
    category: ['discover'],
    schema: schema.boolean(),
    metric: {
      type: METRIC_TYPE.CLICK,
      name: 'discover:showFieldStatistics',
    },
  },
  [SHOW_MULTIFIELDS]: {
    name: i18n.translate('discover.advancedSettings.discover.showMultifields', {
      defaultMessage: 'Show multi-fields',
    }),
    description: i18n.translate('discover.advancedSettings.discover.showMultifieldsDescription', {
      defaultMessage: `Controls whether {multiFields} display in the expanded document view. In most cases, multi-fields are the same as the original field. This option is only available when \`searchFieldsFromSource\` is off.`,
      values: {
        multiFields:
          `<a href=${docLinks.links.elasticsearch.mappingMultifields}
            target="_blank" rel="noopener">` +
          i18n.translate('discover.advancedSettings.discover.multiFieldsLinkText', {
            defaultMessage: 'multi-fields',
          }) +
          '</a>',
      },
    }),
    value: false,
    category: ['discover'],
    schema: schema.boolean(),
  },
  [ROW_HEIGHT_OPTION]: {
    name: i18n.translate('discover.advancedSettings.params.rowHeightTitle', {
      defaultMessage: 'Row height in the Document Explorer',
    }),
    value: 3,
    category: ['discover'],
    description: i18n.translate('discover.advancedSettings.params.rowHeightText', {
      defaultMessage:
        'The number of lines to allow in a row. A value of -1 automatically adjusts the row height to fit the contents. A value of 0 displays the content in a single line.',
    }),
    schema: schema.number({ min: -1 }),
  },
  [TRUNCATE_MAX_HEIGHT]: {
    name: i18n.translate('discover.advancedSettings.params.maxCellHeightTitle', {
      defaultMessage: 'Maximum cell height in the classic table',
    }),
    value: 115,
    category: ['discover'],
    description: i18n.translate('discover.advancedSettings.params.maxCellHeightText', {
      defaultMessage:
        'The maximum height that a cell in a table should occupy. Set to 0 to disable truncation.',
    }),
    schema: schema.number({ min: 0 }),
    requiresPageReload: true,
  },
  [ENABLE_TEXT_BASED]: {
    name: i18n.translate('discover.advancedSettings.enableSQLTitle', {
      defaultMessage: 'Enable text based languages',
    }),
    value: false,
    description: i18n.translate('discover.advancedSettings.enableSQLDescription', {
      defaultMessage:
        '{technicalPreviewLabel} This tech preview feature is highly experimental--do not rely on this for production saved searches, visualizations or dashboards. This setting enables SQL and ESQL as a text-based query language in Discover and Lens. If you have feedback on this experience please reach out to us on {link}',
      values: {
        link:
          `<a href="https://discuss.elastic.co/c/elastic-stack/kibana" target="_blank" rel="noopener">` +
          i18n.translate('discover.advancedSettings.enableSQL.discussLinkText', {
            defaultMessage: 'discuss.elastic.co/c/elastic-stack/kibana',
          }) +
          '</a>',
        technicalPreviewLabel: `<em>[${technicalPreviewLabel}]</em>`,
      },
    }),
    requiresPageReload: true,
    category: ['discover'],
    schema: schema.boolean(),
  },
});<|MERGE_RESOLUTION|>--- conflicted
+++ resolved
@@ -30,13 +30,8 @@
   TRUNCATE_MAX_HEIGHT,
   SHOW_FIELD_STATISTICS,
   ROW_HEIGHT_OPTION,
-<<<<<<< HEAD
   ENABLE_TEXT_BASED,
-} from '../common';
-=======
-  ENABLE_SQL,
 } from '@kbn/discover-utils';
->>>>>>> 8c7c6212
 import { DEFAULT_ROWS_PER_PAGE, ROWS_PER_PAGE_OPTIONS } from '../common/constants';
 
 const technicalPreviewLabel = i18n.translate('discover.advancedSettings.technicalPreviewLabel', {
