/*
 * Copyright Elasticsearch B.V. and/or licensed to Elasticsearch B.V. under one
 * or more contributor license agreements. Licensed under the Elastic License
 * 2.0 and the Server Side Public License, v 1; you may not use this file except
 * in compliance with, at your election, the Elastic License 2.0 or the Server
 * Side Public License, v 1.
 */

import { lastValueFrom, Subscription } from 'rxjs';
import {
  onlyDisabledFiltersChanged,
  Filter,
  Query,
  TimeRange,
  FilterStateStore,
} from '@kbn/es-query';
import React from 'react';
import ReactDOM, { unmountComponentAtNode } from 'react-dom';
import { i18n } from '@kbn/i18n';
import { isEqual } from 'lodash';
import { I18nProvider } from '@kbn/i18n-react';
import type { KibanaExecutionContext } from '@kbn/core/public';
import {
  Container,
  Embeddable,
  FilterableEmbeddable,
  ReferenceOrValueEmbeddable,
} from '@kbn/embeddable-plugin/public';
import { Adapters, RequestAdapter } from '@kbn/inspector-plugin/common';
import type {
  SavedSearchAttributeService,
  SearchByReferenceInput,
  SearchByValueInput,
  SortOrder,
} from '@kbn/saved-search-plugin/public';
import {
  APPLY_FILTER_TRIGGER,
  generateFilters,
  mapAndFlattenFilters,
} from '@kbn/data-plugin/public';
import type { ISearchSource } from '@kbn/data-plugin/public';
import type { DataView, DataViewField } from '@kbn/data-views-plugin/public';
import type { UiActionsStart } from '@kbn/ui-actions-plugin/public';
import { KibanaContextProvider, KibanaThemeProvider } from '@kbn/kibana-react-plugin/public';
import type { SavedSearch } from '@kbn/saved-search-plugin/public';
import { METRIC_TYPE } from '@kbn/analytics';
import { CellActionsProvider } from '@kbn/cell-actions';
import type { DataTableRecord, EsHitRecord } from '@kbn/discover-utils/types';
import {
  DOC_HIDE_TIME_COLUMN_SETTING,
  DOC_TABLE_LEGACY,
  SAMPLE_SIZE_SETTING,
  SEARCH_FIELDS_FROM_SOURCE,
  SHOW_FIELD_STATISTICS,
  SORT_DEFAULT_ORDER_SETTING,
  buildDataTableRecord,
} from '@kbn/discover-utils';
import { VIEW_MODE } from '../../common/constants';
import type { ISearchEmbeddable, SearchInput, SearchOutput } from './types';
import type { DiscoverServices } from '../build_services';
import { getSortForEmbeddable, SortPair } from '../utils/sorting';
import { SEARCH_EMBEDDABLE_TYPE, SEARCH_EMBEDDABLE_CELL_ACTIONS_TRIGGER_ID } from './constants';
import { SavedSearchEmbeddableComponent } from './saved_search_embeddable_component';
import * as columnActions from '../components/doc_table/actions/columns';
import { handleSourceColumnState } from '../utils/state_helpers';
import type { DiscoverGridProps } from '../components/discover_grid/discover_grid';
import type { DiscoverGridSettings } from '../components/discover_grid/types';
import type { DocTableProps } from '../components/doc_table/doc_table_wrapper';
import { updateSearchSource } from './utils/update_search_source';
import { FieldStatisticsTable } from '../application/main/components/field_stats_table';
import { fetchTextBased } from '../application/main/utils/fetch_text_based';
import { isTextBasedQuery } from '../application/main/utils/is_text_based_query';
import { getValidViewMode } from '../application/main/utils/get_valid_view_mode';
import { ADHOC_DATA_VIEW_RENDER_EVENT } from '../constants';
import { getDiscoverLocatorParams } from './get_discover_locator_params';

export type SearchProps = Partial<DiscoverGridProps> &
  Partial<DocTableProps> & {
    savedSearchId?: string;
    filters?: Filter[];
    settings?: DiscoverGridSettings;
    description?: string;
    sharedItemTitle?: string;
    inspectorAdapters?: Adapters;
    services: DiscoverServices;
    filter?: (field: DataViewField, value: string[], operator: string) => void;
    hits?: DataTableRecord[];
    totalHitCount?: number;
    onMoveColumn?: (column: string, index: number) => void;
    onUpdateRowHeight?: (rowHeight?: number) => void;
    onUpdateRowsPerPage?: (rowsPerPage?: number) => void;
  };

export interface SearchEmbeddableConfig {
  editable: boolean;
  services: DiscoverServices;
  executeTriggerActions: UiActionsStart['executeTriggerActions'];
}

export class SavedSearchEmbeddable
  extends Embeddable<SearchInput, SearchOutput>
  implements
    ISearchEmbeddable,
    FilterableEmbeddable,
    ReferenceOrValueEmbeddable<SearchByValueInput, SearchByReferenceInput>
{
  public readonly type = SEARCH_EMBEDDABLE_TYPE;
  public readonly deferEmbeddableLoad = true;

  private readonly services: DiscoverServices;
  private readonly executeTriggerActions: UiActionsStart['executeTriggerActions'];
  private readonly attributeService: SavedSearchAttributeService;
  private readonly inspectorAdapters: Adapters;
  private readonly subscription?: Subscription;

  private abortController?: AbortController;
  private savedSearch: SavedSearch | undefined;
  private panelTitle: string = '';
  private filtersSearchSource!: ISearchSource;
  private prevTimeRange?: TimeRange;
  private prevFilters?: Filter[];
  private prevQuery?: Query;
  private prevSort?: SortOrder[];
  private prevSearchSessionId?: string;
  private searchProps?: SearchProps;
  private initialized?: boolean;
  private node?: HTMLElement;

  constructor(
    { editable, services, executeTriggerActions }: SearchEmbeddableConfig,
    initialInput: SearchInput,
    parent?: Container
  ) {
    super(initialInput, { editApp: 'discover', editable }, parent);

    this.services = services;
    this.executeTriggerActions = executeTriggerActions;
    this.attributeService = services.savedSearch.byValue.attributeService;
    this.inspectorAdapters = {
      requests: new RequestAdapter(),
    };

    this.subscription = this.getUpdated$().subscribe(() => {
      const titleChanged = this.output.title && this.panelTitle !== this.output.title;
      if (titleChanged) {
        this.panelTitle = this.output.title || '';
      }
      if (!this.searchProps) {
        return;
      }
      const isFetchRequired = this.isFetchRequired(this.searchProps);
      const isRerenderRequired = this.isRerenderRequired(this.searchProps);
      if (titleChanged || isFetchRequired || isRerenderRequired) {
        this.reload(isFetchRequired);
      }
    });

    this.initializeSavedSearch(initialInput).then(() => {
      this.initializeSearchEmbeddableProps();
    });
  }

  private async initializeSavedSearch(input: SearchInput) {
    try {
      const unwrapResult = await this.attributeService.unwrapAttributes(input);

      if (this.destroyed) {
        return;
      }

      this.savedSearch = await this.services.savedSearch.byValue.toSavedSearch(
        (input as SearchByReferenceInput)?.savedObjectId,
        unwrapResult
      );

      this.panelTitle = this.savedSearch.title ?? '';

      await this.initializeOutput();

      // deferred loading of this embeddable is complete
      this.setInitializationFinished();

      this.initialized = true;
    } catch (e) {
      this.onFatalError(e);
    }
  }

  private async initializeOutput() {
    const savedSearch = this.savedSearch;

    if (!savedSearch) {
      return;
    }

    const dataView = savedSearch.searchSource.getField('index');
    const indexPatterns = dataView ? [dataView] : [];
    const input = this.getInput();
    const title = input.hidePanelTitles ? '' : input.title ?? savedSearch.title;
    const description = input.hidePanelTitles ? '' : input.description ?? savedSearch.description;
    const savedObjectId = (input as SearchByReferenceInput).savedObjectId;
    const locatorParams = getDiscoverLocatorParams({ input, savedSearch });
    // We need to use a redirect URL if this is a by value saved search using
    // an ad hoc data view to ensure the data view spec gets encoded in the URL
    const useRedirect = !savedObjectId && !dataView?.isPersisted();
    const editUrl = useRedirect
      ? this.services.locator.getRedirectUrl(locatorParams)
      : await this.services.locator.getUrl(locatorParams);
    const editPath = this.services.core.http.basePath.remove(editUrl);
    const editApp = useRedirect ? 'r' : 'discover';

    this.updateOutput({
      ...this.getOutput(),
      defaultTitle: savedSearch.title,
      defaultDescription: savedSearch.description,
      title,
      description,
      editApp,
      editPath,
      editUrl,
      indexPatterns,
    });
  }

  public inputIsRefType(
    input: SearchByValueInput | SearchByReferenceInput
  ): input is SearchByReferenceInput {
    return this.attributeService.inputIsRefType(input);
  }

  public async getInputAsValueType() {
    return this.attributeService.getInputAsValueType(this.getExplicitInput());
  }

  public async getInputAsRefType() {
    return this.attributeService.getInputAsRefType(this.getExplicitInput(), {
      showSaveModal: true,
      saveModalTitle: this.getTitle(),
    });
  }

  public reportsEmbeddableLoad() {
    return true;
  }

  private isTextBasedSearch = (savedSearch: SavedSearch): boolean => {
    const query = savedSearch.searchSource.getField('query');
    return isTextBasedQuery(query);
  };

  private fetch = async () => {
    const savedSearch = this.savedSearch;
    const searchProps = this.searchProps;

    if (!savedSearch || !searchProps) {
      return;
    }

    const searchSessionId = this.input.searchSessionId;
    const useNewFieldsApi = !this.services.uiSettings.get(SEARCH_FIELDS_FROM_SOURCE, false);
    const currentAbortController = new AbortController();

    // Abort any in-progress requests
    this.abortController?.abort();
    this.abortController = currentAbortController;

    updateSearchSource(
      savedSearch.searchSource,
      searchProps.dataView,
      searchProps.sort,
      useNewFieldsApi,
      {
        sampleSize: this.services.uiSettings.get(SAMPLE_SIZE_SETTING),
        defaultSort: this.services.uiSettings.get(SORT_DEFAULT_ORDER_SETTING),
      }
    );

    // Log request to inspector
    this.inspectorAdapters.requests!.reset();

    searchProps.isLoading = true;

    const wasAlreadyRendered = this.getOutput().rendered;

    this.updateOutput({
      ...this.getOutput(),
      loading: true,
      rendered: false,
      error: undefined,
    });

    if (wasAlreadyRendered && this.node) {
      // to show a loading indicator during a refetch, we need to rerender here
      this.render(this.node);
    }

    const parentContext = this.input.executionContext;
    const child: KibanaExecutionContext = {
      type: this.type,
      name: 'discover',
      id: savedSearch.id,
      description: this.output.title || this.output.defaultTitle || '',
      url: this.output.editUrl,
    };
    const executionContext = parentContext
      ? {
          ...parentContext,
          child,
        }
      : child;

<<<<<<< HEAD
    const query = this.savedSearch.searchSource.getField('query');
    const dataView = this.savedSearch.searchSource.getField('index')!;
    const useTextBased = this.isTextBasedSearch(this.savedSearch);

    try {
      // Request SQL data
      if (useTextBased && query) {
        const result = await fetchTextBased(
          this.savedSearch.searchSource.getField('query')!,
=======
    const query = savedSearch.searchSource.getField('query');
    const dataView = savedSearch.searchSource.getField('index')!;
    const useSql = this.isTextBasedSearch(savedSearch);

    try {
      // Request SQL data
      if (useSql && query) {
        const result = await fetchSql(
          savedSearch.searchSource.getField('query')!,
>>>>>>> 444d183d
          dataView,
          this.services.data,
          this.services.expressions,
          this.services.inspector,
          this.input.filters,
          this.input.query
        );

        this.updateOutput({
          ...this.getOutput(),
          loading: false,
        });

        searchProps.rows = result.records;
        searchProps.totalHitCount = result.records.length;
        searchProps.isLoading = false;
        searchProps.isPlainRecord = true;
        searchProps.showTimeCol = false;
        searchProps.isSortEnabled = true;

        return;
      }

      // Request document data
      const { rawResponse: resp } = await lastValueFrom(
        savedSearch.searchSource.fetch$({
          abortSignal: currentAbortController.signal,
          sessionId: searchSessionId,
          inspector: {
            adapter: this.inspectorAdapters.requests,
            title: i18n.translate('discover.embeddable.inspectorRequestDataTitle', {
              defaultMessage: 'Data',
            }),
            description: i18n.translate('discover.embeddable.inspectorRequestDescription', {
              defaultMessage:
                'This request queries Elasticsearch to fetch the data for the search.',
            }),
          },
          executionContext,
        })
      );

      this.updateOutput({
        ...this.getOutput(),
        loading: false,
      });

      searchProps.rows = resp.hits.hits.map((hit) =>
        buildDataTableRecord(hit as EsHitRecord, searchProps.dataView)
      );
      searchProps.totalHitCount = resp.hits.total as number;
      searchProps.isLoading = false;
    } catch (error) {
      const cancelled = !!currentAbortController?.signal.aborted;

      if (!this.destroyed && !cancelled) {
        this.updateOutput({
          ...this.getOutput(),
          loading: false,
          error,
        });

        searchProps.isLoading = false;
      }
    }
  };

  private getSort(sort: SortPair[] | undefined, dataView?: DataView) {
    return getSortForEmbeddable(sort, dataView, this.services.uiSettings);
  }

  private initializeSearchEmbeddableProps() {
    const savedSearch = this.savedSearch;

    if (!savedSearch) {
      return;
    }

    const dataView = savedSearch.searchSource.getField('index');

    if (!dataView) {
      return;
    }

    if (!dataView.isPersisted()) {
      // one used adhoc data view
      this.services.trackUiMetric?.(METRIC_TYPE.COUNT, ADHOC_DATA_VIEW_RENDER_EVENT);
    }

    const props: SearchProps = {
      columns: savedSearch.columns,
      savedSearchId: savedSearch.id,
      filters: savedSearch.searchSource.getField('filter') as Filter[],
      dataView,
      isLoading: false,
      sort: this.getSort(savedSearch.sort, dataView),
      rows: [],
      searchDescription: savedSearch.description,
      description: savedSearch.description,
      inspectorAdapters: this.inspectorAdapters,
      searchTitle: savedSearch.title,
      services: this.services,
      onAddColumn: (columnName: string) => {
        if (!props.columns) {
          return;
        }
        const updatedColumns = columnActions.addColumn(props.columns, columnName, true);
        this.updateInput({ columns: updatedColumns });
      },
      onRemoveColumn: (columnName: string) => {
        if (!props.columns) {
          return;
        }
        const updatedColumns = columnActions.removeColumn(props.columns, columnName, true);
        this.updateInput({ columns: updatedColumns });
      },
      onMoveColumn: (columnName: string, newIndex: number) => {
        if (!props.columns) {
          return;
        }
        const columns = columnActions.moveColumn(props.columns, columnName, newIndex);
        this.updateInput({ columns });
      },
      onSetColumns: (columns: string[]) => {
        this.updateInput({ columns });
      },
      onSort: (nextSort: string[][]) => {
        const sortOrderArr: SortOrder[] = [];
        nextSort.forEach((arr) => {
          sortOrderArr.push(arr as SortOrder);
        });
        this.updateInput({ sort: sortOrderArr });
      },
      sampleSize: this.services.uiSettings.get(SAMPLE_SIZE_SETTING),
      onFilter: async (field, value, operator) => {
        let filters = generateFilters(
          this.services.filterManager,
          // @ts-expect-error
          field,
          value,
          operator,
          dataView
        );
        filters = filters.map((filter) => ({
          ...filter,
          $state: { store: FilterStateStore.APP_STATE },
        }));

        await this.executeTriggerActions(APPLY_FILTER_TRIGGER, {
          embeddable: this,
          filters,
        });
      },
      useNewFieldsApi: !this.services.uiSettings.get(SEARCH_FIELDS_FROM_SOURCE, false),
      showTimeCol: !this.services.uiSettings.get(DOC_HIDE_TIME_COLUMN_SETTING, false),
      ariaLabelledBy: 'documentsAriaLabel',
      rowHeightState: this.input.rowHeight || savedSearch.rowHeight,
      onUpdateRowHeight: (rowHeight) => {
        this.updateInput({ rowHeight });
      },
      rowsPerPageState: this.input.rowsPerPage || savedSearch.rowsPerPage,
      onUpdateRowsPerPage: (rowsPerPage) => {
        this.updateInput({ rowsPerPage });
      },
      cellActionsTriggerId: SEARCH_EMBEDDABLE_CELL_ACTIONS_TRIGGER_ID,
    };

    const timeRangeSearchSource = savedSearch.searchSource.create();

    timeRangeSearchSource.setField('filter', () => {
      const timeRange = this.getTimeRange();
      if (!this.searchProps || !timeRange) return;
      return this.services.timefilter.createFilter(dataView, timeRange);
    });

    this.filtersSearchSource = savedSearch.searchSource.create();

    this.filtersSearchSource.setParent(timeRangeSearchSource);
    savedSearch.searchSource.setParent(this.filtersSearchSource);

    this.load(props);

    props.isLoading = true;

    if (savedSearch.grid) {
      props.settings = savedSearch.grid;
    }
  }

  private getTimeRange() {
    return this.input.timeslice !== undefined
      ? {
          from: new Date(this.input.timeslice[0]).toISOString(),
          to: new Date(this.input.timeslice[1]).toISOString(),
          mode: 'absolute' as 'absolute',
        }
      : this.input.timeRange;
  }

  private isFetchRequired(searchProps?: SearchProps) {
    if (!searchProps || !searchProps.dataView) {
      return false;
    }
    return (
      !onlyDisabledFiltersChanged(this.input.filters, this.prevFilters) ||
      !isEqual(this.prevQuery, this.input.query) ||
      !isEqual(this.prevTimeRange, this.getTimeRange()) ||
      !isEqual(this.prevSort, this.input.sort) ||
      this.prevSearchSessionId !== this.input.searchSessionId
    );
  }

  private isRerenderRequired(searchProps?: SearchProps) {
    if (!searchProps) {
      return false;
    }
    return (
      this.input.rowsPerPage !== searchProps.rowsPerPageState ||
      (this.input.columns && !isEqual(this.input.columns, searchProps.columns))
    );
  }

  private async pushContainerStateParamsToProps(
    searchProps: SearchProps,
    { forceFetch = false }: { forceFetch: boolean } = { forceFetch: false }
  ) {
    const savedSearch = this.savedSearch;

    if (!savedSearch) {
      return;
    }

    const isFetchRequired = this.isFetchRequired(searchProps);

    // If there is column or sort data on the panel, that means the original
    // columns or sort settings have been overridden in a dashboard.
    const columnState = handleSourceColumnState(
      { columns: this.input.columns || savedSearch.columns },
      this.services.core.uiSettings
    );

    searchProps.columns = columnState.columns;
    searchProps.sort = this.getSort(this.input.sort || savedSearch.sort, searchProps?.dataView);
    searchProps.sharedItemTitle = this.panelTitle;
    searchProps.searchTitle = this.panelTitle;
    searchProps.rowHeightState = this.input.rowHeight || savedSearch.rowHeight;
    searchProps.rowsPerPageState = this.input.rowsPerPage || savedSearch.rowsPerPage;
    searchProps.filters = savedSearch.searchSource.getField('filter') as Filter[];
    searchProps.savedSearchId = savedSearch.id;

    if (forceFetch || isFetchRequired) {
      this.filtersSearchSource.setField('filter', this.input.filters);
      this.filtersSearchSource.setField('query', this.input.query);

      if (this.input.query?.query || this.input.filters?.length) {
        this.filtersSearchSource.setField('highlightAll', true);
      } else {
        this.filtersSearchSource.removeField('highlightAll');
      }

      this.prevFilters = this.input.filters;
      this.prevQuery = this.input.query;
      this.prevTimeRange = this.getTimeRange();
      this.prevSearchSessionId = this.input.searchSessionId;
      this.prevSort = this.input.sort;
      this.searchProps = searchProps;

      await this.fetch();
    } else if (this.searchProps && this.node) {
      this.searchProps = searchProps;
    }
  }

  public async render(domNode: HTMLElement) {
    this.node = domNode;

    if (!this.searchProps || !this.initialized || this.destroyed) {
      return;
    }

    super.render(domNode);
    this.renderReactComponent(this.node, this.searchProps!);
  }

  private renderReactComponent(domNode: HTMLElement, searchProps: SearchProps) {
    const savedSearch = this.savedSearch;

    if (!searchProps || !savedSearch) {
      return;
    }

    const viewMode = getValidViewMode({
      viewMode: savedSearch.viewMode,
      isTextBasedQueryMode: this.isTextBasedSearch(savedSearch),
    });

    if (
      this.services.uiSettings.get(SHOW_FIELD_STATISTICS) === true &&
      viewMode === VIEW_MODE.AGGREGATED_LEVEL &&
      searchProps.services &&
      searchProps.dataView &&
      Array.isArray(searchProps.columns)
    ) {
      ReactDOM.render(
        <I18nProvider>
          <KibanaThemeProvider theme$={searchProps.services.core.theme.theme$}>
            <KibanaContextProvider services={searchProps.services}>
              <FieldStatisticsTable
                dataView={searchProps.dataView}
                columns={searchProps.columns}
                savedSearch={savedSearch}
                filters={this.input.filters}
                query={this.input.query}
                onAddFilter={searchProps.onFilter}
                searchSessionId={this.input.searchSessionId}
              />
            </KibanaContextProvider>
          </KibanaThemeProvider>
        </I18nProvider>,
        domNode
      );

      this.updateOutput({
        ...this.getOutput(),
        rendered: true,
      });

      return;
    }

    const useLegacyTable = this.services.uiSettings.get(DOC_TABLE_LEGACY);
    const query = savedSearch.searchSource.getField('query');
    const props = {
      savedSearch,
      searchProps,
      useLegacyTable,
      query,
    };

    if (searchProps.services) {
      const { getTriggerCompatibleActions } = searchProps.services.uiActions;

      ReactDOM.render(
        <I18nProvider>
          <KibanaThemeProvider theme$={searchProps.services.core.theme.theme$}>
            <KibanaContextProvider services={searchProps.services}>
              <CellActionsProvider getTriggerCompatibleActions={getTriggerCompatibleActions}>
                <SavedSearchEmbeddableComponent {...props} />
              </CellActionsProvider>
            </KibanaContextProvider>
          </KibanaThemeProvider>
        </I18nProvider>,
        domNode
      );

      const hasError = this.getOutput().error !== undefined;

      if (this.searchProps!.isLoading === false && props.searchProps.rows !== undefined) {
        this.renderComplete.dispatchComplete();
        this.updateOutput({
          ...this.getOutput(),
          rendered: true,
        });
      } else if (hasError) {
        this.renderComplete.dispatchError();
        this.updateOutput({
          ...this.getOutput(),
          rendered: true,
        });
      }
    }
  }

  private async load(searchProps: SearchProps, forceFetch = false) {
    await this.pushContainerStateParamsToProps(searchProps, { forceFetch });

    if (this.node) {
      this.render(this.node);
    }
  }

  public reload(forceFetch = true) {
    if (this.searchProps && this.initialized && !this.destroyed) {
      this.load(this.searchProps, forceFetch);
    }
  }

  public getSavedSearch(): SavedSearch {
    if (!this.savedSearch) {
      throw new Error('Saved search not defined');
    }

    return this.savedSearch;
  }

  public getInspectorAdapters() {
    return this.inspectorAdapters;
  }

  /**
   * @returns Local/panel-level array of filters for Saved Search embeddable
   */
  public async getFilters() {
    return mapAndFlattenFilters(
      (this.savedSearch?.searchSource.getFields().filter as Filter[]) ?? []
    );
  }

  /**
   * @returns Local/panel-level query for Saved Search embeddable
   */
  public async getQuery() {
    return this.savedSearch?.searchSource.getFields().query;
  }

  public destroy() {
    super.destroy();

    if (this.searchProps) {
      delete this.searchProps;
    }

    if (this.node) {
      unmountComponentAtNode(this.node);
    }

    this.subscription?.unsubscribe();
    this.abortController?.abort();
  }
}<|MERGE_RESOLUTION|>--- conflicted
+++ resolved
@@ -309,27 +309,15 @@
         }
       : child;
 
-<<<<<<< HEAD
-    const query = this.savedSearch.searchSource.getField('query');
-    const dataView = this.savedSearch.searchSource.getField('index')!;
-    const useTextBased = this.isTextBasedSearch(this.savedSearch);
+    const query = savedSearch.searchSource.getField('query');
+    const dataView = savedSearch.searchSource.getField('index')!;
+    const useTextBased = this.isTextBasedSearch(savedSearch);
 
     try {
       // Request SQL data
       if (useTextBased && query) {
         const result = await fetchTextBased(
-          this.savedSearch.searchSource.getField('query')!,
-=======
-    const query = savedSearch.searchSource.getField('query');
-    const dataView = savedSearch.searchSource.getField('index')!;
-    const useSql = this.isTextBasedSearch(savedSearch);
-
-    try {
-      // Request SQL data
-      if (useSql && query) {
-        const result = await fetchSql(
           savedSearch.searchSource.getField('query')!,
->>>>>>> 444d183d
           dataView,
           this.services.data,
           this.services.expressions,
