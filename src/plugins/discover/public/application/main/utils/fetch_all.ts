--- conflicted
+++ resolved
@@ -25,12 +25,8 @@
 import { FetchStatus } from '../../types';
 import { DataMsg, RecordRawType, SavedSearchData } from '../services/discover_data_state_container';
 import { DiscoverServices } from '../../../build_services';
-<<<<<<< HEAD
 import { fetchTextBased } from './fetch_text_based';
-=======
-import { fetchSql } from './fetch_sql';
 import { InternalState } from '../services/discover_internal_state_container';
->>>>>>> 444d183d
 
 export interface FetchDeps {
   abortController: AbortController;
