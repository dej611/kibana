/*
 * Copyright Elasticsearch B.V. and/or licensed to Elasticsearch B.V. under one
 * or more contributor license agreements. Licensed under the Elastic License
 * 2.0 and the Server Side Public License, v 1; you may not use this file except
 * in compliance with, at your election, the Elastic License 2.0 or the Server
 * Side Public License, v 1.
 */
import { Adapters } from '@kbn/inspector-plugin/common';
import type { SavedSearch, SortOrder } from '@kbn/saved-search-plugin/public';
import { BehaviorSubject, filter, firstValueFrom, map, merge, scan } from 'rxjs';
import { reportPerformanceMetricEvent } from '@kbn/ebt-tools';
import { isEqual } from 'lodash';
import type { DiscoverAppState } from '../services/discover_app_state_container';
import { updateVolatileSearchSource } from './update_search_source';
import { getRawRecordType } from './get_raw_record_type';
import {
  checkHitCount,
  sendCompleteMsg,
  sendErrorMsg,
  sendErrorTo,
  sendLoadingMsg,
  sendResetMsg,
} from '../hooks/use_saved_search_messages';
import { fetchDocuments } from './fetch_documents';
import { FetchStatus } from '../../types';
import { DataMsg, RecordRawType, SavedSearchData } from '../services/discover_data_state_container';
import { DiscoverServices } from '../../../build_services';
import { fetchTextBased } from './fetch_text_based';
import { InternalState } from '../services/discover_internal_state_container';

export interface FetchDeps {
  abortController: AbortController;
  getAppState: () => DiscoverAppState;
  getInternalState: () => InternalState;
  initialFetchStatus: FetchStatus;
  inspectorAdapters: Adapters;
  savedSearch: SavedSearch;
  searchSessionId: string;
  services: DiscoverServices;
  useNewFieldsApi: boolean;
}

/**
 * This function starts fetching all required queries in Discover. This will be the query to load the individual
 * documents as well as any other requests that might be required to load the main view.
 *
 * This method returns a promise, which will resolve (without a value), as soon as all queries that have been started
 * have been completed (failed or successfully).
 */
export function fetchAll(
  dataSubjects: SavedSearchData,
  reset = false,
  fetchDeps: FetchDeps
): Promise<void> {
  const {
    initialFetchStatus,
    getAppState,
    getInternalState,
    services,
    inspectorAdapters,
    savedSearch,
  } = fetchDeps;
  const { data } = services;
  const searchSource = savedSearch.searchSource.createChild();

  try {
    const dataView = searchSource.getField('index')!;
    const query = getAppState().query;
    const prevQuery = dataSubjects.documents$.getValue().query;
    const recordRawType = getRawRecordType(query);
    const useTextbased = recordRawType === RecordRawType.PLAIN;
    if (reset) {
      sendResetMsg(dataSubjects, initialFetchStatus, recordRawType);
    }

    if (recordRawType === RecordRawType.DOCUMENT) {
      // Update the base searchSource, base for all child fetches
      updateVolatileSearchSource(searchSource, {
        dataView,
        services,
        sort: getAppState().sort as SortOrder[],
        customFilters: getInternalState().customFilters,
      });
    }

    // Mark all subjects as loading
    sendLoadingMsg(dataSubjects.main$, { recordRawType });
    sendLoadingMsg(dataSubjects.documents$, { recordRawType, query });
    sendLoadingMsg(dataSubjects.totalHits$, { recordRawType });

    // Start fetching all required requests
    const response =
      useTextbased && query
        ? fetchTextBased(query, dataView, data, services.expressions, inspectorAdapters)
        : fetchDocuments(searchSource, fetchDeps);
    const fetchType = useTextbased && query ? 'fetchTextBased' : 'fetchDocuments';
    const startTime = window.performance.now();
    // Handle results of the individual queries and forward the results to the corresponding dataSubjects
    response
<<<<<<< HEAD
      .then(({ records, textBasedQueryColumns, textBasedHeaderWarning }) => {
=======
      .then(({ records, textBasedQueryColumns, interceptedWarnings }) => {
>>>>>>> ccc252d1
        if (services.analytics) {
          const duration = window.performance.now() - startTime;
          reportPerformanceMetricEvent(services.analytics, {
            eventName: 'discoverFetchAllRequestsOnly',
            duration,
            meta: { fetchType },
          });
        }
        // If the total hits (or chart) query is still loading, emit a partial
        // hit count that's at least our retrieved document count
        if (dataSubjects.totalHits$.getValue().fetchStatus === FetchStatus.LOADING) {
          dataSubjects.totalHits$.next({
            fetchStatus: FetchStatus.PARTIAL,
            result: records.length,
            recordRawType,
          });
        }
        /**
         * The partial state for text based query languages is necessary in case the query has changed
         * In the follow up useTextBasedQueryLanguage hook in this case new columns are added to AppState
         * So the data table shows the new columns of the table. The partial state was introduced to prevent
         * To frequent change of state causing the table to re-render to often, which causes race conditions
         * So it takes too long, a bad user experience, also a potential flakniess in tests
         */
        const fetchStatus =
          useTextbased && (!prevQuery || !isEqual(query, prevQuery))
            ? FetchStatus.PARTIAL
            : FetchStatus.COMPLETE;

        dataSubjects.documents$.next({
          fetchStatus,
          result: records,
          textBasedQueryColumns,
<<<<<<< HEAD
          textBasedHeaderWarning,
=======
          interceptedWarnings,
>>>>>>> ccc252d1
          recordRawType,
          query,
        });

        checkHitCount(dataSubjects.main$, records.length);
      })
      // Only the document query should send its errors to main$, to cause the full Discover app
      // to get into an error state. The other queries will not cause all of Discover to error out
      // but their errors will be shown in-place (e.g. of the chart).
      .catch(sendErrorTo(dataSubjects.documents$, dataSubjects.main$));

    // Return a promise that will resolve once all the requests have finished or failed
    return firstValueFrom(
      merge(
        fetchStatusByType(dataSubjects.documents$, 'documents'),
        fetchStatusByType(dataSubjects.totalHits$, 'totalHits')
      ).pipe(scan(toRequestFinishedMap, {}), filter(allRequestsFinished))
    ).then(() => {
      // Send a complete message to main$ once all queries are done and if main$
      // is not already in an ERROR state, e.g. because the document query has failed.
      // This will only complete main$, if it hasn't already been completed previously
      // by a query finding no results.
      if (dataSubjects.main$.getValue().fetchStatus !== FetchStatus.ERROR) {
        sendCompleteMsg(dataSubjects.main$);
      }
    });
  } catch (error) {
    sendErrorMsg(dataSubjects.main$, error);
    // We also want to return a resolved promise in an error case, since it just indicates we're done with querying.
    return Promise.resolve();
  }
}

const fetchStatusByType = <T extends DataMsg>(subject: BehaviorSubject<T>, type: string) =>
  subject.pipe(map(({ fetchStatus }) => ({ type, fetchStatus })));

const toRequestFinishedMap = (
  currentMap: Record<string, boolean>,
  { type, fetchStatus }: { type: string; fetchStatus: FetchStatus }
) => ({
  ...currentMap,
  [type]: [FetchStatus.COMPLETE, FetchStatus.ERROR].includes(fetchStatus),
});

const allRequestsFinished = (requests: Record<string, boolean>) =>
  Object.values(requests).every((finished) => finished);<|MERGE_RESOLUTION|>--- conflicted
+++ resolved
@@ -97,11 +97,7 @@
     const startTime = window.performance.now();
     // Handle results of the individual queries and forward the results to the corresponding dataSubjects
     response
-<<<<<<< HEAD
-      .then(({ records, textBasedQueryColumns, textBasedHeaderWarning }) => {
-=======
-      .then(({ records, textBasedQueryColumns, interceptedWarnings }) => {
->>>>>>> ccc252d1
+      .then(({ records, textBasedQueryColumns, interceptedWarnings, textBasedHeaderWarning }) => {
         if (services.analytics) {
           const duration = window.performance.now() - startTime;
           reportPerformanceMetricEvent(services.analytics, {
@@ -135,11 +131,8 @@
           fetchStatus,
           result: records,
           textBasedQueryColumns,
-<<<<<<< HEAD
           textBasedHeaderWarning,
-=======
           interceptedWarnings,
->>>>>>> ccc252d1
           recordRawType,
           query,
         });
