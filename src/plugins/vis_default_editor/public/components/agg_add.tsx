/*
 * Licensed to Elasticsearch B.V. under one or more contributor
 * license agreements. See the NOTICE file distributed with
 * this work for additional information regarding copyright
 * ownership. Elasticsearch B.V. licenses this file to you under
 * the Apache License, Version 2.0 (the "License"); you may
 * not use this file except in compliance with the License.
 * You may obtain a copy of the License at
 *
 *    http://www.apache.org/licenses/LICENSE-2.0
 *
 * Unless required by applicable law or agreed to in writing,
 * software distributed under the License is distributed on an
 * "AS IS" BASIS, WITHOUT WARRANTIES OR CONDITIONS OF ANY
 * KIND, either express or implied.  See the License for the
 * specific language governing permissions and limitations
 * under the License.
 */

import React, { useState } from 'react';
import {
  EuiButtonEmpty,
  EuiContextMenuItem,
  EuiContextMenuPanel,
  EuiFlexGroup,
  EuiFlexItem,
  EuiPopover,
  EuiPopoverTitle,
} from '@elastic/eui';
import { FormattedMessage } from '@kbn/i18n/react';
import { i18n } from '@kbn/i18n';
import { IAggConfig, AggGroupNames } from '../../../data/public';
import { Schema } from '../schemas';

interface DefaultEditorAggAddProps {
  group?: IAggConfig[];
  groupName: string;
  schemas: Schema[];
  stats: {
    max: number;
    count: number;
  };
  addSchema(schema: Schema): void;
}

function DefaultEditorAggAdd({
  group = [],
  groupName,
  schemas,
  addSchema,
  stats,
}: DefaultEditorAggAddProps) {
  const [isPopoverOpen, setIsPopoverOpen] = useState(false);
  const onSelectSchema = (schema: Schema) => {
    setIsPopoverOpen(false);
    addSchema(schema);
  };

  const groupNameLabel =
    groupName === AggGroupNames.Buckets
      ? i18n.translate('visDefaultEditor.aggAdd.bucketLabel', { defaultMessage: 'bucket' })
      : i18n.translate('visDefaultEditor.aggAdd.metricLabel', { defaultMessage: 'metric' });

  const addButton = (
    <EuiButtonEmpty
      size="xs"
      iconType="plusInCircleFilled"
      data-test-subj={`visEditorAdd_${groupName}`}
      onClick={() => setIsPopoverOpen(!isPopoverOpen)}
      aria-label={i18n.translate('visDefaultEditor.aggAdd.addGroupButtonLabel', {
        defaultMessage: 'Add {groupNameLabel}',
        values: { groupNameLabel },
      })}
    >
      <FormattedMessage id="visDefaultEditor.aggAdd.addButtonLabel" defaultMessage="Add" />
    </EuiButtonEmpty>
  );

<<<<<<< HEAD
  const groupNameLabel =
    groupName === AggGroupNames.Buckets
      ? i18n.translate('visDefaultEditor.aggAdd.bucketLabel', { defaultMessage: 'bucket' })
      : i18n.translate('visDefaultEditor.aggAdd.metricLabel', { defaultMessage: 'metric' });
  const isMaxedCount = (schema: Schema): boolean => {
=======
  const isSchemaDisabled = (schema: Schema): boolean => {
>>>>>>> 380fa5b3
    const count = group.filter((agg) => agg.schema === schema.name).length;
    return count >= schema.max;
  };
  const isSchemaDisabled = (schema: Schema, maxedCount: boolean): boolean => {
    return schema.disabled ?? maxedCount;
  };
  const maxTooltipText = i18n.translate('visDefaultEditor.aggAdd.maxBuckets', {
    defaultMessage: 'Max {groupNameLabel} count reached',
    values: { groupNameLabel },
  });

  return (
    <EuiFlexGroup justifyContent="center" responsive={false}>
      <EuiFlexItem grow={false}>
        <EuiPopover
          id={`addGroupButtonPopover_${groupName}`}
          button={addButton}
          isOpen={isPopoverOpen}
          panelPaddingSize="none"
          repositionOnScroll={true}
          closePopover={() => setIsPopoverOpen(false)}
        >
          <EuiPopoverTitle>
            {(groupName !== AggGroupNames.Buckets || !stats.count) && (
              <FormattedMessage
                id="visDefaultEditor.aggAdd.addGroupButtonLabel"
                defaultMessage="Add {groupNameLabel}"
                values={{ groupNameLabel }}
              />
            )}
            {groupName === AggGroupNames.Buckets && stats.count > 0 && (
              <FormattedMessage
                id="visDefaultEditor.aggAdd.addSubGroupButtonLabel"
                defaultMessage="Add sub-{groupNameLabel}"
                values={{ groupNameLabel }}
              />
            )}
          </EuiPopoverTitle>
          <EuiContextMenuPanel
            items={schemas.map((schema) => {
              const maxedCount = isMaxedCount(schema);

              return (
                <EuiContextMenuItem
                  key={`${schema.name}_${schema.title}`}
                  data-test-subj={`visEditorAdd_${groupName}_${schema.title}`}
                  disabled={isPopoverOpen && isSchemaDisabled(schema, maxedCount)}
                  onClick={() => onSelectSchema(schema)}
                  toolTipContent={schema.tooltip ?? (maxedCount ? maxTooltipText : undefined)}
                >
                  {schema.title}
                </EuiContextMenuItem>
              );
            })}
          />
        </EuiPopover>
      </EuiFlexItem>
    </EuiFlexGroup>
  );
}

export { DefaultEditorAggAdd };<|MERGE_RESOLUTION|>--- conflicted
+++ resolved
@@ -76,15 +76,7 @@
     </EuiButtonEmpty>
   );
 
-<<<<<<< HEAD
-  const groupNameLabel =
-    groupName === AggGroupNames.Buckets
-      ? i18n.translate('visDefaultEditor.aggAdd.bucketLabel', { defaultMessage: 'bucket' })
-      : i18n.translate('visDefaultEditor.aggAdd.metricLabel', { defaultMessage: 'metric' });
   const isMaxedCount = (schema: Schema): boolean => {
-=======
-  const isSchemaDisabled = (schema: Schema): boolean => {
->>>>>>> 380fa5b3
     const count = group.filter((agg) => agg.schema === schema.name).length;
     return count >= schema.max;
   };
