/*
 * Copyright Elasticsearch B.V. and/or licensed to Elasticsearch B.V. under one
 * or more contributor license agreements. Licensed under the Elastic License
 * 2.0 and the Server Side Public License, v 1; you may not use this file except
 * in compliance with, at your election, the Elastic License 2.0 or the Server
 * Side Public License, v 1.
 */
import { PaletteOutput, PaletteRegistry } from 'src/plugins/charts/public';
import { PALETTES, PanelData } from '../../../common/types';
import { computeGradientFinalColor } from './compute_gradient_final_color';
import { rainbowColors } from './rainbow_colors';
import { emptyLabel } from '../../../common/empty_label';

interface PaletteParams {
  colors: string[];
  gradient: boolean;
}

export interface SplitByTermsColorProps {
  seriesById: PanelData[];
  seriesName: string;
  seriesId: string;
  baseColor: string;
  seriesPalette: PaletteOutput<PaletteParams>;
  palettesRegistry: PaletteRegistry;
  syncColors: boolean;
}

export const getSplitByTermsColor = ({
  seriesById,
  seriesName,
  seriesId,
  baseColor,
  seriesPalette,
  palettesRegistry,
  syncColors,
}: SplitByTermsColorProps) => {
  if (!seriesPalette) {
    return null;
  }
  const paletteName =
    seriesPalette.name === PALETTES.RAINBOW || seriesPalette.name === PALETTES.GRADIENT
      ? 'custom'
      : seriesPalette.name;

  const paletteParams =
    seriesPalette.name === PALETTES.GRADIENT
      ? {
          ...seriesPalette.params,
          colors: [baseColor, computeGradientFinalColor(baseColor)],
          gradient: true,
        }
      : seriesPalette.name === PALETTES.RAINBOW
      ? {
          ...seriesPalette.params,
          colors: rainbowColors,
        }
      : seriesPalette.params;

<<<<<<< HEAD
  const outputColor = palettesRegistry?.get(paletteName).getCategoricalColor(
=======
  const outputColor = palettesRegistry?.get(paletteName || 'default').getColor(
>>>>>>> e6ba8ccd
    [
      {
        name: seriesName || emptyLabel,
        rankAtDepth: seriesById.findIndex(({ id }) => id === seriesId),
        totalSeriesAtDepth: seriesById.length,
      },
    ],
    {
      maxDepth: 1,
      totalSeries: seriesById.length,
      behindText: false,
      syncColors,
    },
    paletteParams
  );
  return outputColor;
};<|MERGE_RESOLUTION|>--- conflicted
+++ resolved
@@ -57,11 +57,7 @@
         }
       : seriesPalette.params;
 
-<<<<<<< HEAD
-  const outputColor = palettesRegistry?.get(paletteName).getCategoricalColor(
-=======
-  const outputColor = palettesRegistry?.get(paletteName || 'default').getColor(
->>>>>>> e6ba8ccd
+  const outputColor = palettesRegistry?.get(paletteName || 'default').getCategoricalColor(
     [
       {
         name: seriesName || emptyLabel,
