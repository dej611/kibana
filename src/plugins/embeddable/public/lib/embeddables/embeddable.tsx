--- conflicted
+++ resolved
@@ -201,7 +201,6 @@
    */
   public destroy(): void {
     this.destoyed = true;
-<<<<<<< HEAD
 
     if (this.dynamicActions) {
       this.dynamicActions.stop().catch(error => {
@@ -216,10 +215,9 @@
       this.storageSubscription.unsubscribe();
     }
 
-=======
     this.input$.complete();
     this.output$.complete();
->>>>>>> 048a854a
+
     if (this.parentSubscription) {
       this.parentSubscription.unsubscribe();
     }
