/*
 * Licensed to Elasticsearch B.V. under one or more contributor
 * license agreements. See the NOTICE file distributed with
 * this work for additional information regarding copyright
 * ownership. Elasticsearch B.V. licenses this file to you under
 * the Apache License, Version 2.0 (the "License"); you may
 * not use this file except in compliance with the License.
 * You may obtain a copy of the License at
 *
 *    http://www.apache.org/licenses/LICENSE-2.0
 *
 * Unless required by applicable law or agreed to in writing,
 * software distributed under the License is distributed on an
 * "AS IS" BASIS, WITHOUT WARRANTIES OR CONDITIONS OF ANY
 * KIND, either express or implied.  See the License for the
 * specific language governing permissions and limitations
 * under the License.
 */

import { Embeddable } from './embeddable';
import { EmbeddableInput } from './i_embeddable';
import { ViewMode } from '../types';
<<<<<<< HEAD
import { EmbeddableActionStorage } from './embeddable_action_storage';
import { UiActionsSerializedEvent } from '../../../../ui_actions/public';
import { of } from '../../../../kibana_utils/common';
=======
import { EmbeddableActionStorage, SerializedEvent } from './embeddable_action_storage';
import { of } from '../../../../kibana_utils/public';
>>>>>>> 274cb805

class TestEmbeddable extends Embeddable<EmbeddableInput> {
  public readonly type = 'test';
  constructor() {
    super({ id: 'test', viewMode: ViewMode.VIEW }, {});
  }
  reload() {}
}

describe('EmbeddableActionStorage', () => {
  describe('.create()', () => {
    test('method exists', () => {
      const embeddable = new TestEmbeddable();
      const storage = new EmbeddableActionStorage(embeddable);
      expect(typeof storage.create).toBe('function');
    });

    test('can add event to embeddable', async () => {
      const embeddable = new TestEmbeddable();
      const storage = new EmbeddableActionStorage(embeddable);
      const event: UiActionsSerializedEvent = {
        eventId: 'EVENT_ID',
        triggers: ['TRIGGER-ID'],
        action: {} as any,
      };

      const events1 = embeddable.getInput().events || [];
      expect(events1).toEqual([]);

      await storage.create(event);

      const events2 = embeddable.getInput().events || [];
      expect(events2).toEqual([event]);
    });

    test('does not merge .getInput() into .updateInput()', async () => {
      const embeddable = new TestEmbeddable();
      const storage = new EmbeddableActionStorage(embeddable);
      const event: UiActionsSerializedEvent = {
        eventId: 'EVENT_ID',
        triggers: ['TRIGGER-ID'],
        action: {} as any,
      };

      const spy = jest.spyOn(embeddable, 'updateInput');

      await storage.create(event);

      expect(spy.mock.calls[0][0].id).toBe(undefined);
      expect(spy.mock.calls[0][0].viewMode).toBe(undefined);
    });

    test('can create multiple events', async () => {
      const embeddable = new TestEmbeddable();
      const storage = new EmbeddableActionStorage(embeddable);

      const event1: UiActionsSerializedEvent = {
        eventId: 'EVENT_ID1',
        triggers: ['TRIGGER-ID'],
        action: {} as any,
      };
      const event2: UiActionsSerializedEvent = {
        eventId: 'EVENT_ID2',
        triggers: ['TRIGGER-ID'],
        action: {} as any,
      };
      const event3: UiActionsSerializedEvent = {
        eventId: 'EVENT_ID3',
        triggers: ['TRIGGER-ID'],
        action: {} as any,
      };

      const events1 = embeddable.getInput().events || [];
      expect(events1).toEqual([]);

      await storage.create(event1);

      const events2 = embeddable.getInput().events || [];
      expect(events2).toEqual([event1]);

      await storage.create(event2);
      await storage.create(event3);

      const events3 = embeddable.getInput().events || [];
      expect(events3).toEqual([event1, event2, event3]);
    });

    test('throws when creating an event with the same ID', async () => {
      const embeddable = new TestEmbeddable();
      const storage = new EmbeddableActionStorage(embeddable);
      const event: UiActionsSerializedEvent = {
        eventId: 'EVENT_ID',
        triggers: ['TRIGGER-ID'],
        action: {} as any,
      };

      await storage.create(event);
      const [, error] = await of(storage.create(event));

      expect(error).toBeInstanceOf(Error);
      expect(error.message).toMatchInlineSnapshot(
        `"[EEXIST]: Event with [eventId = EVENT_ID] already exists on [embeddable.id = test, embeddable.title = undefined]."`
      );
    });
  });

  describe('.update()', () => {
    test('method exists', () => {
      const embeddable = new TestEmbeddable();
      const storage = new EmbeddableActionStorage(embeddable);
      expect(typeof storage.update).toBe('function');
    });

    test('can update an existing event', async () => {
      const embeddable = new TestEmbeddable();
      const storage = new EmbeddableActionStorage(embeddable);

      const event1: UiActionsSerializedEvent = {
        eventId: 'EVENT_ID',
        triggers: ['TRIGGER-ID'],
        action: {
          name: 'foo',
        } as any,
      };
      const event2: UiActionsSerializedEvent = {
        eventId: 'EVENT_ID',
        triggers: ['TRIGGER-ID'],
        action: {
          name: 'bar',
        } as any,
      };

      await storage.create(event1);
      await storage.update(event2);

      const events = embeddable.getInput().events || [];
      expect(events).toEqual([event2]);
    });

    test('updates event in place of the old event', async () => {
      const embeddable = new TestEmbeddable();
      const storage = new EmbeddableActionStorage(embeddable);

      const event1: UiActionsSerializedEvent = {
        eventId: 'EVENT_ID1',
        triggers: ['TRIGGER-ID'],
        action: {
          name: 'foo',
        } as any,
      };
      const event2: UiActionsSerializedEvent = {
        eventId: 'EVENT_ID2',
        triggers: ['TRIGGER-ID'],
        action: {
          name: 'bar',
        } as any,
      };
      const event22: UiActionsSerializedEvent = {
        eventId: 'EVENT_ID2',
        triggers: ['TRIGGER-ID'],
        action: {
          name: 'baz',
        } as any,
      };
      const event3: UiActionsSerializedEvent = {
        eventId: 'EVENT_ID3',
        triggers: ['TRIGGER-ID'],
        action: {
          name: 'qux',
        } as any,
      };

      await storage.create(event1);
      await storage.create(event2);
      await storage.create(event3);

      const events1 = embeddable.getInput().events || [];
      expect(events1).toEqual([event1, event2, event3]);

      await storage.update(event22);

      const events2 = embeddable.getInput().events || [];
      expect(events2).toEqual([event1, event22, event3]);

      await storage.update(event2);

      const events3 = embeddable.getInput().events || [];
      expect(events3).toEqual([event1, event2, event3]);
    });

    test('throws when updating event, but storage is empty', async () => {
      const embeddable = new TestEmbeddable();
      const storage = new EmbeddableActionStorage(embeddable);

      const event: UiActionsSerializedEvent = {
        eventId: 'EVENT_ID',
        triggers: ['TRIGGER-ID'],
        action: {} as any,
      };

      const [, error] = await of(storage.update(event));

      expect(error).toBeInstanceOf(Error);
      expect(error.message).toMatchInlineSnapshot(
        `"[ENOENT]: Event with [eventId = EVENT_ID] could not be updated as it does not exist in [embeddable.id = test, embeddable.title = undefined]."`
      );
    });

    test('throws when updating event with ID that is not stored', async () => {
      const embeddable = new TestEmbeddable();
      const storage = new EmbeddableActionStorage(embeddable);

      const event1: UiActionsSerializedEvent = {
        eventId: 'EVENT_ID1',
        triggers: ['TRIGGER-ID'],
        action: {} as any,
      };
      const event2: UiActionsSerializedEvent = {
        eventId: 'EVENT_ID2',
        triggers: ['TRIGGER-ID'],
        action: {} as any,
      };

      await storage.create(event1);
      const [, error] = await of(storage.update(event2));

      expect(error).toBeInstanceOf(Error);
      expect(error.message).toMatchInlineSnapshot(
        `"[ENOENT]: Event with [eventId = EVENT_ID2] could not be updated as it does not exist in [embeddable.id = test, embeddable.title = undefined]."`
      );
    });
  });

  describe('.remove()', () => {
    test('method exists', () => {
      const embeddable = new TestEmbeddable();
      const storage = new EmbeddableActionStorage(embeddable);
      expect(typeof storage.remove).toBe('function');
    });

    test('can remove existing event', async () => {
      const embeddable = new TestEmbeddable();
      const storage = new EmbeddableActionStorage(embeddable);

      const event: UiActionsSerializedEvent = {
        eventId: 'EVENT_ID',
        triggers: ['TRIGGER-ID'],
        action: {} as any,
      };

      await storage.create(event);
      await storage.remove(event.eventId);

      const events = embeddable.getInput().events || [];
      expect(events).toEqual([]);
    });

    test('removes correct events in a list of events', async () => {
      const embeddable = new TestEmbeddable();
      const storage = new EmbeddableActionStorage(embeddable);

      const event1: UiActionsSerializedEvent = {
        eventId: 'EVENT_ID1',
        triggers: ['TRIGGER-ID'],
        action: {
          name: 'foo',
        } as any,
      };
      const event2: UiActionsSerializedEvent = {
        eventId: 'EVENT_ID2',
        triggers: ['TRIGGER-ID'],
        action: {
          name: 'bar',
        } as any,
      };
      const event3: UiActionsSerializedEvent = {
        eventId: 'EVENT_ID3',
        triggers: ['TRIGGER-ID'],
        action: {
          name: 'qux',
        } as any,
      };

      await storage.create(event1);
      await storage.create(event2);
      await storage.create(event3);

      const events1 = embeddable.getInput().events || [];
      expect(events1).toEqual([event1, event2, event3]);

      await storage.remove(event2.eventId);

      const events2 = embeddable.getInput().events || [];
      expect(events2).toEqual([event1, event3]);

      await storage.remove(event3.eventId);

      const events3 = embeddable.getInput().events || [];
      expect(events3).toEqual([event1]);

      await storage.remove(event1.eventId);

      const events4 = embeddable.getInput().events || [];
      expect(events4).toEqual([]);
    });

    test('throws when removing an event from an empty storage', async () => {
      const embeddable = new TestEmbeddable();
      const storage = new EmbeddableActionStorage(embeddable);

      const [, error] = await of(storage.remove('EVENT_ID'));

      expect(error).toBeInstanceOf(Error);
      expect(error.message).toMatchInlineSnapshot(
        `"[ENOENT]: Event with [eventId = EVENT_ID] could not be removed as it does not exist in [embeddable.id = test, embeddable.title = undefined]."`
      );
    });

    test('throws when removing with ID that does not exist in storage', async () => {
      const embeddable = new TestEmbeddable();
      const storage = new EmbeddableActionStorage(embeddable);

      const event: UiActionsSerializedEvent = {
        eventId: 'EVENT_ID',
        triggers: ['TRIGGER-ID'],
        action: {} as any,
      };

      await storage.create(event);
      const [, error] = await of(storage.remove('WRONG_ID'));
      await storage.remove(event.eventId);

      expect(error).toBeInstanceOf(Error);
      expect(error.message).toMatchInlineSnapshot(
        `"[ENOENT]: Event with [eventId = WRONG_ID] could not be removed as it does not exist in [embeddable.id = test, embeddable.title = undefined]."`
      );
    });
  });

  describe('.read()', () => {
    test('method exists', () => {
      const embeddable = new TestEmbeddable();
      const storage = new EmbeddableActionStorage(embeddable);
      expect(typeof storage.read).toBe('function');
    });

    test('can read an existing event out of storage', async () => {
      const embeddable = new TestEmbeddable();
      const storage = new EmbeddableActionStorage(embeddable);

      const event: UiActionsSerializedEvent = {
        eventId: 'EVENT_ID',
        triggers: ['TRIGGER-ID'],
        action: {} as any,
      };

      await storage.create(event);
      const event2 = await storage.read(event.eventId);

      expect(event2).toEqual(event);
    });

    test('throws when reading from empty storage', async () => {
      const embeddable = new TestEmbeddable();
      const storage = new EmbeddableActionStorage(embeddable);

      const [, error] = await of(storage.read('EVENT_ID'));

      expect(error).toBeInstanceOf(Error);
      expect(error.message).toMatchInlineSnapshot(
        `"[ENOENT]: Event with [eventId = EVENT_ID] could not be found in [embeddable.id = test, embeddable.title = undefined]."`
      );
    });

    test('throws when reading event with ID not existing in storage', async () => {
      const embeddable = new TestEmbeddable();
      const storage = new EmbeddableActionStorage(embeddable);

      const event: UiActionsSerializedEvent = {
        eventId: 'EVENT_ID',
        triggers: ['TRIGGER-ID'],
        action: {} as any,
      };

      await storage.create(event);
      const [, error] = await of(storage.read('WRONG_ID'));

      expect(error).toBeInstanceOf(Error);
      expect(error.message).toMatchInlineSnapshot(
        `"[ENOENT]: Event with [eventId = WRONG_ID] could not be found in [embeddable.id = test, embeddable.title = undefined]."`
      );
    });

    test('returns correct event when multiple events are stored', async () => {
      const embeddable = new TestEmbeddable();
      const storage = new EmbeddableActionStorage(embeddable);

      const event1: UiActionsSerializedEvent = {
        eventId: 'EVENT_ID1',
        triggers: ['TRIGGER-ID'],
        action: {} as any,
      };
      const event2: UiActionsSerializedEvent = {
        eventId: 'EVENT_ID2',
        triggers: ['TRIGGER-ID'],
        action: {} as any,
      };
      const event3: UiActionsSerializedEvent = {
        eventId: 'EVENT_ID3',
        triggers: ['TRIGGER-ID'],
        action: {} as any,
      };

      await storage.create(event1);
      await storage.create(event2);
      await storage.create(event3);

      const event12 = await storage.read(event1.eventId);
      const event22 = await storage.read(event2.eventId);
      const event32 = await storage.read(event3.eventId);

      expect(event12).toEqual(event1);
      expect(event22).toEqual(event2);
      expect(event32).toEqual(event3);

      expect(event12).not.toEqual(event2);
    });
  });

  describe('.count()', () => {
    test('method exists', () => {
      const embeddable = new TestEmbeddable();
      const storage = new EmbeddableActionStorage(embeddable);
      expect(typeof storage.count).toBe('function');
    });

    test('returns 0 when storage is empty', async () => {
      const embeddable = new TestEmbeddable();
      const storage = new EmbeddableActionStorage(embeddable);

      const count = await storage.count();

      expect(count).toBe(0);
    });

    test('returns correct number of events in storage', async () => {
      const embeddable = new TestEmbeddable();
      const storage = new EmbeddableActionStorage(embeddable);

      expect(await storage.count()).toBe(0);

      await storage.create({
        eventId: 'EVENT_ID1',
        triggers: ['TRIGGER-ID'],
        action: {} as any,
      });

      expect(await storage.count()).toBe(1);

      await storage.create({
        eventId: 'EVENT_ID2',
        triggers: ['TRIGGER-ID'],
        action: {} as any,
      });

      expect(await storage.count()).toBe(2);

      await storage.remove('EVENT_ID1');

      expect(await storage.count()).toBe(1);

      await storage.remove('EVENT_ID2');

      expect(await storage.count()).toBe(0);
    });
  });

  describe('.list()', () => {
    test('method exists', () => {
      const embeddable = new TestEmbeddable();
      const storage = new EmbeddableActionStorage(embeddable);
      expect(typeof storage.list).toBe('function');
    });

    test('returns empty array when storage is empty', async () => {
      const embeddable = new TestEmbeddable();
      const storage = new EmbeddableActionStorage(embeddable);

      const list = await storage.list();

      expect(list).toEqual([]);
    });

    test('returns correct list of events in storage', async () => {
      const embeddable = new TestEmbeddable();
      const storage = new EmbeddableActionStorage(embeddable);

      const event1: UiActionsSerializedEvent = {
        eventId: 'EVENT_ID1',
        triggers: ['TRIGGER-ID'],
        action: {} as any,
      };

      const event2: UiActionsSerializedEvent = {
        eventId: 'EVENT_ID2',
        triggers: ['TRIGGER-ID'],
        action: {} as any,
      };

      expect(await storage.list()).toEqual([]);

      await storage.create(event1);

      expect(await storage.list()).toEqual([event1]);

      await storage.create(event2);

      expect(await storage.list()).toEqual([event1, event2]);

      await storage.remove('EVENT_ID1');

      expect(await storage.list()).toEqual([event2]);

      await storage.remove('EVENT_ID2');

      expect(await storage.list()).toEqual([]);
    });
  });
});<|MERGE_RESOLUTION|>--- conflicted
+++ resolved
@@ -20,14 +20,9 @@
 import { Embeddable } from './embeddable';
 import { EmbeddableInput } from './i_embeddable';
 import { ViewMode } from '../types';
-<<<<<<< HEAD
 import { EmbeddableActionStorage } from './embeddable_action_storage';
 import { UiActionsSerializedEvent } from '../../../../ui_actions/public';
-import { of } from '../../../../kibana_utils/common';
-=======
-import { EmbeddableActionStorage, SerializedEvent } from './embeddable_action_storage';
 import { of } from '../../../../kibana_utils/public';
->>>>>>> 274cb805
 
 class TestEmbeddable extends Embeddable<EmbeddableInput> {
   public readonly type = 'test';
