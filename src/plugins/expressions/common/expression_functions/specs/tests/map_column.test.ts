--- conflicted
+++ resolved
@@ -29,7 +29,11 @@
     expect(result.type).toBe('datatable');
     expect(result.columns).toEqual([
       ...testTable.columns,
-      { id: 'pricePlusTwo', name: 'pricePlusTwo', meta: { type: 'number' } },
+      {
+        id: 'pricePlusTwo',
+        name: 'pricePlusTwo',
+        meta: { type: 'number', params: { id: 'number' } },
+      },
     ]);
     expect(result.columns[result.columns.length - 1]).toHaveProperty('name', 'pricePlusTwo');
     expect(result.rows[arbitraryRowIndex]).toHaveProperty('pricePlusTwo');
@@ -64,22 +68,6 @@
     expect(result.columns[nameColumnIndex]).toHaveProperty('name', 'name label');
     expect(result.columns[nameColumnIndex].meta).toHaveProperty('type', 'number');
     expect(result.rows[arbitraryRowIndex]).toHaveProperty('new', 202);
-<<<<<<< HEAD
-  });
-
-  it('inserts a new column with a duplicate name if an id and name are provided', async () => {
-    const result = await runFn(testTable, { id: 'new', name: 'name', expression: pricePlusTwo });
-    const nameColumnIndex = result.columns.findIndex(({ id }) => id === 'new');
-    const arbitraryRowIndex = 4;
-
-    expect(result.type).toBe('datatable');
-    expect(result.columns).toHaveLength(testTable.columns.length + 1);
-    expect(result.columns[nameColumnIndex]).toHaveProperty('id', 'new');
-    expect(result.columns[nameColumnIndex]).toHaveProperty('name', 'name');
-    expect(result.columns[nameColumnIndex].meta).toHaveProperty('type', 'number');
-    expect(result.rows[arbitraryRowIndex]).toHaveProperty('new', 202);
-=======
->>>>>>> 72d5b8a3
   });
 
   it('adds a column to empty tables', async () => {
