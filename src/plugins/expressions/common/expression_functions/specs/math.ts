/*
 * Copyright Elasticsearch B.V. and/or licensed to Elasticsearch B.V. under one
 * or more contributor license agreements. Licensed under the Elastic License
 * 2.0 and the Server Side Public License, v 1; you may not use this file except
 * in compliance with, at your election, the Elastic License 2.0 or the Server
 * Side Public License, v 1.
 */

import { map, zipObject } from 'lodash';
import { i18n } from '@kbn/i18n';
import { evaluate } from '@kbn/tinymath';
import { ExpressionFunctionDefinition } from '../types';
import { Datatable, isDatatable } from '../../expression_types';

export type MathArguments = {
  expression: string;
  onError?: 'null' | 'zero' | 'false' | 'throw';
};

export type MathInput = number | Datatable;

const TINYMATH = '`TinyMath`';
const TINYMATH_URL =
  'https://www.elastic.co/guide/en/kibana/current/canvas-tinymath-functions.html';

const isString = (val: any): boolean => typeof val === 'string';

function pivotObjectArray<
  RowType extends { [key: string]: any },
  ReturnColumns extends string | number | symbol = keyof RowType
>(rows: RowType[], columns?: string[]): Record<string, ReturnColumns[]> {
  const columnNames = columns || Object.keys(rows[0]);
  if (!columnNames.every(isString)) {
    throw new Error('Columns should be an array of strings');
  }

  const columnValues = map(columnNames, (name) => map(rows, name));
  return zipObject(columnNames, columnValues);
}

export const errors = {
  emptyExpression: () =>
    new Error(
      i18n.translate('expressions.functions.math.emptyExpressionErrorMessage', {
        defaultMessage: 'Empty expression',
      })
    ),
  tooManyResults: () =>
    new Error(
      i18n.translate('expressions.functions.math.tooManyResultsErrorMessage', {
        defaultMessage:
          'Expressions must return a single number. Try wrapping your expression in {mean} or {sum}',
        values: {
          mean: 'mean()',
          sum: 'sum()',
        },
      })
    ),
  executionFailed: () =>
    new Error(
      i18n.translate('expressions.functions.math.executionFailedErrorMessage', {
        defaultMessage: 'Failed to execute math expression. Check your column names',
      })
    ),
  emptyDatatable: () =>
    new Error(
      i18n.translate('expressions.functions.math.emptyDatatableErrorMessage', {
        defaultMessage: 'Empty datatable',
      })
    ),
};

const fallbackValue = {
  null: null,
  zero: 0,
  false: false,
} as const;

export const math: ExpressionFunctionDefinition<
  'math',
  MathInput,
  MathArguments,
  boolean | number | null
> = {
  name: 'math',
  type: undefined,
  inputTypes: ['number', 'datatable'],
  help: i18n.translate('expressions.functions.mathHelpText', {
    defaultMessage:
      'Interprets a {TINYMATH} math expression using a {TYPE_NUMBER} or {DATATABLE} as {CONTEXT}. ' +
      'The {DATATABLE} columns are available by their column name. ' +
      'If the {CONTEXT} is a number it is available as {value}.',
    values: {
      TINYMATH,
      CONTEXT: '_context_',
      DATATABLE: '`datatable`',
      value: '`value`',
      TYPE_NUMBER: '`number`',
    },
  }),
  args: {
    expression: {
      aliases: ['_'],
      types: ['string'],
      help: i18n.translate('expressions.functions.math.args.expressionHelpText', {
        defaultMessage: 'An evaluated {TINYMATH} expression. See {TINYMATH_URL}.',
        values: {
          TINYMATH,
          TINYMATH_URL,
        },
      }),
    },
    onError: {
      types: ['string'],
      options: ['throw', 'false', 'zero', 'null'],
      help: i18n.translate('expressions.functions.math.args.onErrorHelpText', {
        defaultMessage:
          "In case the {TINYMATH} evaluation fails or returns NaN, the return value is specified by onError. When `'throw'`, it will throw an exception, terminating expression execution (default).",
        values: {
          TINYMATH,
        },
      }),
    },
  },
  fn: (input, args) => {
    const { expression, onError } = args;
    const onErrorValue = onError ?? 'throw';

    if (!expression || expression.trim() === '') {
      throw errors.emptyExpression();
    }

    // Use unique ID if available, otherwise fall back to names
    const mathContext = isDatatable(input)
      ? pivotObjectArray(
          input.rows,
<<<<<<< HEAD
          input.columns.map((col) => col.id ?? col.name)
=======
          input.columns.map((col) => col.id)
>>>>>>> 8d046878
        )
      : { value: input };

    try {
      const result = evaluate(expression, mathContext);
      if (Array.isArray(result)) {
        if (result.length === 1) {
          return result[0];
        }
        throw errors.tooManyResults();
      }
      if (isNaN(result)) {
        // make TS happy
        if (onErrorValue !== 'throw' && onErrorValue in fallbackValue) {
          return fallbackValue[onErrorValue];
        }
        throw errors.executionFailed();
      }
      return result;
    } catch (e) {
      if (onErrorValue !== 'throw' && onErrorValue in fallbackValue) {
        return fallbackValue[onErrorValue];
      }
      if (isDatatable(input) && input.rows.length === 0) {
        throw errors.emptyDatatable();
      } else {
        throw e;
      }
    }
  },
};<|MERGE_RESOLUTION|>--- conflicted
+++ resolved
@@ -134,11 +134,7 @@
     const mathContext = isDatatable(input)
       ? pivotObjectArray(
           input.rows,
-<<<<<<< HEAD
-          input.columns.map((col) => col.id ?? col.name)
-=======
           input.columns.map((col) => col.id)
->>>>>>> 8d046878
         )
       : { value: input };
 
