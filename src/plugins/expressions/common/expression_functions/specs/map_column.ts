/*
 * Copyright Elasticsearch B.V. and/or licensed to Elasticsearch B.V. under one
 * or more contributor license agreements. Licensed under the Elastic License
 * 2.0 and the Server Side Public License, v 1; you may not use this file except
 * in compliance with, at your election, the Elastic License 2.0 or the Server
 * Side Public License, v 1.
 */

import { Observable } from 'rxjs';
import { take } from 'rxjs/operators';
import { i18n } from '@kbn/i18n';
import { ExpressionFunctionDefinition } from '../types';
import { Datatable, DatatableColumn, getType } from '../../expression_types';

export interface MapColumnArguments {
  id?: string | null;
  name: string;
  expression?(datatable: Datatable): Observable<boolean | number | string | null>;
  copyMetaFrom?: string | null;
}

export const mapColumn: ExpressionFunctionDefinition<
  'mapColumn',
  Datatable,
  MapColumnArguments,
  Promise<Datatable>
> = {
  name: 'mapColumn',
  aliases: ['mc'], // midnight commander. So many times I've launched midnight commander instead of moving a file.
  type: 'datatable',
  inputTypes: ['datatable'],
  help: i18n.translate('expressions.functions.mapColumnHelpText', {
    defaultMessage:
      'Adds a column calculated as the result of other columns. ' +
      'Changes are made only when you provide arguments.' +
      'See also {alterColumnFn} and {staticColumnFn}.',
    values: {
      alterColumnFn: '`alterColumn`',
      staticColumnFn: '`staticColumn`',
    },
  }),
  args: {
    id: {
      types: ['string', 'null'],
      help: i18n.translate('expressions.functions.mapColumn.args.idHelpText', {
        defaultMessage:
          'An optional id of the resulting column. When no id is provided, the id will be looked up from the existing column by the provided name argument. If no column with this name exists yet, a new column with this name and an identical id will be added to the table.',
      }),
      required: false,
      default: null,
    },
    name: {
      types: ['string'],
      aliases: ['_', 'column'],
      help: i18n.translate('expressions.functions.mapColumn.args.nameHelpText', {
        defaultMessage: 'The name of the resulting column. Names are not required to be unique.',
      }),
      required: true,
    },
    expression: {
      types: ['boolean', 'number', 'string', 'null'],
      resolve: false,
      aliases: ['exp', 'fn', 'function'],
      help: i18n.translate('expressions.functions.mapColumn.args.expressionHelpText', {
        defaultMessage:
          'An expression that is executed on every row, provided with a single-row {DATATABLE} context and returning the cell value.',
        values: {
          DATATABLE: '`datatable`',
        },
      }),
      required: true,
    },
    copyMetaFrom: {
      types: ['string', 'null'],
      help: i18n.translate('expressions.functions.mapColumn.args.copyMetaFromHelpText', {
        defaultMessage:
          "If set, the meta object from the specified column id is copied over to the specified target column. If the column doesn't exist it silently fails.",
      }),
      required: false,
      default: null,
    },
  },
  fn: (input, args) => {
    const expression = (...params: Parameters<Required<MapColumnArguments>['expression']>) =>
      args
        .expression?.(...params)
        .pipe(take(1))
        .toPromise() ?? Promise.resolve(null);

    const columns = [...input.columns];
    const existingColumnIndex = columns.findIndex(({ id, name }) => {
      if (args.id) {
        return id === args.id;
      }
      return name === args.name;
    });
    const columnId =
      existingColumnIndex === -1 ? args.id ?? args.name : columns[existingColumnIndex].id;

    const rowPromises = input.rows.map((row) => {
      return expression({
        type: 'datatable',
        columns,
        rows: [row],
      }).then((val) => ({
        ...row,
        [columnId]: val,
      }));
    });

    return Promise.all(rowPromises).then((rows) => {
<<<<<<< HEAD
      const existingColumnIndex = columns.findIndex(({ id, name }) => {
        // Columns that have IDs are allowed to have duplicate names, for example esaggs
        if (args.id && id) {
          return id === args.id && name === args.name;
        }
        // If no ID, name is the unique key. For example, SQL output does not have IDs
        return name === args.name;
      });
=======
>>>>>>> 8d046878
      const type = rows.length ? getType(rows[0][columnId]) : 'null';
      const newColumn: DatatableColumn = {
        id: columnId,
        name: args.name,
        meta: { type, params: { id: type } },
      };
      if (args.copyMetaFrom) {
        const metaSourceFrom = columns.find(({ id }) => id === args.copyMetaFrom);
        newColumn.meta = { ...newColumn.meta, ...(metaSourceFrom?.meta || {}) };
      }

      if (existingColumnIndex === -1) {
        columns.push(newColumn);
      } else {
        columns[existingColumnIndex] = newColumn;
      }

      return {
        type: 'datatable',
        columns,
        rows,
      } as Datatable;
    });
  },
};<|MERGE_RESOLUTION|>--- conflicted
+++ resolved
@@ -109,17 +109,6 @@
     });
 
     return Promise.all(rowPromises).then((rows) => {
-<<<<<<< HEAD
-      const existingColumnIndex = columns.findIndex(({ id, name }) => {
-        // Columns that have IDs are allowed to have duplicate names, for example esaggs
-        if (args.id && id) {
-          return id === args.id && name === args.name;
-        }
-        // If no ID, name is the unique key. For example, SQL output does not have IDs
-        return name === args.name;
-      });
-=======
->>>>>>> 8d046878
       const type = rows.length ? getType(rows[0][columnId]) : 'null';
       const newColumn: DatatableColumn = {
         id: columnId,
