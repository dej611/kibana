/*
 * Licensed to Elasticsearch B.V. under one or more contributor
 * license agreements. See the NOTICE file distributed with
 * this work for additional information regarding copyright
 * ownership. Elasticsearch B.V. licenses this file to you under
 * the Apache License, Version 2.0 (the "License"); you may
 * not use this file except in compliance with the License.
 * You may obtain a copy of the License at
 *
 *    http://www.apache.org/licenses/LICENSE-2.0
 *
 * Unless required by applicable law or agreed to in writing,
 * software distributed under the License is distributed on an
 * "AS IS" BASIS, WITHOUT WARRANTIES OR CONDITIONS OF ANY
 * KIND, either express or implied.  See the License for the
 * specific language governing permissions and limitations
 * under the License.
 */

export * from './color_maps';
<<<<<<< HEAD
export * from './components';
export * from './utils';
=======
export * from './colors';
export * from './components';
>>>>>>> a89176e2
<|MERGE_RESOLUTION|>--- conflicted
+++ resolved
@@ -18,10 +18,6 @@
  */
 
 export * from './color_maps';
-<<<<<<< HEAD
-export * from './components';
-export * from './utils';
-=======
 export * from './colors';
 export * from './components';
->>>>>>> a89176e2
+export * from './utils';