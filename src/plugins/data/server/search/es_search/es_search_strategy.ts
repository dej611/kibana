/*
 * Copyright Elasticsearch B.V. and/or licensed to Elasticsearch B.V. under one
 * or more contributor license agreements. Licensed under the Elastic License
 * and the Server Side Public License, v 1; you may not use this file except in
 * compliance with, at your election, the Elastic License or the Server Side
 * Public License, v 1.
 */

import { from, Observable } from 'rxjs';
import { first, tap } from 'rxjs/operators';
import type { SearchResponse } from 'elasticsearch';
import type { Logger, SharedGlobalConfig } from 'kibana/server';
import type { ISearchStrategy } from '../types';
import type { SearchUsage } from '../collectors';
import { getDefaultSearchParams, getShardTimeout, shimAbortSignal } from './request_utils';
import { shimHitsTotal, toKibanaSearchResponse } from './response_utils';
import { searchUsageObserver } from '../collectors/usage';
import { getKbnServerError, KbnServerError } from '../../../../kibana_utils/server';

export const esSearchStrategyProvider = (
  config$: Observable<SharedGlobalConfig>,
  logger: Logger,
  usage?: SearchUsage
): ISearchStrategy => ({
  /**
   * @param request
   * @param options
   * @param deps
   * @throws `KbnServerError`
   * @returns `Observable<IEsSearchResponse<any>>`
   */
<<<<<<< HEAD
  search: (request, { abortSignal }, { esClient, uiSettingsClient }) => {
=======
  search: (request, { abortSignal, ...options }, { esClient, uiSettingsClient }) => {
>>>>>>> bde55d38
    // Only default index pattern type is supported here.
    // See data_enhanced for other type support.
    if (request.indexType) {
      throw new KbnServerError(`Unsupported index pattern type ${request.indexType}`, 400);
    }

    const search = async () => {
      try {
        const config = await config$.pipe(first()).toPromise();
        const params = {
          ...(await getDefaultSearchParams(uiSettingsClient)),
          ...getShardTimeout(config),
          ...request.params,
        };
        const promise = esClient.asCurrentUser.search<SearchResponse<unknown>>(params);
        const { body } = await shimAbortSignal(promise, abortSignal);
<<<<<<< HEAD
        return toKibanaSearchResponse(body);
=======
        const response = shimHitsTotal(body, options);
        return toKibanaSearchResponse(response);
>>>>>>> bde55d38
      } catch (e) {
        throw getKbnServerError(e);
      }
    };

    return from(search()).pipe(tap(searchUsageObserver(logger, usage)));
  },
});<|MERGE_RESOLUTION|>--- conflicted
+++ resolved
@@ -29,11 +29,7 @@
    * @throws `KbnServerError`
    * @returns `Observable<IEsSearchResponse<any>>`
    */
-<<<<<<< HEAD
-  search: (request, { abortSignal }, { esClient, uiSettingsClient }) => {
-=======
   search: (request, { abortSignal, ...options }, { esClient, uiSettingsClient }) => {
->>>>>>> bde55d38
     // Only default index pattern type is supported here.
     // See data_enhanced for other type support.
     if (request.indexType) {
@@ -50,12 +46,8 @@
         };
         const promise = esClient.asCurrentUser.search<SearchResponse<unknown>>(params);
         const { body } = await shimAbortSignal(promise, abortSignal);
-<<<<<<< HEAD
-        return toKibanaSearchResponse(body);
-=======
         const response = shimHitsTotal(body, options);
         return toKibanaSearchResponse(response);
->>>>>>> bde55d38
       } catch (e) {
         throw getKbnServerError(e);
       }
