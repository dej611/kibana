--- conflicted
+++ resolved
@@ -69,53 +69,8 @@
       };
     },
     createFilter: createFilterTerms,
-<<<<<<< HEAD
     postFlightRequest: otherBucketPostFlightRequest,
-=======
     hasPrecisionError: (aggBucket) => Boolean(aggBucket?.doc_count_error_upper_bound),
-    postFlightRequest: async (
-      resp,
-      aggConfigs,
-      aggConfig,
-      searchSource,
-      inspectorRequestAdapter,
-      abortSignal,
-      searchSessionId
-    ) => {
-      if (!resp.aggregations) return resp;
-      const nestedSearchSource = searchSource.createChild();
-      if (aggConfig.params.otherBucket) {
-        const filterAgg = buildOtherBucketAgg(aggConfigs, aggConfig, resp);
-        if (!filterAgg) return resp;
-
-        nestedSearchSource.setField('aggs', filterAgg);
-
-        const { rawResponse: response } = await nestedSearchSource
-          .fetch$({
-            abortSignal,
-            sessionId: searchSessionId,
-            inspector: {
-              adapter: inspectorRequestAdapter,
-              title: i18n.translate('data.search.aggs.buckets.terms.otherBucketTitle', {
-                defaultMessage: 'Other bucket',
-              }),
-              description: i18n.translate('data.search.aggs.buckets.terms.otherBucketDescription', {
-                defaultMessage:
-                  'This request counts the number of documents that fall ' +
-                  'outside the criterion of the data buckets.',
-              }),
-            },
-          })
-          .toPromise();
-
-        resp = mergeOtherBucketAggResponse(aggConfigs, resp, response, aggConfig, filterAgg());
-      }
-      if (aggConfig.params.missingBucket) {
-        resp = updateMissingBucket(resp, aggConfigs, aggConfig);
-      }
-      return resp;
-    },
->>>>>>> de04184a
     params: [
       {
         name: 'field',
