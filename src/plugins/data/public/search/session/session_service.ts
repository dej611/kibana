--- conflicted
+++ resolved
@@ -51,12 +51,7 @@
   TrackedSearchState,
 } from './search_session_state';
 import { ISessionsClient } from './sessions_client';
-<<<<<<< HEAD
-import { ISearchOptions } from '../../../common';
 import { NowProviderInternalContract } from '../../../common/now_provider';
-=======
-import { NowProviderInternalContract } from '../../now_provider';
->>>>>>> ed70d4c6
 import { SEARCH_SESSIONS_MANAGEMENT_ID } from './constants';
 import { formatSessionName } from './lib/session_name_formatter';
 
