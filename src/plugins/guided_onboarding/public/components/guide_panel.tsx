/*
 * Copyright Elasticsearch B.V. and/or licensed to Elasticsearch B.V. under one
 * or more contributor license agreements. Licensed under the Elastic License
 * 2.0 and the Server Side Public License, v 1; you may not use this file except
 * in compliance with, at your election, the Elastic License 2.0 or the Server
 * Side Public License, v 1.
 */

import React, { useState, useEffect, useCallback } from 'react';
import { useEuiTheme } from '@elastic/eui';

import { i18n } from '@kbn/i18n';

import { ApplicationStart, NotificationsStart, IUiSettingsClient } from '@kbn/core/public';
import type { GuideState, GuideStep as GuideStepStatus } from '@kbn/guided-onboarding';

import type { GuideId, GuideConfig, StepConfig } from '@kbn/guided-onboarding';
import type { GuidedOnboardingApi } from '../types';

import type { PluginState } from '../../common';

import { QuitGuideModal } from './quit_guide_modal';
import { getGuidePanelStyles } from './guide_panel.styles';
import { GuideButton } from './guide_button';

import { GuidePanelFlyout } from './guide_panel_flyout';

interface GuidePanelProps {
  api: GuidedOnboardingApi;
  application: ApplicationStart;
  notifications: NotificationsStart;
  uiSettings: IUiSettingsClient;
}

const getProgress = (state?: GuideState): number => {
  if (state) {
    return state.steps.reduce((acc, currentVal) => {
      if (currentVal.status === 'complete') {
        acc = acc + 1;
      }
      return acc;
    }, 0);
  }
  return 0;
};

<<<<<<< HEAD
const errorSection = (
  <EuiEmptyPrompt
    data-test-subj="guideErrorSection"
    iconType="warning"
    color="danger"
    title={
      <h2>
        {i18n.translate('guidedOnboarding.dropdownPanel.errorSectionTitle', {
          defaultMessage: 'Unable to load the guide',
        })}
      </h2>
    }
    body={
      <>
        <EuiText color="subdued">
          {i18n.translate('guidedOnboarding.dropdownPanel.errorSectionDescription', {
            defaultMessage: `Wait a moment and try again. If the problem persists, contact your administrator.`,
          })}
        </EuiText>
        <EuiSpacer />
        <EuiButton
          iconSide="right"
          onClick={() => window.location.reload()}
          iconType="refresh"
          color="danger"
        >
          {i18n.translate('guidedOnboarding.dropdownPanel.errorSectionReloadButton', {
            defaultMessage: 'Reload',
          })}
        </EuiButton>
      </>
    }
  />
);

=======
>>>>>>> edf3a836
export const GuidePanel = ({ api, application, notifications, uiSettings }: GuidePanelProps) => {
  const euiThemeContext = useEuiTheme();
  const euiTheme = euiThemeContext.euiTheme;
  const [isGuideOpen, setIsGuideOpen] = useState(false);
  const [isQuitGuideModalOpen, setIsQuitGuideModalOpen] = useState(false);
  const [pluginState, setPluginState] = useState<PluginState | undefined>(undefined);
  const [guideConfig, setGuideConfig] = useState<GuideConfig | undefined>(undefined);
  const [isLoading, setIsLoading] = useState<boolean>(false);

  const isDarkTheme = uiSettings.get('theme:darkMode');
  const styles = getGuidePanelStyles({ euiThemeContext, isDarkTheme });

  const toggleGuide = () => {
    setIsGuideOpen((prevIsGuideOpen) => !prevIsGuideOpen);
  };

  const handleStepButtonClick = useCallback(
    async (step: GuideStepStatus, stepConfig: StepConfig) => {
      if (pluginState) {
        const { id, status } = step;
        const guideId: GuideId = pluginState!.activeGuide!.guideId!;

        try {
          if (status === 'ready_to_complete') {
            return await api.completeGuideStep(guideId, id);
          }

          if (status === 'active' || status === 'in_progress') {
            await api.startGuideStep(guideId, id);

            if (stepConfig.location) {
              await application.navigateToApp(stepConfig.location.appID, {
                path: stepConfig.location.path,
              });

              if (stepConfig.manualCompletion?.readyToCompleteOnNavigation) {
                await api.completeGuideStep(guideId, id);
              }
            }
          }
        } catch (error) {
          notifications.toasts.addDanger({
            title: i18n.translate('guidedOnboarding.dropdownPanel.stepHandlerError', {
              defaultMessage: 'Unable to update the guide. Wait a moment and try again.',
            }),
            text: error.message,
          });
        }
      }
    },
    [api, application, notifications.toasts, pluginState]
  );

  const navigateToLandingPage = () => {
    setIsGuideOpen(false);
    application.navigateToApp('home', { path: '#getting_started' });
  };

  const completeGuide = async (
    completedGuideRedirectLocation: GuideConfig['completedGuideRedirectLocation']
  ) => {
    try {
      await api.completeGuide(pluginState!.activeGuide!.guideId!);

      if (completedGuideRedirectLocation) {
        const { appID, path } = completedGuideRedirectLocation;
        application.navigateToApp(appID, { path });
      }
    } catch (error) {
      notifications.toasts.addDanger({
        title: i18n.translate('guidedOnboarding.dropdownPanel.completeGuideError', {
          defaultMessage: 'Unable to update the guide. Wait a moment and try again.',
        }),
        text: error.message,
      });
    }
  };

  const openQuitGuideModal = () => {
    // Close the dropdown panel
    setIsGuideOpen(false);
    // Open the confirmation modal
    setIsQuitGuideModalOpen(true);
  };

  const closeQuitGuideModal = () => {
    setIsQuitGuideModalOpen(false);
  };

  useEffect(() => {
    const subscription = api.fetchPluginState$().subscribe((newPluginState) => {
      setPluginState(newPluginState);
    });
    return () => subscription.unsubscribe();
  }, [api]);

  useEffect(() => {
    const subscription = api.isLoading$.subscribe((isLoadingValue) => {
      setIsLoading(isLoadingValue);
    });
    return () => subscription.unsubscribe();
  }, [api]);

  useEffect(() => {
    const subscription = api.isGuidePanelOpen$.subscribe((isGuidePanelOpen) => {
      setIsGuideOpen(isGuidePanelOpen);
    });
    return () => subscription.unsubscribe();
  }, [api]);

  const fetchGuideConfig = useCallback(async () => {
    if (pluginState?.activeGuide?.guideId) {
      const config = await api.getGuideConfig(pluginState.activeGuide.guideId);
      if (config) {
        setGuideConfig(config);
      }
    }
  }, [api, pluginState]);

  useEffect(() => {
    fetchGuideConfig();
  }, [fetchGuideConfig]);

  const stepsCompleted = getProgress(pluginState?.activeGuide);
  const isGuideReadyToComplete = pluginState?.activeGuide?.status === 'ready_to_complete';

  return (
    <>
      <div css={styles.setupButton}>
        <GuideButton
          isLoading={isLoading}
          pluginState={pluginState}
          guideConfig={guideConfig}
          toggleGuidePanel={toggleGuide}
          isGuidePanelOpen={isGuideOpen}
          navigateToLandingPage={navigateToLandingPage}
        />
      </div>

      <GuidePanelFlyout
        isOpen={isGuideOpen}
        isLoading={isLoading}
        styles={styles}
        toggleGuide={toggleGuide}
        isDarkTheme={isDarkTheme}
        stepsCompleted={stepsCompleted}
        isGuideReadyToComplete={isGuideReadyToComplete}
        guideConfig={guideConfig}
        navigateToLandingPage={navigateToLandingPage}
        pluginState={pluginState}
        handleStepButtonClick={handleStepButtonClick}
        openQuitGuideModal={openQuitGuideModal}
        euiTheme={euiTheme}
        completeGuide={completeGuide}
      />

      {isQuitGuideModalOpen && (
        <QuitGuideModal
          closeModal={closeQuitGuideModal}
          currentGuide={pluginState!.activeGuide!}
          telemetryGuideId={guideConfig!.telemetryId}
          notifications={notifications}
        />
      )}
    </>
  );
};<|MERGE_RESOLUTION|>--- conflicted
+++ resolved
@@ -44,44 +44,6 @@
   return 0;
 };
 
-<<<<<<< HEAD
-const errorSection = (
-  <EuiEmptyPrompt
-    data-test-subj="guideErrorSection"
-    iconType="warning"
-    color="danger"
-    title={
-      <h2>
-        {i18n.translate('guidedOnboarding.dropdownPanel.errorSectionTitle', {
-          defaultMessage: 'Unable to load the guide',
-        })}
-      </h2>
-    }
-    body={
-      <>
-        <EuiText color="subdued">
-          {i18n.translate('guidedOnboarding.dropdownPanel.errorSectionDescription', {
-            defaultMessage: `Wait a moment and try again. If the problem persists, contact your administrator.`,
-          })}
-        </EuiText>
-        <EuiSpacer />
-        <EuiButton
-          iconSide="right"
-          onClick={() => window.location.reload()}
-          iconType="refresh"
-          color="danger"
-        >
-          {i18n.translate('guidedOnboarding.dropdownPanel.errorSectionReloadButton', {
-            defaultMessage: 'Reload',
-          })}
-        </EuiButton>
-      </>
-    }
-  />
-);
-
-=======
->>>>>>> edf3a836
 export const GuidePanel = ({ api, application, notifications, uiSettings }: GuidePanelProps) => {
   const euiThemeContext = useEuiTheme();
   const euiTheme = euiThemeContext.euiTheme;
