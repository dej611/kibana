--- conflicted
+++ resolved
@@ -6,12 +6,8 @@
  * Side Public License, v 1.
  */
 
-<<<<<<< HEAD
-import type { CustomAnnotationTooltip, SettingsProps } from '@elastic/charts';
-=======
-import { CustomAnnotationTooltip } from '@elastic/charts';
-import { AllowedSettingsOverrides } from '@kbn/charts-plugin/common';
->>>>>>> 7db4f278
+import type { CustomAnnotationTooltip } from '@elastic/charts';
+import type { AllowedSettingsOverrides } from '@kbn/charts-plugin/common';
 import {
   AvailableAnnotationIcon,
   ManualPointEventAnnotationArgs,
@@ -25,11 +21,7 @@
   syncCursor: boolean;
   syncColors: boolean;
   canNavigateToLens?: boolean;
-<<<<<<< HEAD
-  overrides: Partial<Record<'settings', SettingsProps>> | undefined;
-=======
-  overrides?: AllowedXYOverrides & AllowedSettingsOverrides;
->>>>>>> 7db4f278
+  overrides: AllowedXYOverrides & AllowedSettingsOverrides;
 }
 
 export interface XYRender {
