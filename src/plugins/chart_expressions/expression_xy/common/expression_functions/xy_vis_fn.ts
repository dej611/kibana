--- conflicted
+++ resolved
@@ -9,7 +9,6 @@
 import { validateAccessor } from '@kbn/visualizations-plugin/common/utils';
 import type { Datatable } from '@kbn/expressions-plugin/common';
 import { ExpressionValueVisDimension } from '@kbn/visualizations-plugin/common/expression_functions';
-import type { SettingsProps } from '@elastic/charts';
 import { LayerTypes, XY_VIS_RENDERER, DATA_LAYER } from '../constants';
 import { appendLayerIds, getAccessors, getShowLines, normalizeTable } from '../helpers';
 import type { DataLayerConfigResult, XYLayerConfig, XyVisFn, XYArgs, XYRender } from '../types';
@@ -138,13 +137,7 @@
       syncColors: handlers?.isSyncColorsEnabled?.() ?? false,
       syncTooltips: handlers?.isSyncTooltipsEnabled?.() ?? false,
       syncCursor: handlers?.isSyncCursorEnabled?.() ?? true,
-<<<<<<< HEAD
-      overrides: handlers.variables.overrides
-        ? (handlers.variables.overrides as Partial<Record<'settings', SettingsProps>>)
-        : undefined,
-=======
       overrides: handlers.variables?.overrides as XYRender['value']['overrides'],
->>>>>>> 7db4f278
     },
   };
 };