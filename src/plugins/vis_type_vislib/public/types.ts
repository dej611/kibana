/*
 * Licensed to Elasticsearch B.V. under one or more contributor
 * license agreements. See the NOTICE file distributed with
 * this work for additional information regarding copyright
 * ownership. Elasticsearch B.V. licenses this file to you under
 * the Apache License, Version 2.0 (the "License"); you may
 * not use this file except in compliance with the License.
 * You may obtain a copy of the License at
 *
 *    http://www.apache.org/licenses/LICENSE-2.0
 *
 * Unless required by applicable law or agreed to in writing,
 * software distributed under the License is distributed on an
 * "AS IS" BASIS, WITHOUT WARRANTIES OR CONDITIONS OF ANY
 * KIND, either express or implied.  See the License for the
 * specific language governing permissions and limitations
 * under the License.
 */

<<<<<<< HEAD
import { $Values } from '@kbn/utility-types';
import { Position } from '@elastic/charts';

import { Labels } from '../../charts/public';
import {
  CategoryAxis,
  Dimensions,
  Grid,
  SeriesParam,
  ThresholdLine,
  ValueAxis,
} from '../../vis_type_xy/public';
=======
import { TimeMarker } from './vislib/visualizations/time_marker';
import {
  Positions,
  ChartModes,
  ChartTypes,
  AxisModes,
  AxisTypes,
  InterpolationModes,
  ScaleTypes,
  ThresholdLineStyles,
} from './utils/collections';
import { Labels, Style } from '../../charts/public';
import { Dimensions } from './vislib/helpers/point_series/point_series';

export interface CommonVislibParams {
  addTooltip: boolean;
  addLegend: boolean;
  legendPosition: Positions;
  dimensions: Dimensions;
}
>>>>>>> e0b6b0ba

import { TimeMarker } from './vislib/visualizations/time_marker';

/**
 * Gauge title alignment
 */
export const Alignment = Object.freeze({
  Automatic: 'automatic' as const,
  Horizontal: 'horizontal' as const,
  Vertical: 'vertical' as const,
});
export type Alignment = $Values<typeof Alignment>;

export const GaugeType = Object.freeze({
  Arc: 'Arc' as const,
  Circle: 'Circle' as const,
});
export type GaugeType = $Values<typeof GaugeType>;

export const VislibChartType = Object.freeze({
  Histogram: 'histogram' as const,
  HorizontalBar: 'horizontal_bar' as const,
  Line: 'line' as const,
  Pie: 'pie' as const,
  Area: 'area' as const,
  PointSeries: 'point_series' as const,
  Heatmap: 'heatmap' as const,
  Gauge: 'gauge' as const,
  Goal: 'goal' as const,
  Metric: 'metric' as const,
});
export type VislibChartType = $Values<typeof VislibChartType>;

export interface CommonVislibParams {
  addTooltip: boolean;
  legendPosition: Position;
}

export interface BasicVislibParams extends CommonVislibParams {
  type: VislibChartType;
  addLegend: boolean;
  addTimeMarker: boolean;
  categoryAxes: CategoryAxis[];
  orderBucketsBySum?: boolean;
  labels: Labels;
  thresholdLine: ThresholdLine;
  valueAxes: ValueAxis[];
<<<<<<< HEAD
  grid: Grid;
=======
  gauge?: {
    percentageMode: boolean;
  };
  grid: {
    categoryLines: boolean;
    valueAxis?: string;
  };
>>>>>>> e0b6b0ba
  seriesParams: SeriesParam[];
  times: TimeMarker[];
  dimensions: Dimensions;
  radiusRatio: number;
}<|MERGE_RESOLUTION|>--- conflicted
+++ resolved
@@ -17,7 +17,6 @@
  * under the License.
  */
 
-<<<<<<< HEAD
 import { $Values } from '@kbn/utility-types';
 import { Position } from '@elastic/charts';
 
@@ -30,29 +29,6 @@
   ThresholdLine,
   ValueAxis,
 } from '../../vis_type_xy/public';
-=======
-import { TimeMarker } from './vislib/visualizations/time_marker';
-import {
-  Positions,
-  ChartModes,
-  ChartTypes,
-  AxisModes,
-  AxisTypes,
-  InterpolationModes,
-  ScaleTypes,
-  ThresholdLineStyles,
-} from './utils/collections';
-import { Labels, Style } from '../../charts/public';
-import { Dimensions } from './vislib/helpers/point_series/point_series';
-
-export interface CommonVislibParams {
-  addTooltip: boolean;
-  addLegend: boolean;
-  legendPosition: Positions;
-  dimensions: Dimensions;
-}
->>>>>>> e0b6b0ba
-
 import { TimeMarker } from './vislib/visualizations/time_marker';
 
 /**
@@ -87,7 +63,9 @@
 
 export interface CommonVislibParams {
   addTooltip: boolean;
+  addLegend: boolean;
   legendPosition: Position;
+  dimensions: Dimensions;
 }
 
 export interface BasicVislibParams extends CommonVislibParams {
@@ -99,19 +77,11 @@
   labels: Labels;
   thresholdLine: ThresholdLine;
   valueAxes: ValueAxis[];
-<<<<<<< HEAD
   grid: Grid;
-=======
   gauge?: {
     percentageMode: boolean;
   };
-  grid: {
-    categoryLines: boolean;
-    valueAxis?: string;
-  };
->>>>>>> e0b6b0ba
   seriesParams: SeriesParam[];
   times: TimeMarker[];
-  dimensions: Dimensions;
   radiusRatio: number;
 }