/*
 * Licensed to Elasticsearch B.V. under one or more contributor
 * license agreements. See the NOTICE file distributed with
 * this work for additional information regarding copyright
 * ownership. Elasticsearch B.V. licenses this file to you under
 * the Apache License, Version 2.0 (the "License"); you may
 * not use this file except in compliance with the License.
 * You may obtain a copy of the License at
 *
 *    http://www.apache.org/licenses/LICENSE-2.0
 *
 * Unless required by applicable law or agreed to in writing,
 * software distributed under the License is distributed on an
 * "AS IS" BASIS, WITHOUT WARRANTIES OR CONDITIONS OF ANY
 * KIND, either express or implied.  See the License for the
 * specific language governing permissions and limitations
 * under the License.
 */

import $ from 'jquery';
import React, { RefObject } from 'react';

import { mountReactNode } from '../../../core/public/utils';
import { ChartsPluginSetup } from '../../charts/public';
import { PersistedState } from '../../visualizations/public';
import { IInterpreterRenderHandlers } from '../../expressions/public';

import { VisTypeVislibCoreSetup } from './plugin';
import { VisLegend, CUSTOM_LEGEND_VIS_TYPES } from './vislib/components/legend';
import { BasicVislibParams } from './types';
import { PieVisParams } from './pie';

const legendClassName = {
  top: 'vislib--legend-top',
  bottom: 'vislib--legend-bottom',
  left: 'vislib--legend-left',
  right: 'vislib--legend-right',
};

export type VislibVisController = InstanceType<ReturnType<typeof createVislibVisController>>;

export const createVislibVisController = (
  core: VisTypeVislibCoreSetup,
  charts: ChartsPluginSetup
) => {
  return class VislibVisController {
    private removeListeners?: () => void;
<<<<<<< HEAD

    unmount?: () => void;
=======
    private unmountLegend?: () => void;

>>>>>>> e0b6b0ba
    legendRef: RefObject<VisLegend>;
    container: HTMLDivElement;
    chartEl: HTMLDivElement;
    legendEl: HTMLDivElement;
    vislibVis?: any;

<<<<<<< HEAD
    constructor(public el: Element) {
=======
    constructor(public el: HTMLDivElement) {
>>>>>>> e0b6b0ba
      this.el = el;
      this.legendRef = React.createRef();

      // vis mount point
      this.container = document.createElement('div');
      this.container.className = 'vislib';
      this.el.appendChild(this.container);

      // chart mount point
      this.chartEl = document.createElement('div');
      this.chartEl.className = 'vislib__chart';
      this.container.appendChild(this.chartEl);

      // legend mount point
      this.legendEl = document.createElement('div');
      this.legendEl.className = 'vislib__legend';
      this.container.appendChild(this.legendEl);
    }

    async render(
      esResponse: any,
      visParams: BasicVislibParams | PieVisParams,
      handlers: IInterpreterRenderHandlers
    ): Promise<void> {
      if (this.vislibVis) {
        this.destroy(false);
      }

      // Used in functional tests to know when chart is loaded by type
      this.chartEl.dataset.vislibChartType = visParams.type;

      if (this.el.clientWidth === 0 || this.el.clientHeight === 0) {
        handlers.done();
        return;
      }

      const [, { kibanaLegacy }] = await core.getStartServices();
      kibanaLegacy.loadFontAwesome();

      // @ts-expect-error
      const { Vis: Vislib } = await import('./vislib/vis');
      const { uiState, event: fireEvent } = handlers;

      this.vislibVis = new Vislib(this.chartEl, visParams, core, charts);
      this.vislibVis.on('brush', fireEvent);
      this.vislibVis.on('click', fireEvent);
      this.vislibVis.on('renderComplete', handlers.done);
      this.removeListeners = () => {
        this.vislibVis.off('brush', fireEvent);
        this.vislibVis.off('click', fireEvent);
      };

      this.vislibVis.initVisConfig(esResponse, uiState);

      if (visParams.addLegend) {
        $(this.container)
          .attr('class', (i, cls) => {
            return cls.replace(/vislib--legend-\S+/g, '');
          })
          .addClass((legendClassName as any)[visParams.legendPosition]);

        this.mountLegend(esResponse, visParams, fireEvent, uiState);
      }

<<<<<<< HEAD
      // Used in functional tests to know when chart is loaded by type
      this.chartEl.dataset.vislibChartType = visParams.type;

      return new Promise(async (resolve) => {
        if (this.el.clientWidth === 0 || this.el.clientHeight === 0) {
          return resolve();
        }

        const [, { kibanaLegacy }] = await core.getStartServices();
        kibanaLegacy.loadFontAwesome();

        // @ts-expect-error
        const { Vis: Vislib } = await import('./vislib/vis');
        const { uiState, event: fireEvent } = handlers;

        console.log(charts);

        this.vislibVis = new Vislib(this.chartEl, visParams, core, charts);
        this.vislibVis.on('brush', fireEvent);
        this.vislibVis.on('click', fireEvent);
        this.vislibVis.on('renderComplete', resolve);
        this.removeListeners = () => {
          this.vislibVis.off('brush', fireEvent);
          this.vislibVis.off('click', fireEvent);
        };

        this.vislibVis.initVisConfig(esResponse, uiState);

        if (visParams.addLegend) {
          $(this.container)
            .attr('class', (i, cls) => {
              return cls.replace(/visLib--legend-\S+/g, '');
            })
            .addClass((legendClassName as any)[visParams.legendPosition]);

          this.mountLegend(esResponse, visParams, fireEvent, uiState);
        }

        this.vislibVis.render(esResponse, uiState);

        // refreshing the legend after the chart is rendered.
        // this is necessary because some visualizations
        // provide data necessary for the legend only after a render cycle.
        if (
          visParams.addLegend &&
          CUSTOM_LEGEND_VIS_TYPES.includes(this.vislibVis.visConfigArgs.type)
        ) {
          this.unmountLegend();
          this.mountLegend(esResponse, visParams, fireEvent, uiState);
          this.vislibVis.render(esResponse, uiState);
        }
      });
    }

    mountLegend(
      visData: any,
=======
      this.vislibVis.render(esResponse, uiState);

      // refreshing the legend after the chart is rendered.
      // this is necessary because some visualizations
      // provide data necessary for the legend only after a render cycle.
      if (
        visParams.addLegend &&
        CUSTOM_LEGEND_VIS_TYPES.includes(this.vislibVis.visConfigArgs.type)
      ) {
        this.unmountLegend?.();
        this.mountLegend(esResponse, visParams, fireEvent, uiState);
        this.vislibVis.render(esResponse, uiState);
      }
    }

    mountLegend(
      visData: unknown,
>>>>>>> e0b6b0ba
      { legendPosition, addLegend }: BasicVislibParams | PieVisParams,
      fireEvent: IInterpreterRenderHandlers['event'],
      uiState?: PersistedState
    ) {
<<<<<<< HEAD
      this.unmount = mountReactNode(
=======
      this.unmountLegend = mountReactNode(
>>>>>>> e0b6b0ba
        <VisLegend
          ref={this.legendRef}
          vislibVis={this.vislibVis}
          visData={visData}
          uiState={uiState}
          fireEvent={fireEvent}
          addLegend={addLegend}
          position={legendPosition}
        />
      )(this.legendEl);
    }

<<<<<<< HEAD
    unmountLegend() {
      this.unmount?.();
    }

    destroy() {
      this.unmount?.();
=======
    destroy(clearElement = true) {
      this.unmountLegend?.();

      if (clearElement) {
        this.el.innerHTML = '';
      }
>>>>>>> e0b6b0ba

      if (this.vislibVis) {
        this.removeListeners?.();
        this.vislibVis.destroy();
        delete this.vislibVis;
      }
    }
  };
};<|MERGE_RESOLUTION|>--- conflicted
+++ resolved
@@ -45,24 +45,15 @@
 ) => {
   return class VislibVisController {
     private removeListeners?: () => void;
-<<<<<<< HEAD
-
-    unmount?: () => void;
-=======
     private unmountLegend?: () => void;
 
->>>>>>> e0b6b0ba
     legendRef: RefObject<VisLegend>;
     container: HTMLDivElement;
     chartEl: HTMLDivElement;
     legendEl: HTMLDivElement;
     vislibVis?: any;
 
-<<<<<<< HEAD
-    constructor(public el: Element) {
-=======
     constructor(public el: HTMLDivElement) {
->>>>>>> e0b6b0ba
       this.el = el;
       this.legendRef = React.createRef();
 
@@ -127,64 +118,6 @@
         this.mountLegend(esResponse, visParams, fireEvent, uiState);
       }
 
-<<<<<<< HEAD
-      // Used in functional tests to know when chart is loaded by type
-      this.chartEl.dataset.vislibChartType = visParams.type;
-
-      return new Promise(async (resolve) => {
-        if (this.el.clientWidth === 0 || this.el.clientHeight === 0) {
-          return resolve();
-        }
-
-        const [, { kibanaLegacy }] = await core.getStartServices();
-        kibanaLegacy.loadFontAwesome();
-
-        // @ts-expect-error
-        const { Vis: Vislib } = await import('./vislib/vis');
-        const { uiState, event: fireEvent } = handlers;
-
-        console.log(charts);
-
-        this.vislibVis = new Vislib(this.chartEl, visParams, core, charts);
-        this.vislibVis.on('brush', fireEvent);
-        this.vislibVis.on('click', fireEvent);
-        this.vislibVis.on('renderComplete', resolve);
-        this.removeListeners = () => {
-          this.vislibVis.off('brush', fireEvent);
-          this.vislibVis.off('click', fireEvent);
-        };
-
-        this.vislibVis.initVisConfig(esResponse, uiState);
-
-        if (visParams.addLegend) {
-          $(this.container)
-            .attr('class', (i, cls) => {
-              return cls.replace(/visLib--legend-\S+/g, '');
-            })
-            .addClass((legendClassName as any)[visParams.legendPosition]);
-
-          this.mountLegend(esResponse, visParams, fireEvent, uiState);
-        }
-
-        this.vislibVis.render(esResponse, uiState);
-
-        // refreshing the legend after the chart is rendered.
-        // this is necessary because some visualizations
-        // provide data necessary for the legend only after a render cycle.
-        if (
-          visParams.addLegend &&
-          CUSTOM_LEGEND_VIS_TYPES.includes(this.vislibVis.visConfigArgs.type)
-        ) {
-          this.unmountLegend();
-          this.mountLegend(esResponse, visParams, fireEvent, uiState);
-          this.vislibVis.render(esResponse, uiState);
-        }
-      });
-    }
-
-    mountLegend(
-      visData: any,
-=======
       this.vislibVis.render(esResponse, uiState);
 
       // refreshing the legend after the chart is rendered.
@@ -202,16 +135,11 @@
 
     mountLegend(
       visData: unknown,
->>>>>>> e0b6b0ba
       { legendPosition, addLegend }: BasicVislibParams | PieVisParams,
       fireEvent: IInterpreterRenderHandlers['event'],
       uiState?: PersistedState
     ) {
-<<<<<<< HEAD
-      this.unmount = mountReactNode(
-=======
       this.unmountLegend = mountReactNode(
->>>>>>> e0b6b0ba
         <VisLegend
           ref={this.legendRef}
           vislibVis={this.vislibVis}
@@ -224,21 +152,12 @@
       )(this.legendEl);
     }
 
-<<<<<<< HEAD
-    unmountLegend() {
-      this.unmount?.();
-    }
-
-    destroy() {
-      this.unmount?.();
-=======
     destroy(clearElement = true) {
       this.unmountLegend?.();
 
       if (clearElement) {
         this.el.innerHTML = '';
       }
->>>>>>> e0b6b0ba
 
       if (this.vislibVis) {
         this.removeListeners?.();
