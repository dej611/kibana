--- conflicted
+++ resolved
@@ -53,11 +53,7 @@
   count = 0;
 });
 
-<<<<<<< HEAD
-export function getVis(visLibParams, element) {
-=======
 export function getVis(vislibParams, element) {
->>>>>>> e0b6b0ba
   return new Vis(
     element || $visCanvas.new(),
     _.defaults({}, vislibParams || {}, {
