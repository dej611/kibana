/*
 * Licensed to Elasticsearch B.V. under one or more contributor
 * license agreements. See the NOTICE file distributed with
 * this work for additional information regarding copyright
 * ownership. Elasticsearch B.V. licenses this file to you under
 * the Apache License, Version 2.0 (the "License"); you may
 * not use this file except in compliance with the License.
 * You may obtain a copy of the License at
 *
 *    http://www.apache.org/licenses/LICENSE-2.0
 *
 * Unless required by applicable law or agreed to in writing,
 * software distributed under the License is distributed on an
 * "AS IS" BASIS, WITHOUT WARRANTIES OR CONDITIONS OF ANY
 * KIND, either express or implied.  See the License for the
 * specific language governing permissions and limitations
 * under the License.
 */

<<<<<<< HEAD
import './index.scss';

=======
>>>>>>> e0b6b0ba
import { CoreSetup, CoreStart, Plugin, PluginInitializerContext } from 'kibana/public';

import { Plugin as ExpressionsPublicPlugin } from '../../expressions/public';
<<<<<<< HEAD
import { VisualizationsSetup } from '../../visualizations/public';
import { ChartsPluginSetup } from '../../charts/public';
import { DataPublicPluginStart } from '../../data/public';
import { KibanaLegacyStart } from '../../kibana_legacy/public';
import { NEW_CHART_UI } from '../../vis_type_xy/public';

import { createVisTypeVislibVisFn } from './vis_type_vislib_vis_fn';
import { createPieVisFn } from './pie_fn';
import {
  histogramVisTypeDefinition,
  lineVisTypeDefinition,
  pieVisTypeDefinition,
  areaVisTypeDefinition,
  heatmapVisTypeDefinition,
  horizontalBarVisTypeDefinition,
  gaugeVisTypeDefinition,
  goalVisTypeDefinition,
} from './vis_type_vislib_vis_types';
import { setFormatService, setDataActions } from './services';
import { getVislibVisRenderer } from './vis_renderer';

export interface VisTypeVislibDependencies {
  core: VisTypeVislibCoreSetup;
  charts: ChartsPluginSetup;
}
=======
import { BaseVisTypeOptions, VisualizationsSetup } from '../../visualizations/public';
import { createVisTypeVislibVisFn } from './vis_type_vislib_vis_fn';
import { createPieVisFn } from './pie_fn';
import { visLibVisTypeDefinitions, pieVisTypeDefinition } from './vis_type_vislib_vis_types';
import { ChartsPluginSetup } from '../../charts/public';
import { DataPublicPluginStart } from '../../data/public';
import { KibanaLegacyStart } from '../../kibana_legacy/public';
import { setFormatService, setDataActions } from './services';
import { getVislibVisRenderer } from './vis_renderer';
import { BasicVislibParams } from './types';
>>>>>>> e0b6b0ba

/** @internal */
export interface VisTypeVislibPluginSetupDependencies {
  expressions: ReturnType<ExpressionsPublicPlugin['setup']>;
  visualizations: VisualizationsSetup;
  charts: ChartsPluginSetup;
}

/** @internal */
export interface VisTypeVislibPluginStartDependencies {
  data: DataPublicPluginStart;
  kibanaLegacy: KibanaLegacyStart;
}

export type VisTypeVislibCoreSetup = CoreSetup<VisTypeVislibPluginStartDependencies, void>;

/** @internal */
export class VisTypeVislibPlugin
  implements
    Plugin<void, void, VisTypeVislibPluginSetupDependencies, VisTypeVislibPluginStartDependencies> {
  constructor(public initializerContext: PluginInitializerContext) {}

  public async setup(
    core: VisTypeVislibCoreSetup,
    { expressions, visualizations, charts }: VisTypeVislibPluginSetupDependencies
  ) {
<<<<<<< HEAD
    if (core.uiSettings.get(NEW_CHART_UI)) {
      // Register only non-replaced vis types
      [heatmapVisTypeDefinition, gaugeVisTypeDefinition, goalVisTypeDefinition].forEach(
        visualizations.createBaseVisualization
      );
      visualizations.createBaseVisualization(pieVisTypeDefinition);
      expressions.registerRenderer(getVislibVisRenderer(core, charts));
      [createVisTypeVislibVisFn(), createPieVisFn()].forEach(expressions.registerFunction);
    } else {
      // Register all vis types
      [
        histogramVisTypeDefinition,
        lineVisTypeDefinition,
        areaVisTypeDefinition,
        heatmapVisTypeDefinition,
        horizontalBarVisTypeDefinition,
        gaugeVisTypeDefinition,
        goalVisTypeDefinition,
      ].forEach(visualizations.createBaseVisualization);
      visualizations.createBaseVisualization(pieVisTypeDefinition);
      expressions.registerRenderer(getVislibVisRenderer(core, charts));
      [createVisTypeVislibVisFn(), createPieVisFn()].forEach(expressions.registerFunction);
    }
=======
    // if visTypeXy plugin is disabled it's config will be undefined
    if (!visTypeXy) {
      const convertedTypes: Array<BaseVisTypeOptions<BasicVislibParams>> = [];
      const convertedFns: any[] = [];

      // Register legacy vislib types that have been converted
      convertedFns.forEach(expressions.registerFunction);
      convertedTypes.forEach(visualizations.createBaseVisualization);
      expressions.registerRenderer(getVislibVisRenderer(core, charts));
    }
    // Register non-converted types
    visLibVisTypeDefinitions.forEach(visualizations.createBaseVisualization);
    visualizations.createBaseVisualization(pieVisTypeDefinition);
    expressions.registerRenderer(getVislibVisRenderer(core, charts));
    [createVisTypeVislibVisFn(), createPieVisFn()].forEach(expressions.registerFunction);
>>>>>>> e0b6b0ba
  }

  public start(core: CoreStart, { data }: VisTypeVislibPluginStartDependencies) {
    setFormatService(data.fieldFormats);
    setDataActions(data.actions);
  }
}<|MERGE_RESOLUTION|>--- conflicted
+++ resolved
@@ -17,15 +17,9 @@
  * under the License.
  */
 
-<<<<<<< HEAD
-import './index.scss';
-
-=======
->>>>>>> e0b6b0ba
 import { CoreSetup, CoreStart, Plugin, PluginInitializerContext } from 'kibana/public';
 
 import { Plugin as ExpressionsPublicPlugin } from '../../expressions/public';
-<<<<<<< HEAD
 import { VisualizationsSetup } from '../../visualizations/public';
 import { ChartsPluginSetup } from '../../charts/public';
 import { DataPublicPluginStart } from '../../data/public';
@@ -35,34 +29,12 @@
 import { createVisTypeVislibVisFn } from './vis_type_vislib_vis_fn';
 import { createPieVisFn } from './pie_fn';
 import {
-  histogramVisTypeDefinition,
-  lineVisTypeDefinition,
+  convertedTypeDefinitions,
   pieVisTypeDefinition,
-  areaVisTypeDefinition,
-  heatmapVisTypeDefinition,
-  horizontalBarVisTypeDefinition,
-  gaugeVisTypeDefinition,
-  goalVisTypeDefinition,
+  visLibVisTypeDefinitions,
 } from './vis_type_vislib_vis_types';
 import { setFormatService, setDataActions } from './services';
 import { getVislibVisRenderer } from './vis_renderer';
-
-export interface VisTypeVislibDependencies {
-  core: VisTypeVislibCoreSetup;
-  charts: ChartsPluginSetup;
-}
-=======
-import { BaseVisTypeOptions, VisualizationsSetup } from '../../visualizations/public';
-import { createVisTypeVislibVisFn } from './vis_type_vislib_vis_fn';
-import { createPieVisFn } from './pie_fn';
-import { visLibVisTypeDefinitions, pieVisTypeDefinition } from './vis_type_vislib_vis_types';
-import { ChartsPluginSetup } from '../../charts/public';
-import { DataPublicPluginStart } from '../../data/public';
-import { KibanaLegacyStart } from '../../kibana_legacy/public';
-import { setFormatService, setDataActions } from './services';
-import { getVislibVisRenderer } from './vis_renderer';
-import { BasicVislibParams } from './types';
->>>>>>> e0b6b0ba
 
 /** @internal */
 export interface VisTypeVislibPluginSetupDependencies {
@@ -89,47 +61,19 @@
     core: VisTypeVislibCoreSetup,
     { expressions, visualizations, charts }: VisTypeVislibPluginSetupDependencies
   ) {
-<<<<<<< HEAD
     if (core.uiSettings.get(NEW_CHART_UI)) {
       // Register only non-replaced vis types
-      [heatmapVisTypeDefinition, gaugeVisTypeDefinition, goalVisTypeDefinition].forEach(
-        visualizations.createBaseVisualization
-      );
+      convertedTypeDefinitions.forEach(visualizations.createBaseVisualization);
       visualizations.createBaseVisualization(pieVisTypeDefinition);
       expressions.registerRenderer(getVislibVisRenderer(core, charts));
       [createVisTypeVislibVisFn(), createPieVisFn()].forEach(expressions.registerFunction);
     } else {
       // Register all vis types
-      [
-        histogramVisTypeDefinition,
-        lineVisTypeDefinition,
-        areaVisTypeDefinition,
-        heatmapVisTypeDefinition,
-        horizontalBarVisTypeDefinition,
-        gaugeVisTypeDefinition,
-        goalVisTypeDefinition,
-      ].forEach(visualizations.createBaseVisualization);
+      visLibVisTypeDefinitions.forEach(visualizations.createBaseVisualization);
       visualizations.createBaseVisualization(pieVisTypeDefinition);
       expressions.registerRenderer(getVislibVisRenderer(core, charts));
       [createVisTypeVislibVisFn(), createPieVisFn()].forEach(expressions.registerFunction);
     }
-=======
-    // if visTypeXy plugin is disabled it's config will be undefined
-    if (!visTypeXy) {
-      const convertedTypes: Array<BaseVisTypeOptions<BasicVislibParams>> = [];
-      const convertedFns: any[] = [];
-
-      // Register legacy vislib types that have been converted
-      convertedFns.forEach(expressions.registerFunction);
-      convertedTypes.forEach(visualizations.createBaseVisualization);
-      expressions.registerRenderer(getVislibVisRenderer(core, charts));
-    }
-    // Register non-converted types
-    visLibVisTypeDefinitions.forEach(visualizations.createBaseVisualization);
-    visualizations.createBaseVisualization(pieVisTypeDefinition);
-    expressions.registerRenderer(getVislibVisRenderer(core, charts));
-    [createVisTypeVislibVisFn(), createPieVisFn()].forEach(expressions.registerFunction);
->>>>>>> e0b6b0ba
   }
 
   public start(core: CoreStart, { data }: VisTypeVislibPluginStartDependencies) {
