/*
 * Licensed to Elasticsearch B.V. under one or more contributor
 * license agreements. See the NOTICE file distributed with
 * this work for additional information regarding copyright
 * ownership. Elasticsearch B.V. licenses this file to you under
 * the Apache License, Version 2.0 (the "License"); you may
 * not use this file except in compliance with the License.
 * You may obtain a copy of the License at
 *
 *    http://www.apache.org/licenses/LICENSE-2.0
 *
 * Unless required by applicable law or agreed to in writing,
 * software distributed under the License is distributed on an
 * "AS IS" BASIS, WITHOUT WARRANTIES OR CONDITIONS OF ANY
 * KIND, either express or implied.  See the License for the
 * specific language governing permissions and limitations
 * under the License.
 */

import { i18n } from '@kbn/i18n';

import { ColorMode, ColorSchemas, ColorSchemaParams, Labels, Style } from '../../charts/public';
import { RangeValues, Schemas } from '../../vis_default_editor/public';
import { AggGroupNames } from '../../data/public';
<<<<<<< HEAD
import { BaseVisTypeOptions } from '../../visualizations/public';

import { toExpressionAst } from './to_ast';
import { Alignment, GaugeType, BasicVislibParams, VislibChartType } from './types';
import { getGaugeCollections, GaugeOptions } from './editor';
=======
import { GaugeOptions } from './components/options';
import { getGaugeCollections, Alignments, GaugeTypes } from './utils/collections';
import { ColorModes, ColorSchemas, ColorSchemaParams, Labels, Style } from '../../charts/public';
import { toExpressionAst } from './to_ast';
import { BaseVisTypeOptions } from '../../visualizations/public';
import { BasicVislibParams } from './types';
>>>>>>> e0b6b0ba

export interface Gauge extends ColorSchemaParams {
  backStyle: 'Full';
  gaugeStyle: 'Full';
  orientation: 'vertical';
  type: 'meter';
  alignment: Alignment;
  colorsRange: RangeValues[];
  extendRange: boolean;
  gaugeType: GaugeType;
  labels: Labels;
  percentageMode: boolean;
  outline?: boolean;
  scale: {
    show: boolean;
    labels: false;
    color: 'rgba(105,112,125,0.2)';
  };
  style: Style;
}

export interface GaugeVisParams {
  type: 'gauge';
  addTooltip: boolean;
  addLegend: boolean;
  isDisplayWarning: boolean;
  gauge: Gauge;
}

export const gaugeVisTypeDefinition: BaseVisTypeOptions<BasicVislibParams> = {
  name: 'gauge',
  title: i18n.translate('visTypeVislib.gauge.gaugeTitle', { defaultMessage: 'Gauge' }),
  icon: 'visGauge',
  description: i18n.translate('visTypeVislib.gauge.gaugeDescription', {
    defaultMessage:
      "Gauges indicate the status of a metric. Use it to show how a metric's value relates to reference threshold values.",
  }),
  toExpressionAst,
  visConfig: {
    defaults: {
      type: VislibChartType.Gauge,
      addTooltip: true,
      addLegend: true,
      isDisplayWarning: false,
      gauge: {
        alignment: Alignment.Automatic,
        extendRange: true,
        percentageMode: false,
        gaugeType: GaugeType.Arc,
        gaugeStyle: 'Full',
        backStyle: 'Full',
        orientation: 'vertical',
        colorSchema: ColorSchemas.GreenToRed,
        gaugeColorMode: ColorMode.Labels,
        colorsRange: [
          { from: 0, to: 50 },
          { from: 50, to: 75 },
          { from: 75, to: 100 },
        ],
        invertColors: false,
        labels: {
          show: true,
          color: 'black',
        },
        scale: {
          show: true,
          labels: false,
          color: 'rgba(105,112,125,0.2)',
        },
        type: 'meter',
        style: {
          bgWidth: 0.9,
          width: 0.9,
          mask: false,
          bgMask: false,
          maskBars: 50,
          bgFill: 'rgba(105,112,125,0.2)',
          bgColor: true,
          subText: '',
          fontSize: 60,
        },
      },
    },
  },
  editorConfig: {
    collections: getGaugeCollections(),
    optionsTemplate: GaugeOptions,
    schemas: new Schemas([
      {
        group: AggGroupNames.Metrics,
        name: 'metric',
        title: i18n.translate('visTypeVislib.gauge.metricTitle', { defaultMessage: 'Metric' }),
        min: 1,
        aggFilter: [
          '!std_dev',
          '!geo_centroid',
          '!percentiles',
          '!percentile_ranks',
          '!derivative',
          '!serial_diff',
          '!moving_avg',
          '!cumulative_sum',
          '!geo_bounds',
        ],
        defaults: [{ schema: 'metric', type: 'count' }],
      },
      {
        group: AggGroupNames.Buckets,
        name: 'group',
        title: i18n.translate('visTypeVislib.gauge.groupTitle', {
          defaultMessage: 'Split group',
        }),
        min: 0,
        max: 1,
        aggFilter: ['!geohash_grid', '!geotile_grid', '!filter'],
      },
    ]),
  },
  useCustomNoDataScreen: true,
};<|MERGE_RESOLUTION|>--- conflicted
+++ resolved
@@ -22,20 +22,12 @@
 import { ColorMode, ColorSchemas, ColorSchemaParams, Labels, Style } from '../../charts/public';
 import { RangeValues, Schemas } from '../../vis_default_editor/public';
 import { AggGroupNames } from '../../data/public';
-<<<<<<< HEAD
 import { BaseVisTypeOptions } from '../../visualizations/public';
 
+import { Alignment, GaugeType, BasicVislibParams, VislibChartType } from './types';
+import { getGaugeCollections } from './editor';
 import { toExpressionAst } from './to_ast';
-import { Alignment, GaugeType, BasicVislibParams, VislibChartType } from './types';
-import { getGaugeCollections, GaugeOptions } from './editor';
-=======
-import { GaugeOptions } from './components/options';
-import { getGaugeCollections, Alignments, GaugeTypes } from './utils/collections';
-import { ColorModes, ColorSchemas, ColorSchemaParams, Labels, Style } from '../../charts/public';
-import { toExpressionAst } from './to_ast';
-import { BaseVisTypeOptions } from '../../visualizations/public';
-import { BasicVislibParams } from './types';
->>>>>>> e0b6b0ba
+import { GaugeOptions } from './editor/components';
 
 export interface Gauge extends ColorSchemaParams {
   backStyle: 'Full';
