import _ from 'lodash';
import 'plugins/kibana/settings/sections/indices/index';
import 'plugins/kibana/settings/sections/advanced/index';
import 'plugins/kibana/settings/sections/objects/index';
import 'plugins/kibana/settings/sections/status/index';
import 'plugins/kibana/settings/sections/about/index';
import 'plugins/kibana/settings/styles/main.less';
import 'ui/filters/start_from';
import 'ui/field_editor';
import 'plugins/kibana/settings/sections/indices/_indexed_fields';
import 'plugins/kibana/settings/sections/indices/_scripted_fields';
<<<<<<< HEAD
import uiRoutes from 'ui/routes';
import uiModules from 'ui/modules';
import appTemplate from 'plugins/kibana/settings/app.html';


uiRoutes
.when('/settings', {
  redirectTo: '/settings/indices'
});
=======
import registry from 'ui/registry/settings_sections';

define(function (require) {
  require('ui/routes')
  .when('/settings', {
    redirectTo: '/settings/indices'
  });
>>>>>>> efeeacb0

require('ui/index_patterns/routeSetup/loadDefault')({
  notRequiredRe: /^\/settings\//,
  whenMissingRedirectTo: '/settings/indices'
});

<<<<<<< HEAD
uiModules
.get('apps/settings')
.directive('kbnSettingsApp', function (Private, $route, timefilter) {
  return {
    restrict: 'E',
    template: appTemplate,
    transclude: true,
    scope: {
      sectionName: '@section'
    },
    link: function ($scope, $el) {
      timefilter.enabled = false;
      $scope.sections = sections;
      $scope.section = _.find($scope.sections, { name: $scope.sectionName });
=======
  require('ui/modules')
  .get('apps/settings')
  .directive('kbnSettingsApp', function (Private, $route, timefilter) {
    const sections = Private(registry);
    return {
      restrict: 'E',
      template: require('plugins/kibana/settings/app.html'),
      transclude: true,
      scope: {
        sectionName: '@section'
      },
      link: function ($scope, $el) {
        timefilter.enabled = false;
        $scope.sections = sections.inOrder;
        $scope.section = _.find($scope.sections, { name: $scope.sectionName });
>>>>>>> efeeacb0

      $scope.sections.forEach(function (section) {
        section.class = (section === $scope.section) ? 'active' : void 0;
      });
    }
  };
});

// preload<|MERGE_RESOLUTION|>--- conflicted
+++ resolved
@@ -9,7 +9,7 @@
 import 'ui/field_editor';
 import 'plugins/kibana/settings/sections/indices/_indexed_fields';
 import 'plugins/kibana/settings/sections/indices/_scripted_fields';
-<<<<<<< HEAD
+import registry from 'ui/registry/settings_sections';
 import uiRoutes from 'ui/routes';
 import uiModules from 'ui/modules';
 import appTemplate from 'plugins/kibana/settings/app.html';
@@ -19,25 +19,17 @@
 .when('/settings', {
   redirectTo: '/settings/indices'
 });
-=======
-import registry from 'ui/registry/settings_sections';
-
-define(function (require) {
-  require('ui/routes')
-  .when('/settings', {
-    redirectTo: '/settings/indices'
-  });
->>>>>>> efeeacb0
 
 require('ui/index_patterns/routeSetup/loadDefault')({
   notRequiredRe: /^\/settings\//,
   whenMissingRedirectTo: '/settings/indices'
 });
 
-<<<<<<< HEAD
 uiModules
 .get('apps/settings')
 .directive('kbnSettingsApp', function (Private, $route, timefilter) {
+  const sections = Private(registry);
+
   return {
     restrict: 'E',
     template: appTemplate,
@@ -48,24 +40,8 @@
     link: function ($scope, $el) {
       timefilter.enabled = false;
       $scope.sections = sections;
+      $scope.sections = sections.inOrder;
       $scope.section = _.find($scope.sections, { name: $scope.sectionName });
-=======
-  require('ui/modules')
-  .get('apps/settings')
-  .directive('kbnSettingsApp', function (Private, $route, timefilter) {
-    const sections = Private(registry);
-    return {
-      restrict: 'E',
-      template: require('plugins/kibana/settings/app.html'),
-      transclude: true,
-      scope: {
-        sectionName: '@section'
-      },
-      link: function ($scope, $el) {
-        timefilter.enabled = false;
-        $scope.sections = sections.inOrder;
-        $scope.section = _.find($scope.sections, { name: $scope.sectionName });
->>>>>>> efeeacb0
 
       $scope.sections.forEach(function (section) {
         section.class = (section === $scope.section) ? 'active' : void 0;
