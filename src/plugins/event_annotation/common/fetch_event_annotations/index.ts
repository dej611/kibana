/*
 * Copyright Elasticsearch B.V. and/or licensed to Elasticsearch B.V. under one
 * or more contributor license agreements. Licensed under the Elastic License
 * 2.0 and the Server Side Public License, v 1; you may not use this file except
 * in compliance with, at your election, the Elastic License 2.0 or the Server
 * Side Public License, v 1.
 */

<<<<<<< HEAD
import { defer, switchMap, Observable } from 'rxjs';
import { i18n } from '@kbn/i18n';
import { ExpressionValueSearchContext, parseEsInterval } from '@kbn/data-plugin/common';
import type { ExpressionFunctionDefinition, Datatable } from '@kbn/expressions-plugin/common';
import moment from 'moment';
import { ESCalendarInterval, ESFixedInterval, roundDateToESInterval } from '@elastic/charts';
import { EventAnnotationGroupOutput } from '../event_annotation_group';
import { annotationColumns, ManualEventAnnotationOutput } from '../manual_event_annotation/types';
import {
  filterOutOfTimeRange,
  isManualPointAnnotation,
  isQueryAnnotation,
  sortByTime,
} from './utils';
import { EventAnnotationOutput } from '../types';

export interface FetchEventAnnotationsDatatable {
  annotations: EventAnnotationOutput[];
  type: 'fetch_event_annotations';
}

export type FetchEventAnnotationsOutput = Observable<Datatable>;

export interface FetchEventAnnotationsArgs {
  group: EventAnnotationGroupOutput[];
  interval: string;
}

export type FetchEventAnnotationsExpressionFunctionDefinition = ExpressionFunctionDefinition<
  'fetch_event_annotations',
  ExpressionValueSearchContext | null,
  FetchEventAnnotationsArgs,
  FetchEventAnnotationsOutput
>;

export function fetchEventAnnotations(): FetchEventAnnotationsExpressionFunctionDefinition {
  return {
    name: 'fetch_event_annotations',
    aliases: [],
    type: 'datatable',
    inputTypes: ['kibana_context', 'null'],
    help: i18n.translate('eventAnnotation.fetchEventAnnotations.description', {
      defaultMessage: 'Fetch event annotations',
    }),
    args: {
      group: {
        types: ['event_annotation_group'],
        help: i18n.translate('eventAnnotation.fetchEventAnnotations.args.annotationConfigs', {
          defaultMessage: 'Annotation configs',
        }),
        multi: true,
      },
      interval: {
        required: true,
        types: ['string'],
        help: i18n.translate('eventAnnotation.fetchEventAnnotations.args.interval.help', {
          defaultMessage: 'Interval to use for this aggregation',
        }),
      },
    },
    fn: (input, args) => {
      return defer(async () => {
        const annotations = args.group
          .flatMap((group) => group.annotations)
          .filter(
            (annotation) =>
              !annotation.isHidden && filterOutOfTimeRange(annotation, input?.timeRange)
          );
        // TODO: fetching for Query annotations goes here

        return { annotations };
      }).pipe(
        switchMap(({ annotations }) => {
          const datatable: Datatable = {
            type: 'datatable',
            columns: annotationColumns,
            rows: annotations
              // TODO: remove once the Query fetching part is complete
              .filter((a): a is ManualEventAnnotationOutput => !isQueryAnnotation(a))
              .sort(sortByTime)
              .map((annotation) => {
                const initialDate = moment(annotation.time).valueOf();
                const snappedDate = roundDateToESInterval(
                  initialDate,
                  parseEsInterval(args.interval) as ESCalendarInterval | ESFixedInterval,
                  'start',
                  'UTC'
                );
                return {
                  ...annotation,
                  type: isManualPointAnnotation(annotation) ? 'point' : 'range',
                  timebucket: moment(snappedDate).toISOString(),
                };
              }),
          };

          return new Observable<Datatable>((subscriber) => {
            subscriber.next(datatable);
            subscriber.complete();
          });
        })
      );
    },
  };
}
=======
export { getFetchEventAnnotationsMeta } from './fetch_event_annotations_fn';
export { requestEventAnnotations } from './request_event_annotations';
export * from './types';
>>>>>>> 1def7cba
<|MERGE_RESOLUTION|>--- conflicted
+++ resolved
@@ -6,114 +6,6 @@
  * Side Public License, v 1.
  */
 
-<<<<<<< HEAD
-import { defer, switchMap, Observable } from 'rxjs';
-import { i18n } from '@kbn/i18n';
-import { ExpressionValueSearchContext, parseEsInterval } from '@kbn/data-plugin/common';
-import type { ExpressionFunctionDefinition, Datatable } from '@kbn/expressions-plugin/common';
-import moment from 'moment';
-import { ESCalendarInterval, ESFixedInterval, roundDateToESInterval } from '@elastic/charts';
-import { EventAnnotationGroupOutput } from '../event_annotation_group';
-import { annotationColumns, ManualEventAnnotationOutput } from '../manual_event_annotation/types';
-import {
-  filterOutOfTimeRange,
-  isManualPointAnnotation,
-  isQueryAnnotation,
-  sortByTime,
-} from './utils';
-import { EventAnnotationOutput } from '../types';
-
-export interface FetchEventAnnotationsDatatable {
-  annotations: EventAnnotationOutput[];
-  type: 'fetch_event_annotations';
-}
-
-export type FetchEventAnnotationsOutput = Observable<Datatable>;
-
-export interface FetchEventAnnotationsArgs {
-  group: EventAnnotationGroupOutput[];
-  interval: string;
-}
-
-export type FetchEventAnnotationsExpressionFunctionDefinition = ExpressionFunctionDefinition<
-  'fetch_event_annotations',
-  ExpressionValueSearchContext | null,
-  FetchEventAnnotationsArgs,
-  FetchEventAnnotationsOutput
->;
-
-export function fetchEventAnnotations(): FetchEventAnnotationsExpressionFunctionDefinition {
-  return {
-    name: 'fetch_event_annotations',
-    aliases: [],
-    type: 'datatable',
-    inputTypes: ['kibana_context', 'null'],
-    help: i18n.translate('eventAnnotation.fetchEventAnnotations.description', {
-      defaultMessage: 'Fetch event annotations',
-    }),
-    args: {
-      group: {
-        types: ['event_annotation_group'],
-        help: i18n.translate('eventAnnotation.fetchEventAnnotations.args.annotationConfigs', {
-          defaultMessage: 'Annotation configs',
-        }),
-        multi: true,
-      },
-      interval: {
-        required: true,
-        types: ['string'],
-        help: i18n.translate('eventAnnotation.fetchEventAnnotations.args.interval.help', {
-          defaultMessage: 'Interval to use for this aggregation',
-        }),
-      },
-    },
-    fn: (input, args) => {
-      return defer(async () => {
-        const annotations = args.group
-          .flatMap((group) => group.annotations)
-          .filter(
-            (annotation) =>
-              !annotation.isHidden && filterOutOfTimeRange(annotation, input?.timeRange)
-          );
-        // TODO: fetching for Query annotations goes here
-
-        return { annotations };
-      }).pipe(
-        switchMap(({ annotations }) => {
-          const datatable: Datatable = {
-            type: 'datatable',
-            columns: annotationColumns,
-            rows: annotations
-              // TODO: remove once the Query fetching part is complete
-              .filter((a): a is ManualEventAnnotationOutput => !isQueryAnnotation(a))
-              .sort(sortByTime)
-              .map((annotation) => {
-                const initialDate = moment(annotation.time).valueOf();
-                const snappedDate = roundDateToESInterval(
-                  initialDate,
-                  parseEsInterval(args.interval) as ESCalendarInterval | ESFixedInterval,
-                  'start',
-                  'UTC'
-                );
-                return {
-                  ...annotation,
-                  type: isManualPointAnnotation(annotation) ? 'point' : 'range',
-                  timebucket: moment(snappedDate).toISOString(),
-                };
-              }),
-          };
-
-          return new Observable<Datatable>((subscriber) => {
-            subscriber.next(datatable);
-            subscriber.complete();
-          });
-        })
-      );
-    },
-  };
-}
-=======
 export { getFetchEventAnnotationsMeta } from './fetch_event_annotations_fn';
 export { requestEventAnnotations } from './request_event_annotations';
-export * from './types';
->>>>>>> 1def7cba
+export * from './types';