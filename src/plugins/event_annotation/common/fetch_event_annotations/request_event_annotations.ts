--- conflicted
+++ resolved
@@ -127,10 +127,6 @@
           timeFields,
           filters: ignoreGlobalFilters ? undefined : input?.filters,
           query: ignoreGlobalFilters ? undefined : (input?.query as any),
-<<<<<<< HEAD
-          // Keep the timeRange also with ignoreGlobalFilters flag
-=======
->>>>>>> ec1fe0a8
           timeRange: input?.timeRange,
           abortSignal,
           inspectorAdapters,
