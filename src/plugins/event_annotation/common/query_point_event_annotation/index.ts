--- conflicted
+++ resolved
@@ -108,10 +108,7 @@
       help: i18n.translate('eventAnnotation.queryAnnotation.args.ignoreGlobalFilters', {
         defaultMessage: `Switch to ignore global filters for the annotation`,
       }),
-<<<<<<< HEAD
-=======
       default: true,
->>>>>>> ec1fe0a8
     },
   },
   fn: function fn(input: unknown, args: QueryPointEventAnnotationArgs) {
