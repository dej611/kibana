--- conflicted
+++ resolved
@@ -6,44 +6,38 @@
  * Side Public License, v 1.
  */
 
-<<<<<<< HEAD
-=======
-import { partition } from 'lodash';
->>>>>>> 7037e0e8
 import { queryToAst } from '@kbn/data-plugin/common';
 import { EventAnnotationServiceType } from './types';
 import {
   defaultAnnotationColor,
   defaultAnnotationRangeColor,
   defaultAnnotationLabel,
-  isRangeAnnotation,
-  isQueryAnnotation,
 } from './helpers';
+import { EventAnnotationConfig } from '../../common';
+import { RangeEventAnnotationConfig } from '../../common/types';
 
 export function hasIcon(icon: string | undefined): icon is string {
   return icon != null && icon !== 'empty';
 }
 
+const isRangeAnnotation = (
+  annotation?: EventAnnotationConfig
+): annotation is RangeEventAnnotationConfig => {
+  return Boolean(annotation && annotation?.key.type === 'range');
+};
+
 export function getEventAnnotationService(): EventAnnotationServiceType {
   return {
     toExpression: (annotations) => {
-      const visibleAnnotations = annotations.filter(({ isHidden }) => !isHidden);
-      const [queryBasedAnnotations, manualBasedAnnotations] = partition(
-        visibleAnnotations,
-        isQueryAnnotation
-      );
-
-      const expressions = [];
-
-      for (const annotation of manualBasedAnnotations) {
+      return annotations.map((annotation) => {
         if (isRangeAnnotation(annotation)) {
           const { label, isHidden, color, key, outside } = annotation;
           const { timestamp: time, endTimestamp: endTime } = key;
-          expressions.push({
-            type: 'expression' as const,
+          return {
+            type: 'expression',
             chain: [
               {
-                type: 'function' as const,
+                type: 'function',
                 function: 'manual_range_event_annotation',
                 arguments: {
                   time: [time],
@@ -54,24 +48,52 @@
                   isHidden: [Boolean(isHidden)],
                 },
               },
-<<<<<<< HEAD
-            },
-          ],
-        };
-      } else if ('filter' in annotation) {
-        const {
-          extraFields,
-=======
             ],
-          });
+          };
+        } else if ('filter' in annotation) {
+          const {
+            extraFields,
+            label,
+            isHidden,
+            color,
+            lineStyle,
+            lineWidth,
+            icon,
+            filter,
+            textVisibility,
+            timeField,
+            textField,
+          } = annotation;
+          return {
+            type: 'expression',
+            chain: [
+              {
+                type: 'function',
+                function: 'query_point_event_annotation',
+                arguments: {
+                  filter: filter ? [queryToAst(filter)] : [],
+                  timeField: [timeField],
+                  textField: textField ? [textField] : [],
+                  label: [label || defaultAnnotationLabel],
+                  color: [color || defaultAnnotationColor],
+                  lineWidth: [lineWidth || 1],
+                  lineStyle: [lineStyle || 'solid'],
+                  icon: hasIcon(icon) ? [icon] : ['triangle'],
+                  textVisibility: [textVisibility || false],
+                  isHidden: [Boolean(isHidden)],
+                  extraFields: extraFields ?? [],
+                },
+              },
+            ],
+          };
         } else {
           const { label, isHidden, color, lineStyle, lineWidth, icon, key, textVisibility } =
             annotation;
-          expressions.push({
-            type: 'expression' as const,
+          return {
+            type: 'expression',
             chain: [
               {
-                type: 'function' as const,
+                type: 'function',
                 function: 'manual_point_event_annotation',
                 arguments: {
                   time: [key.timestamp],
@@ -80,94 +102,14 @@
                   lineWidth: [lineWidth || 1],
                   lineStyle: [lineStyle || 'solid'],
                   icon: hasIcon(icon) ? [icon] : ['triangle'],
-                  textVisibility: [textVisibility || false],
+                  textVisibility: [textVisibility || 'false'],
                   isHidden: [Boolean(isHidden)],
                 },
               },
             ],
-          });
+          };
         }
-      }
-
-      for (const annotation of queryBasedAnnotations) {
-        const {
->>>>>>> 7037e0e8
-          label,
-          isHidden,
-          color,
-          lineStyle,
-          lineWidth,
-          icon,
-<<<<<<< HEAD
-          filter,
-          textVisibility,
-          timeField,
-          textField,
-        } = annotation;
-        return {
-          type: 'expression',
-          chain: [
-            {
-              type: 'function',
-              function: 'query_point_event_annotation',
-              arguments: {
-                filter: filter ? [queryToAst(filter)] : [],
-                timeField: [timeField],
-                textField: [textField],
-                label: [label || defaultAnnotationLabel],
-                color: [color || defaultAnnotationColor],
-                lineWidth: [lineWidth || 1],
-                lineStyle: [lineStyle || 'solid'],
-                icon: hasIcon(icon) ? [icon] : ['triangle'],
-                textVisibility: [textVisibility || false],
-                isHidden: [Boolean(isHidden)],
-                extraFields: extraFields ? [...extraFields] : [],
-              },
-            },
-          ],
-        };
-      } else {
-        const { label, isHidden, color, lineStyle, lineWidth, icon, key, textVisibility } =
-          annotation;
-        return {
-          type: 'expression',
-=======
-          key,
-          textVisibility,
-          textField,
-          textSource,
-          query,
-          extraFields,
-        } = annotation;
-        expressions.push({
-          type: 'expression' as const,
->>>>>>> 7037e0e8
-          chain: [
-            {
-              type: 'function' as const,
-              function: 'query_point_event_annotation',
-              arguments: {
-                field: [key.field],
-                label: [label || defaultAnnotationLabel],
-                color: [color || defaultAnnotationColor],
-                lineWidth: [lineWidth || 1],
-                lineStyle: [lineStyle || 'solid'],
-                icon: hasIcon(icon) ? [icon] : ['triangle'],
-<<<<<<< HEAD
-                textVisibility: [textVisibility || 'false'],
-=======
-                textVisibility: [textVisibility || false],
-                textField: textVisibility && textSource === 'field' && textField ? [textField] : [],
->>>>>>> 7037e0e8
-                isHidden: [Boolean(isHidden)],
-                query: query ? [queryToAst(query)] : [],
-                extraFields: extraFields || [],
-              },
-            },
-          ],
-        });
-      }
-      return expressions;
+      });
     },
   };
 }