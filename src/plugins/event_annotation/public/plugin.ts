/*
 * Copyright Elasticsearch B.V. and/or licensed to Elasticsearch B.V. under one
 * or more contributor license agreements. Licensed under the Elastic License
 * 2.0 and the Server Side Public License, v 1; you may not use this file except
 * in compliance with, at your election, the Elastic License 2.0 or the Server
 * Side Public License, v 1.
 */

import { Plugin, CoreSetup, CoreStart } from '@kbn/core/public';
import { ExpressionsSetup } from '@kbn/expressions-plugin/public';
import { DataPublicPluginStart } from '@kbn/data-plugin/public';
import { EventAnnotationService } from './event_annotation_service';
import {
  manualPointEventAnnotation,
  manualRangeEventAnnotation,
  queryPointEventAnnotation,
  eventAnnotationGroup,
<<<<<<< HEAD
  fetchEventAnnotations,
  queryPointEventAnnotation,
=======
>>>>>>> 1def7cba
} from '../common';
import { getFetchEventAnnotations } from './fetch_event_annotations';

export interface EventAnnotationStartDependencies {
  data: DataPublicPluginStart;
}

interface SetupDependencies {
  expressions: ExpressionsSetup;
}

/** @public */
export type EventAnnotationPluginStart = EventAnnotationService;
export type EventAnnotationPluginSetup = EventAnnotationService;

/** @public */
export class EventAnnotationPlugin
  implements Plugin<EventAnnotationPluginSetup, EventAnnotationService>
{
  private readonly eventAnnotationService = new EventAnnotationService();

  public setup(
    core: CoreSetup<EventAnnotationStartDependencies, EventAnnotationService>,
    dependencies: SetupDependencies
  ) {
    dependencies.expressions.registerFunction(manualPointEventAnnotation);
    dependencies.expressions.registerFunction(manualRangeEventAnnotation);
    dependencies.expressions.registerFunction(queryPointEventAnnotation);
    dependencies.expressions.registerFunction(eventAnnotationGroup);
    dependencies.expressions.registerFunction(
      getFetchEventAnnotations({ getStartServices: core.getStartServices })
    );
    return this.eventAnnotationService;
  }

  public start(
    core: CoreStart,
    startDependencies: EventAnnotationStartDependencies
  ): EventAnnotationService {
    return this.eventAnnotationService;
  }
}<|MERGE_RESOLUTION|>--- conflicted
+++ resolved
@@ -15,11 +15,6 @@
   manualRangeEventAnnotation,
   queryPointEventAnnotation,
   eventAnnotationGroup,
-<<<<<<< HEAD
-  fetchEventAnnotations,
-  queryPointEventAnnotation,
-=======
->>>>>>> 1def7cba
 } from '../common';
 import { getFetchEventAnnotations } from './fetch_event_annotations';
 
