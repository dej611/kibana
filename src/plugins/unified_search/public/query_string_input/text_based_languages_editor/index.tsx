/*
 * Copyright Elasticsearch B.V. and/or licensed to Elasticsearch B.V. under one
 * or more contributor license agreements. Licensed under the Elastic License
 * 2.0 and the Server Side Public License, v 1; you may not use this file except
 * in compliance with, at your election, the Elastic License 2.0 or the Server
 * Side Public License, v 1.
 */

import React, { useRef, memo, useEffect, useState, useCallback } from 'react';
import classNames from 'classnames';
<<<<<<< HEAD
import { EsqlLang, ES_QLLang, monaco } from '@kbn/monaco';
=======
import { SQLLang, monaco } from '@kbn/monaco';
>>>>>>> 431c32b8
import type { AggregateQuery } from '@kbn/es-query';
import { getAggregateQueryMode } from '@kbn/es-query';
import {
  type LanguageDocumentationSections,
  LanguageDocumentationPopover,
} from '@kbn/language-documentation-popover';
import { useKibana } from '@kbn/kibana-react-plugin/public';

import { i18n } from '@kbn/i18n';
import {
  EuiBadge,
  useEuiTheme,
  EuiFlexGroup,
  EuiFlexItem,
  EuiButtonIcon,
  EuiResizeObserver,
  EuiOutsideClickDetector,
  EuiToolTip,
} from '@elastic/eui';
import { CodeEditor } from '@kbn/kibana-react-plugin/public';
import type { CodeEditorProps } from '@kbn/kibana-react-plugin/public';

import {
  textBasedLanguagedEditorStyles,
  EDITOR_INITIAL_HEIGHT,
  EDITOR_INITIAL_HEIGHT_EXPANDED,
  EDITOR_MAX_HEIGHT,
  EDITOR_MIN_HEIGHT,
} from './text_based_languages_editor.styles';
import {
  useDebounceWithOptions,
  parseErrors,
  getInlineEditorText,
  getDocumentationSections,
} from './helpers';
import { EditorFooter } from './editor_footer';
import { ResizableButton } from './resizable_button';

import './overwrite.scss';
import { IUnifiedSearchPluginServices } from '../../types';

export interface TextBasedLanguagesEditorProps {
  query: AggregateQuery;
  onTextLangQueryChange: (query: AggregateQuery) => void;
  onTextLangQuerySubmit: () => void;
  expandCodeEditor: (status: boolean) => void;
  isCodeEditorExpanded: boolean;
  errors?: Error[];
  isDisabled?: boolean;
}

const MAX_COMPACT_VIEW_LENGTH = 250;
const FONT_WIDTH = 8;
const EDITOR_ONE_LINER_UNUSED_SPACE = 180;
const EDITOR_ONE_LINER_UNUSED_SPACE_WITH_ERRORS = 220;

const KEYCODE_ARROW_UP = 38;
const KEYCODE_ARROW_DOWN = 40;

const languageId = (language: string) => {
  switch (language) {
    case 'esql': {
      return ES_QLLang.ID;
    }
    case 'sql':
    default: {
      return SQLLang.ID;
    }
  }
};

let clickedOutside = false;
let initialRender = true;
let updateLinesFromModel = false;

export const TextBasedLanguagesEditor = memo(function TextBasedLanguagesEditor({
  query,
  onTextLangQueryChange,
  onTextLangQuerySubmit,
  expandCodeEditor,
  isCodeEditorExpanded,
  errors,
  isDisabled,
}: TextBasedLanguagesEditorProps) {
  const { euiTheme } = useEuiTheme();
  const language = getAggregateQueryMode(query);
  const queryString: string = query[language] ?? '';
  const [lines, setLines] = useState(1);
  const [code, setCode] = useState(queryString ?? '');
  const [codeOneLiner, setCodeOneLiner] = useState('');
  const [editorHeight, setEditorHeight] = useState(
    isCodeEditorExpanded ? EDITOR_INITIAL_HEIGHT_EXPANDED : EDITOR_INITIAL_HEIGHT
  );
  const [showLineNumbers, setShowLineNumbers] = useState(isCodeEditorExpanded);
  const [isCompactFocused, setIsCompactFocused] = useState(isCodeEditorExpanded);
  const [isCodeEditorExpandedFocused, setIsCodeEditorExpandedFocused] = useState(false);
  const [isWordWrapped, setIsWordWrapped] = useState(true);
  const [editorErrors, setEditorErrors] = useState<
    Array<{ startLineNumber: number; message: string }>
  >([]);
  const [documentationSections, setDocumentationSections] =
    useState<LanguageDocumentationSections>();
  const kibana = useKibana<IUnifiedSearchPluginServices>();
  const { uiSettings } = kibana.services;

  const styles = textBasedLanguagedEditorStyles(
    euiTheme,
    isCompactFocused,
    editorHeight,
    isCodeEditorExpanded,
    Boolean(errors?.length),
    isCodeEditorExpandedFocused,
    Boolean(documentationSections)
  );
  const isDark = uiSettings.get('theme:darkMode');
  const editorModel = useRef<monaco.editor.ITextModel>();
  const editor1 = useRef<monaco.editor.IStandaloneCodeEditor>();
  const containerRef = useRef<HTMLElement>(null);

  const editorClassName = classNames('unifiedTextLangEditor', {
    'unifiedTextLangEditor--expanded': isCodeEditorExpanded,
    'unifiedTextLangEditor--compact': isCompactFocused,
    'unifiedTextLangEditor--initial': !isCompactFocused,
  });

  // When the editor is on full size mode, the user can resize the height of the editor.
  const onMouseDownResizeHandler = useCallback(
    (mouseDownEvent) => {
      const startSize = editorHeight;
      const startPosition = mouseDownEvent.pageY;

      function onMouseMove(mouseMoveEvent: MouseEvent) {
        const height = startSize - startPosition + mouseMoveEvent.pageY;
        const validatedHeight = Math.min(Math.max(height, EDITOR_MIN_HEIGHT), EDITOR_MAX_HEIGHT);
        setEditorHeight(validatedHeight);
      }
      function onMouseUp() {
        document.body.removeEventListener('mousemove', onMouseMove);
      }

      document.body.addEventListener('mousemove', onMouseMove);
      document.body.addEventListener('mouseup', onMouseUp, { once: true });
    },
    [editorHeight]
  );

  const onKeyDownResizeHandler = useCallback(
    (keyDownEvent) => {
      let height = editorHeight;
      if (
        keyDownEvent.keyCode === KEYCODE_ARROW_UP ||
        keyDownEvent.keyCode === KEYCODE_ARROW_DOWN
      ) {
        const step = keyDownEvent.keyCode === KEYCODE_ARROW_UP ? -10 : 10;
        height = height + step;
        const validatedHeight = Math.min(Math.max(height, EDITOR_MIN_HEIGHT), EDITOR_MAX_HEIGHT);
        setEditorHeight(validatedHeight);
      }
    },
    [editorHeight]
  );

  const updateHeight = () => {
    if (editor1.current) {
      const linesCount = editorModel.current?.getLineCount() || 1;
      if (linesCount === 1 || clickedOutside || initialRender) return;
      const editorElement = editor1.current.getDomNode();
      const contentHeight = Math.min(MAX_COMPACT_VIEW_LENGTH, editor1.current.getContentHeight());

      if (editorElement) {
        editorElement.style.height = `${contentHeight}px`;
      }
      const contentWidth = Number(editorElement?.style.width.replace('px', ''));
      editor1.current.layout({ width: contentWidth, height: contentHeight });
      setEditorHeight(contentHeight);
    }
  };

  const restoreInitialMode = () => {
    setIsCodeEditorExpandedFocused(false);
    if (isCodeEditorExpanded) return;
    setEditorHeight(EDITOR_INITIAL_HEIGHT);
    setIsCompactFocused(false);
    setShowLineNumbers(false);
    updateLinesFromModel = false;
    clickedOutside = true;
    if (editor1.current) {
      const editorElement = editor1.current.getDomNode();
      if (editorElement) {
        editorElement.style.height = `${EDITOR_INITIAL_HEIGHT}px`;
        const contentWidth = Number(editorElement?.style.width.replace('px', ''));
        calculateVisibleCode(contentWidth, true);
        editor1.current.layout({ width: contentWidth, height: EDITOR_INITIAL_HEIGHT });
      }
    }
  };

  useDebounceWithOptions(
    () => {
      if (!editorModel.current) return;
      editor1.current?.onDidChangeModelContent((e) => {
        if (updateLinesFromModel) {
          setLines(editorModel.current?.getLineCount() || 1);
        }
      });
      editor1.current?.onDidFocusEditorText(() => {
        setIsCompactFocused(true);
        setIsCodeEditorExpandedFocused(true);
        setShowLineNumbers(true);
        setCodeOneLiner('');
        clickedOutside = false;
        initialRender = false;
        updateLinesFromModel = true;
      });
      // on CMD/CTRL + Enter submit the query
      // eslint-disable-next-line no-bitwise
      editor1.current?.addCommand(monaco.KeyMod.CtrlCmd | monaco.KeyCode.Enter, function () {
        onTextLangQuerySubmit();
      });
      if (!isCodeEditorExpanded) {
        editor1.current?.onDidContentSizeChange(updateHeight);
      }
      if (errors && errors.length) {
        const parsedErrors = parseErrors(errors, code);
        setEditorErrors(parsedErrors);
        monaco.editor.setModelMarkers(editorModel.current, 'Unified search', parsedErrors);
      } else {
        monaco.editor.setModelMarkers(editorModel.current, 'Unified search', []);
        setEditorErrors([]);
      }
    },
    { skipFirstRender: false },
    256,
    [errors]
  );

  // Clean up the monaco editor and DOM on unmount
  useEffect(() => {
    const model = editorModel;
    const editor1ref = editor1;
    return () => {
      model.current?.dispose();
      editor1ref.current?.dispose();
    };
  }, []);

  const calculateVisibleCode = useCallback(
    (width: number, force?: boolean) => {
      const containerWidth = containerRef.current?.offsetWidth;
      if (containerWidth && (!isCompactFocused || force)) {
        const hasLines = /\r|\n/.exec(queryString);
        if (hasLines && !updateLinesFromModel) {
          setLines(queryString.split(/\r|\n/).length);
        }
        const text = getInlineEditorText(queryString, Boolean(hasLines));
        const queryLength = text.length;
        const unusedSpace =
          errors && errors.length
            ? EDITOR_ONE_LINER_UNUSED_SPACE_WITH_ERRORS
            : EDITOR_ONE_LINER_UNUSED_SPACE;
        const charactersAlowed = Math.floor((width - unusedSpace) / FONT_WIDTH);
        if (queryLength > charactersAlowed) {
          const shortedCode = text.substring(0, charactersAlowed) + '...';
          setCodeOneLiner(shortedCode);
        } else {
          const shortedCode = text;
          setCodeOneLiner(shortedCode);
        }
      }
    },
    [queryString, errors, isCompactFocused]
  );

  useEffect(() => {
    if (editor1.current && !isCompactFocused) {
      const editorElement = editor1.current.getDomNode();
      if (editorElement) {
        const contentWidth = Number(editorElement?.style.width.replace('px', ''));
        if (code !== queryString) {
          setCode(queryString);
          calculateVisibleCode(contentWidth);
        }
      }
    }
  }, [calculateVisibleCode, code, isCompactFocused, queryString]);

  const onResize = ({ width }: { width: number }) => {
    calculateVisibleCode(width);
    if (editor1.current) {
      editor1.current.layout({ width, height: editorHeight });
    }
  };

  const onQueryUpdate = useCallback(
    (value: string) => {
      setCode(value);
      onTextLangQueryChange({ [language]: value } as AggregateQuery);
    },
    [language, onTextLangQueryChange]
  );

  useEffect(() => {
    async function getDocumentation() {
      const sections = await getDocumentationSections(language);
      setDocumentationSections(sections);
    }

    getDocumentation();
  }, [language]);

  const codeEditorOptions: CodeEditorProps['options'] = {
    automaticLayout: false,
    accessibilitySupport: 'off',
    folding: false,
    fontSize: 14,
    padding: {
      top: 8,
      bottom: 8,
    },
    scrollBeyondLastLine: false,
    quickSuggestions: true,
    minimap: { enabled: false },
    wordWrap: isWordWrapped ? 'on' : 'off',
    lineNumbers: showLineNumbers ? 'on' : 'off',
    theme: isDark ? 'vs-dark' : 'vs',
    lineDecorationsWidth: 12,
    autoIndent: 'none',
    wrappingIndent: 'none',
    lineNumbersMinChars: 3,
    overviewRulerLanes: 0,
    hideCursorInOverviewRuler: true,
    scrollbar: {
      vertical: 'hidden',
      horizontal: 'hidden',
    },
    overviewRulerBorder: false,
    readOnly: isDisabled,
  };

  if (isCompactFocused) {
    codeEditorOptions.overviewRulerLanes = 4;
    codeEditorOptions.hideCursorInOverviewRuler = false;
    codeEditorOptions.overviewRulerBorder = true;
  }

  const editorPanel = (
    <>
      {isCodeEditorExpanded && (
        <EuiFlexGroup
          gutterSize="s"
          justifyContent="spaceBetween"
          css={styles.topContainer}
          responsive={false}
        >
          <EuiFlexItem grow={false}>
            <EuiToolTip
              position="top"
              content={
                isWordWrapped
                  ? i18n.translate(
                      'unifiedSearch.query.textBasedLanguagesEditor.disableWordWrapLabel',
                      {
                        defaultMessage: 'Disable word wrap',
                      }
                    )
                  : i18n.translate(
                      'unifiedSearch.query.textBasedLanguagesEditor.EnableWordWrapLabel',
                      {
                        defaultMessage: 'Enable word wrap',
                      }
                    )
              }
            >
              <EuiButtonIcon
                iconType={isWordWrapped ? 'wordWrap' : 'wordWrapDisabled'}
                color="text"
                data-test-subj="unifiedTextLangEditor-toggleWordWrap"
                aria-label={
                  isWordWrapped
                    ? i18n.translate(
                        'unifiedSearch.query.textBasedLanguagesEditor.disableWordWrapLabel',
                        {
                          defaultMessage: 'Disable word wrap',
                        }
                      )
                    : i18n.translate(
                        'unifiedSearch.query.textBasedLanguagesEditor.EnableWordWrapLabel',
                        {
                          defaultMessage: 'Enable word wrap',
                        }
                      )
                }
                isSelected={!isWordWrapped}
                onClick={() => {
                  editor1.current?.updateOptions({
                    wordWrap: isWordWrapped ? 'off' : 'on',
                  });
                  setIsWordWrapped(!isWordWrapped);
                }}
              />
            </EuiToolTip>
          </EuiFlexItem>
          <EuiFlexItem grow={false}>
            <EuiFlexGroup responsive={false} gutterSize="none" alignItems="center">
              <EuiFlexItem grow={false} style={{ marginRight: '8px' }}>
                <EuiToolTip
                  position="top"
                  content={i18n.translate(
                    'unifiedSearch.query.textBasedLanguagesEditor.minimizeTooltip',
                    {
                      defaultMessage: 'Compact query editor',
                    }
                  )}
                >
                  <EuiButtonIcon
                    iconType="minimize"
                    color="text"
                    aria-label={i18n.translate(
                      'unifiedSearch.query.textBasedLanguagesEditor.MinimizeEditor',
                      {
                        defaultMessage: 'Minimize editor',
                      }
                    )}
                    data-test-subj="unifiedTextLangEditor-minimize"
                    onClick={() => {
                      expandCodeEditor(false);
                      updateLinesFromModel = false;
                    }}
                  />
                </EuiToolTip>
              </EuiFlexItem>
              <EuiFlexItem grow={false}>
                {documentationSections && (
                  <EuiFlexItem grow={false}>
                    <LanguageDocumentationPopover
                      language={String(language).toUpperCase()}
                      sections={documentationSections}
                      buttonProps={{
                        color: 'text',
                        'data-test-subj': 'unifiedTextLangEditor-documentation',
                        'aria-label': i18n.translate(
                          'unifiedSearch.query.textBasedLanguagesEditor.documentationLabel',
                          {
                            defaultMessage: 'Documentation',
                          }
                        ),
                      }}
                    />
                  </EuiFlexItem>
                )}
              </EuiFlexItem>
            </EuiFlexGroup>
          </EuiFlexItem>
        </EuiFlexGroup>
      )}
      <EuiFlexGroup gutterSize="none" responsive={false} css={{ margin: 0 }} ref={containerRef}>
        <EuiResizeObserver onResize={onResize}>
          {(resizeRef) => (
            <EuiOutsideClickDetector
              onOutsideClick={() => {
                restoreInitialMode();
              }}
            >
              <div ref={resizeRef} css={styles.resizableContainer}>
                <EuiFlexItem data-test-subj="unifiedTextLangEditor" className={editorClassName}>
                  <div css={styles.editorContainer}>
                    {!isCompactFocused && (
                      <EuiBadge
                        color={euiTheme.colors.lightShade}
                        css={styles.linesBadge}
                        data-test-subj="unifiedTextLangEditor-inline-lines-badge"
                      >
                        {i18n.translate('unifiedSearch.query.textBasedLanguagesEditor.lineCount', {
                          defaultMessage: '{count} {count, plural, one {line} other {lines}}',
                          values: { count: lines },
                        })}
                      </EuiBadge>
                    )}
                    {!isCompactFocused && errors && errors.length > 0 && (
                      <EuiBadge
                        color={euiTheme.colors.danger}
                        css={styles.errorsBadge}
                        iconType="crossInACircleFilled"
                        iconSide="left"
                        data-test-subj="unifiedTextLangEditor-inline-errors-badge"
                      >
                        {errors.length}
                      </EuiBadge>
                    )}
                    <CodeEditor
                      languageId={languageId(language)}
                      value={codeOneLiner || code}
                      options={codeEditorOptions}
                      width="100%"
                      onChange={onQueryUpdate}
                      editorDidMount={(editor) => {
                        editor1.current = editor;
                        const model = editor.getModel();
                        if (model) {
                          editorModel.current = model;
                        }
                        if (isCodeEditorExpanded) {
                          setLines(model?.getLineCount() || 1);
                        }
                      }}
                    />
                    {isCompactFocused && !isCodeEditorExpanded && (
                      <EditorFooter
                        lines={lines}
                        containerCSS={styles.bottomContainer}
                        errors={editorErrors}
                      />
                    )}
                  </div>
                </EuiFlexItem>
              </div>
            </EuiOutsideClickDetector>
          )}
        </EuiResizeObserver>
        {!isCodeEditorExpanded && (
          <EuiFlexItem grow={false}>
            <EuiFlexGroup responsive={false} gutterSize="none" alignItems="center">
              <EuiFlexItem grow={false}>
                <EuiToolTip
                  position="top"
                  content={i18n.translate(
                    'unifiedSearch.query.textBasedLanguagesEditor.expandTooltip',
                    {
                      defaultMessage: 'Expand query editor',
                    }
                  )}
                >
                  <EuiButtonIcon
                    display="empty"
                    iconType="expand"
                    size="m"
                    aria-label="Expand"
                    onClick={() => expandCodeEditor(true)}
                    data-test-subj="unifiedTextLangEditor-expand"
                    css={{
                      ...(documentationSections
                        ? {
                            borderRadius: 0,
                          }
                        : {
                            borderTopLeftRadius: 0,
                            borderBottomLeftRadius: 0,
                          }),
                      backgroundColor: isDark ? euiTheme.colors.lightestShade : '#e9edf3',
                      border: '1px solid rgb(17 43 134 / 10%) !important',
                    }}
                  />
                </EuiToolTip>
              </EuiFlexItem>
              <EuiFlexItem grow={false}>
                {documentationSections && (
                  <EuiFlexItem grow={false}>
                    <LanguageDocumentationPopover
                      language={String(language).toUpperCase()}
                      sections={documentationSections}
                      buttonProps={{
                        display: 'empty',
                        'data-test-subj': 'unifiedTextLangEditor-inline-documentation',
                        'aria-label': i18n.translate(
                          'unifiedSearch.query.textBasedLanguagesEditor.documentationLabel',
                          {
                            defaultMessage: 'Documentation',
                          }
                        ),
                        size: 'm',
                        css: {
                          borderTopLeftRadius: 0,
                          borderBottomLeftRadius: 0,
                          backgroundColor: isDark ? euiTheme.colors.lightestShade : '#e9edf3',
                          border: '1px solid rgb(17 43 134 / 10%) !important',
                          borderLeft: 'transparent !important',
                        },
                      }}
                    />
                  </EuiFlexItem>
                )}
              </EuiFlexItem>
            </EuiFlexGroup>
          </EuiFlexItem>
        )}
      </EuiFlexGroup>
      {isCodeEditorExpanded && (
        <EditorFooter lines={lines} containerCSS={styles.bottomContainer} errors={editorErrors} />
      )}
      {isCodeEditorExpanded && (
        <ResizableButton
          onMouseDownResizeHandler={onMouseDownResizeHandler}
          onKeyDownResizeHandler={onKeyDownResizeHandler}
        />
      )}
    </>
  );

  return editorPanel;
});<|MERGE_RESOLUTION|>--- conflicted
+++ resolved
@@ -8,11 +8,7 @@
 
 import React, { useRef, memo, useEffect, useState, useCallback } from 'react';
 import classNames from 'classnames';
-<<<<<<< HEAD
-import { EsqlLang, ES_QLLang, monaco } from '@kbn/monaco';
-=======
-import { SQLLang, monaco } from '@kbn/monaco';
->>>>>>> 431c32b8
+import { SQLLang, monaco, ESQL_LANG_ID } from '@kbn/monaco';
 import type { AggregateQuery } from '@kbn/es-query';
 import { getAggregateQueryMode } from '@kbn/es-query';
 import {
@@ -75,7 +71,7 @@
 const languageId = (language: string) => {
   switch (language) {
     case 'esql': {
-      return ES_QLLang.ID;
+      return ESQL_LANG_ID;
     }
     case 'sql':
     default: {
