/*
 * Licensed to Elasticsearch B.V. under one or more contributor
 * license agreements. See the NOTICE file distributed with
 * this work for additional information regarding copyright
 * ownership. Elasticsearch B.V. licenses this file to you under
 * the Apache License, Version 2.0 (the "License"); you may
 * not use this file except in compliance with the License.
 * You may obtain a copy of the License at
 *
 *    http://www.apache.org/licenses/LICENSE-2.0
 *
 * Unless required by applicable law or agreed to in writing,
 * software distributed under the License is distributed on an
 * "AS IS" BASIS, WITHOUT WARRANTIES OR CONDITIONS OF ANY
 * KIND, either express or implied.  See the License for the
 * specific language governing permissions and limitations
 * under the License.
 */

/* eslint-disable max-classes-per-file */

import * as React from 'react';
import { PluginInitializerContext, CoreSetup, CoreStart, Plugin } from 'src/core/public';
import {
  CONTEXT_MENU_TRIGGER,
  EmbeddableSetup,
  EmbeddableStart,
} from '../../../plugins/embeddable/public';
import { DataPublicPluginStart } from '../../../plugins/data/public';
import { SharePluginSetup } from '../../../plugins/share/public';
import { UiActionsSetup, UiActionsStart } from '../../../plugins/ui_actions/public';
import { ExpandPanelAction, ReplacePanelAction } from './actions';
import { DashboardContainerFactory } from './embeddable/dashboard_container_factory';
import { Start as InspectorStartContract } from '../../../plugins/inspector/public';
import { getSavedObjectFinder, SavedObjectLoader } from '../../../plugins/saved_objects/public';
import {
  ExitFullScreenButton as ExitFullScreenButtonUi,
  ExitFullScreenButtonProps,
} from '../../../plugins/kibana_react/public';
import { ExpandPanelActionContext, ACTION_EXPAND_PANEL } from './actions/expand_panel_action';
import { ReplacePanelActionContext, ACTION_REPLACE_PANEL } from './actions/replace_panel_action';
import {
  DashboardAppLinkGeneratorState,
  DASHBOARD_APP_URL_GENERATOR,
  createDirectAccessDashboardLinkGenerator,
} from './url_generator';
import { createSavedDashboardLoader } from './saved_dashboards';

declare module '../../share/public' {
  export interface UrlGeneratorStateMapping {
    [DASHBOARD_APP_URL_GENERATOR]: DashboardAppLinkGeneratorState;
  }
}

interface SetupDependencies {
  embeddable: EmbeddableSetup;
  uiActions: UiActionsSetup;
  share?: SharePluginSetup;
}

interface StartDependencies {
  embeddable: EmbeddableStart;
  inspector: InspectorStartContract;
  uiActions: UiActionsStart;
  data: DataPublicPluginStart;
}

export type Setup = void;
export interface DashboardStart {
  getSavedDashboardLoader: () => SavedObjectLoader;
}

declare module '../../../plugins/ui_actions/public' {
  export interface ActionContextMapping {
    [ACTION_EXPAND_PANEL]: ExpandPanelActionContext;
    [ACTION_REPLACE_PANEL]: ReplacePanelActionContext;
  }
}

export class DashboardEmbeddableContainerPublicPlugin
  implements Plugin<Setup, DashboardStart, SetupDependencies, StartDependencies> {
  constructor(initializerContext: PluginInitializerContext) {}

  public setup(
    core: CoreSetup<StartDependencies>,
    { share, uiActions, embeddable }: SetupDependencies
  ): Setup {
    const expandPanelAction = new ExpandPanelAction();
    uiActions.registerAction(expandPanelAction);
    uiActions.attachAction(CONTEXT_MENU_TRIGGER, expandPanelAction.id);
    const startServices = core.getStartServices();

    if (share) {
      share.urlGenerators.registerUrlGenerator(
        createDirectAccessDashboardLinkGenerator(async () => ({
          appBasePath: (await startServices)[0].application.getUrlForApp('dashboard'),
          useHashedUrl: (await startServices)[0].uiSettings.get('state:storeInSessionStorage'),
        }))
      );
    }

    const getStartServices = async () => {
      const [coreStart, deps] = await core.getStartServices();

      const useHideChrome = () => {
        React.useEffect(() => {
          coreStart.chrome.setIsVisible(false);
          return () => coreStart.chrome.setIsVisible(true);
        }, []);
      };

      const ExitFullScreenButton: React.FC<ExitFullScreenButtonProps> = props => {
        useHideChrome();
        return <ExitFullScreenButtonUi {...props} />;
      };
      return {
        capabilities: coreStart.application.capabilities,
        application: coreStart.application,
        notifications: coreStart.notifications,
        overlays: coreStart.overlays,
        embeddable: deps.embeddable,
        inspector: deps.inspector,
        SavedObjectFinder: getSavedObjectFinder(coreStart.savedObjects, coreStart.uiSettings),
        ExitFullScreenButton,
        uiActions: deps.uiActions,
      };
    };

    const factory = new DashboardContainerFactory(getStartServices);
    embeddable.registerEmbeddableFactory(factory.type, factory);
  }

  public start(core: CoreStart, plugins: StartDependencies): DashboardStart {
    const { notifications } = core;
    const {
      uiActions,
      data: { indexPatterns },
    } = plugins;

    const SavedObjectFinder = getSavedObjectFinder(core.savedObjects, core.uiSettings);

    const changeViewAction = new ReplacePanelAction(
      core,
      SavedObjectFinder,
      notifications,
      plugins.embeddable.getEmbeddableFactories
    );
    uiActions.registerAction(changeViewAction);
<<<<<<< HEAD
    uiActions.addTriggerAction(CONTEXT_MENU_TRIGGER, changeViewAction);
=======
    uiActions.attachAction(CONTEXT_MENU_TRIGGER, changeViewAction);
    const savedDashboardLoader = createSavedDashboardLoader({
      savedObjectsClient: core.savedObjects.client,
      indexPatterns,
      chrome: core.chrome,
      overlays: core.overlays,
    });
    return {
      getSavedDashboardLoader: () => savedDashboardLoader,
    };
>>>>>>> 8d45ead1
  }

  public stop() {}
}<|MERGE_RESOLUTION|>--- conflicted
+++ resolved
@@ -146,10 +146,7 @@
       plugins.embeddable.getEmbeddableFactories
     );
     uiActions.registerAction(changeViewAction);
-<<<<<<< HEAD
     uiActions.addTriggerAction(CONTEXT_MENU_TRIGGER, changeViewAction);
-=======
-    uiActions.attachAction(CONTEXT_MENU_TRIGGER, changeViewAction);
     const savedDashboardLoader = createSavedDashboardLoader({
       savedObjectsClient: core.savedObjects.client,
       indexPatterns,
@@ -159,7 +156,6 @@
     return {
       getSavedDashboardLoader: () => savedDashboardLoader,
     };
->>>>>>> 8d45ead1
   }
 
   public stop() {}
