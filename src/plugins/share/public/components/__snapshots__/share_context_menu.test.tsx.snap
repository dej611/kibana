--- conflicted
+++ resolved
@@ -14,7 +14,7 @@
             urlService={Object {}}
           />,
           "id": 1,
-          "title": "Permalink",
+          "title": "Get link",
         },
         Object {
           "content": <UrlPanelContent
@@ -50,10 +50,10 @@
               "panel": 2,
             },
             Object {
-              "data-test-subj": "sharePanel-Permalinks",
+              "data-test-subj": "sharePanel-Getlinks",
               "disabled": false,
               "icon": "link",
-              "name": "Permalinks",
+              "name": "Get links",
               "panel": 1,
             },
             Object {
@@ -110,12 +110,8 @@
           "id": 4,
           "items": Array [
             Object {
-<<<<<<< HEAD
-              "data-test-subj": "sharePanel-Getlinks",
-=======
-              "data-test-subj": "sharePanel-Permalinks",
+              "data-test-subj": "sharePanel-Getlinks",
               "disabled": false,
->>>>>>> c76e499c
               "icon": "link",
               "name": "Get links",
               "panel": 1,
@@ -154,7 +150,7 @@
             urlService={Object {}}
           />,
           "id": 1,
-          "title": "Permalink",
+          "title": "Get link",
         },
         Object {
           "content": <UrlPanelContent
@@ -176,10 +172,10 @@
               "panel": 2,
             },
             Object {
-              "data-test-subj": "sharePanel-Permalinks",
+              "data-test-subj": "sharePanel-Getlinks",
               "disabled": true,
               "icon": "link",
-              "name": "Permalinks",
+              "name": "Get links",
               "panel": 1,
             },
           ],
@@ -251,12 +247,8 @@
               "panel": 2,
             },
             Object {
-<<<<<<< HEAD
-              "data-test-subj": "sharePanel-Getlinks",
-=======
-              "data-test-subj": "sharePanel-Permalinks",
+              "data-test-subj": "sharePanel-Getlinks",
               "disabled": false,
->>>>>>> c76e499c
               "icon": "link",
               "name": "Get links",
               "panel": 1,
