--- conflicted
+++ resolved
@@ -17,7 +17,6 @@
  * under the License.
  */
 
-import { ExpressionAstExpression } from 'src/plugins/expressions';
 import { SavedObject } from '../../../plugins/saved_objects/public';
 import {
   AggConfigOptions,
@@ -27,11 +26,8 @@
 import { ExpressionAstExpression } from '../../expressions/public';
 
 import { SerializedVis, Vis, VisParams } from './vis';
-<<<<<<< HEAD
 import { Schemas } from './legacy/build_pipeline';
-=======
 import { ExprVis } from './expressions/vis';
->>>>>>> 7836998e
 
 export { Vis, SerializedVis, VisParams };
 
@@ -39,12 +35,6 @@
   render(visData: any, visParams: any): Promise<void>;
   destroy(): void;
   isLoaded?(): Promise<void> | void;
-}
-
-export interface PipelineParams {
-  timefilter: TimefilterContract;
-  timeRange?: any;
-  abortSignal?: AbortSignal;
 }
 
 export type VisualizationControllerConstructor = new (
@@ -85,15 +75,8 @@
   abortSignal?: AbortSignal;
 }
 
-<<<<<<< HEAD
-export type VisToExpressionAst = (
-  vis: Vis,
+export type VisToExpressionAst<TVisParams = VisParams> = (
+  vis: Vis<TVisParams>,
   params: VisToExpressionAstParams,
   schemas: Schemas
-) => Promise<ExpressionAstExpression> | ExpressionAstExpression;
-=======
-export type VisToExpressionAst<TVisParams = VisParams> = (
-  vis: Vis<TVisParams>,
-  params: VisToExpressionAstParams
-) => ExpressionAstExpression;
->>>>>>> 7836998e
+) => Promise<ExpressionAstExpression> | ExpressionAstExpression;