/*
 * Licensed to Elasticsearch B.V. under one or more contributor
 * license agreements. See the NOTICE file distributed with
 * this work for additional information regarding copyright
 * ownership. Elasticsearch B.V. licenses this file to you under
 * the Apache License, Version 2.0 (the "License"); you may
 * not use this file except in compliance with the License.
 * You may obtain a copy of the License at
 *
 *    http://www.apache.org/licenses/LICENSE-2.0
 *
 * Unless required by applicable law or agreed to in writing,
 * software distributed under the License is distributed on an
 * "AS IS" BASIS, WITHOUT WARRANTIES OR CONDITIONS OF ANY
 * KIND, either express or implied.  See the License for the
 * specific language governing permissions and limitations
 * under the License.
 */

import { Vis } from '../types';
import { VisualizeInput, VisualizeEmbeddable } from './visualize_embeddable';
import { IContainer, ErrorEmbeddable } from '../../../../plugins/embeddable/public';
import { DisabledLabEmbeddable } from './disabled_lab_embeddable';
import {
  getSavedVisualizationsLoader,
  getUISettings,
  getHttp,
  getTimeFilter,
  getCapabilities,
  getUiActions,
} from '../services';
import { VisualizeEmbeddableFactoryDeps } from './visualize_embeddable_factory';

export const createVisEmbeddableFromObject = (deps: VisualizeEmbeddableFactoryDeps) => async (
  vis: Vis,
  input: Partial<VisualizeInput> & { id: string },
  parent?: IContainer
): Promise<VisualizeEmbeddable | ErrorEmbeddable | DisabledLabEmbeddable> => {
  const savedVisualizations = getSavedVisualizationsLoader();

  try {
    const visId = vis.id as string;

    const editUrl = visId
      ? getHttp().basePath.prepend(`/app/kibana${savedVisualizations.urlFor(visId)}`)
      : '';
    const isLabsEnabled = getUISettings().get<boolean>('visualize:enableLabs');

    if (!isLabsEnabled && vis.type.stage === 'experimental') {
      return new DisabledLabEmbeddable(vis.title, input);
    }

    const indexPattern = vis.data.indexPattern;
    const indexPatterns = indexPattern ? [indexPattern] : [];
    const editable = getCapabilities().visualize.save as boolean;
    return new VisualizeEmbeddable(
      getTimeFilter(),
      {
        vis,
        indexPatterns,
        editUrl,
        editable,
<<<<<<< HEAD
        uiActions: getUiActions(),
=======
        deps,
>>>>>>> 02d55db6
      },
      input,
      parent
    );
  } catch (e) {
    console.error(e); // eslint-disable-line no-console
    return new ErrorEmbeddable(e, input, parent);
  }
};<|MERGE_RESOLUTION|>--- conflicted
+++ resolved
@@ -60,11 +60,8 @@
         indexPatterns,
         editUrl,
         editable,
-<<<<<<< HEAD
         uiActions: getUiActions(),
-=======
         deps,
->>>>>>> 02d55db6
       },
       input,
       parent
