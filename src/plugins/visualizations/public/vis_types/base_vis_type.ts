--- conflicted
+++ resolved
@@ -18,13 +18,9 @@
  */
 
 import _ from 'lodash';
-<<<<<<< HEAD
+import { ReactElement } from 'react';
 
-import { VisToExpressionAst, VisualizationControllerConstructor } from '../types';
-=======
-import { ReactElement } from 'react';
 import { VisParams, VisToExpressionAst, VisualizationControllerConstructor } from '../types';
->>>>>>> 7836998e
 import { TriggerContextMapping } from '../../../ui_actions/public';
 import { Adapters } from '../../../inspector/public';
 import { Vis } from '../vis';
