/*
 * Licensed to Elasticsearch B.V. under one or more contributor
 * license agreements. See the NOTICE file distributed with
 * this work for additional information regarding copyright
 * ownership. Elasticsearch B.V. licenses this file to you under
 * the Apache License, Version 2.0 (the "License"); you may
 * not use this file except in compliance with the License.
 * You may obtain a copy of the License at
 *
 *    http://www.apache.org/licenses/LICENSE-2.0
 *
 * Unless required by applicable law or agreed to in writing,
 * software distributed under the License is distributed on an
 * "AS IS" BASIS, WITHOUT WARRANTIES OR CONDITIONS OF ANY
 * KIND, either express or implied.  See the License for the
 * specific language governing permissions and limitations
 * under the License.
 */

import { i18n } from '@kbn/i18n';
import { SavedObjectAttributes } from '../../../../../../../core/public';
import {
  Container,
  EmbeddableFactory,
  EmbeddableOutput,
  ErrorEmbeddable,
} from '../../../../../../../plugins/embeddable/public';
import { DisabledLabEmbeddable } from './disabled_lab_embeddable';
import { VisualizeEmbeddable, VisualizeInput, VisualizeOutput } from './visualize_embeddable';
import { Vis } from '../types';
import { VISUALIZE_EMBEDDABLE_TYPE } from './constants';
import {
  getCapabilities,
  getHttp,
  getTypes,
  getUISettings,
  getSavedVisualizationsLoader,
  getTimeFilter,
} from '../services';
import { showNewVisModal } from '../wizard';
<<<<<<< HEAD
import { VisualizationsStartDeps } from '../plugin';
=======
import { convertToSerializedVis } from '../saved_visualizations/_saved_vis';
>>>>>>> d8d06e73

interface VisualizationAttributes extends SavedObjectAttributes {
  visState: string;
}

export class VisualizeEmbeddableFactory extends EmbeddableFactory<
  VisualizeInput,
  VisualizeOutput | EmbeddableOutput,
  VisualizeEmbeddable | DisabledLabEmbeddable,
  VisualizationAttributes
> {
  public readonly type = VISUALIZE_EMBEDDABLE_TYPE;

  constructor(
    private readonly getUiActions: () => Promise<
      Pick<VisualizationsStartDeps, 'uiActions'>['uiActions']
    >
  ) {
    super({
      savedObjectMetaData: {
        name: i18n.translate('visualizations.savedObjectName', { defaultMessage: 'Visualization' }),
        includeFields: ['visState'],
        type: 'visualization',
        getIconForSavedObject: savedObject => {
          return (
            getTypes().get(JSON.parse(savedObject.attributes.visState).type).icon || 'visualizeApp'
          );
        },
        getTooltipForSavedObject: savedObject => {
          return `${savedObject.attributes.title} (${
            getTypes().get(JSON.parse(savedObject.attributes.visState).type).title
          })`;
        },
        showSavedObject: savedObject => {
          const typeName: string = JSON.parse(savedObject.attributes.visState).type;
          const visType = getTypes().get(typeName);
          if (!visType) {
            return false;
          }
          if (getUISettings().get('visualize:enableLabs')) {
            return true;
          }
          return visType.stage !== 'experimental';
        },
      },
    });
  }

  public async isEditable() {
    return getCapabilities().visualize.save as boolean;
  }

  public getDisplayName() {
    return i18n.translate('visualizations.displayName', {
      defaultMessage: 'visualization',
    });
  }

  public async createFromObject(
    vis: Vis,
    input: Partial<VisualizeInput> & { id: string },
    parent?: Container
  ): Promise<VisualizeEmbeddable | ErrorEmbeddable | DisabledLabEmbeddable> {
    const savedVisualizations = getSavedVisualizationsLoader();

    try {
      const visId = vis.id as string;

      const editUrl = visId
        ? getHttp().basePath.prepend(`/app/kibana${savedVisualizations.urlFor(visId)}`)
        : '';
      const isLabsEnabled = getUISettings().get<boolean>('visualize:enableLabs');

      if (!isLabsEnabled && vis.type.stage === 'experimental') {
        return new DisabledLabEmbeddable(vis.title, input);
      }

      const indexPattern = vis.data.indexPattern;
      const indexPatterns = indexPattern ? [indexPattern] : [];
      const uiActions = await this.getUiActions();

      const editable = await this.isEditable();
      return new VisualizeEmbeddable(
        getTimeFilter(),
        {
          vis,
          indexPatterns,
          editUrl,
          editable,
          appState: input.appState,
          uiState: input.uiState,
          uiActions,
        },
        input,
        parent
      );
    } catch (e) {
      console.error(e); // eslint-disable-line no-console
      return new ErrorEmbeddable(e, input, parent);
    }
  }

  public async createFromSavedObject(
    savedObjectId: string,
    input: Partial<VisualizeInput> & { id: string },
    parent?: Container
  ): Promise<VisualizeEmbeddable | ErrorEmbeddable | DisabledLabEmbeddable> {
    const savedVisualizations = getSavedVisualizationsLoader();

    try {
      const savedObject = await savedVisualizations.get(savedObjectId);
      const vis = new Vis(savedObject.visState.type, await convertToSerializedVis(savedObject));
      return this.createFromObject(vis, input, parent);
    } catch (e) {
      console.error(e); // eslint-disable-line no-console
      return new ErrorEmbeddable(e, input, parent);
    }
  }

  public async create() {
    // TODO: This is a bit of a hack to preserve the original functionality. Ideally we will clean this up
    // to allow for in place creation of visualizations without having to navigate away to a new URL.
    showNewVisModal({
      editorParams: ['addToDashboard'],
    });
    return undefined;
  }
}<|MERGE_RESOLUTION|>--- conflicted
+++ resolved
@@ -38,11 +38,8 @@
   getTimeFilter,
 } from '../services';
 import { showNewVisModal } from '../wizard';
-<<<<<<< HEAD
 import { VisualizationsStartDeps } from '../plugin';
-=======
 import { convertToSerializedVis } from '../saved_visualizations/_saved_vis';
->>>>>>> d8d06e73
 
 interface VisualizationAttributes extends SavedObjectAttributes {
   visState: string;
