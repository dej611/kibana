/*
 * Copyright Elasticsearch B.V. and/or licensed to Elasticsearch B.V. under one
 * or more contributor license agreements. Licensed under the Elastic License;
 * you may not use this file except in compliance with the Elastic License.
 */

import { xpackMain } from './legacy/plugins/xpack_main';
import { graph } from './legacy/plugins/graph';
import { monitoring } from './legacy/plugins/monitoring';
import { reporting } from './legacy/plugins/reporting';
import { security } from './legacy/plugins/security';
import { searchprofiler } from './legacy/plugins/searchprofiler';
import { ml } from './legacy/plugins/ml';
import { tilemap } from './legacy/plugins/tilemap';
import { watcher } from './legacy/plugins/watcher';
import { grokdebugger } from './legacy/plugins/grokdebugger';
import { dashboardMode } from './legacy/plugins/dashboard_mode';
import { logstash } from './legacy/plugins/logstash';
import { beats } from './legacy/plugins/beats_management';
import { apm } from './legacy/plugins/apm';
import { code } from './legacy/plugins/code';
import { maps } from './legacy/plugins/maps';
import { licenseManagement } from './legacy/plugins/license_management';
import { cloud } from './legacy/plugins/cloud';
import { indexManagement } from './legacy/plugins/index_management';
import { indexLifecycleManagement } from './legacy/plugins/index_lifecycle_management';
import { consoleExtensions } from './legacy/plugins/console_extensions';
import { spaces } from './legacy/plugins/spaces';
import { kueryAutocompleteInitializer } from './legacy/plugins/kuery_autocomplete';
import { canvas } from './legacy/plugins/canvas';
import { infra } from './legacy/plugins/infra';
import { taskManager } from './legacy/plugins/task_manager';
import { rollup } from './legacy/plugins/rollup';
import { siem } from './legacy/plugins/siem';
import { remoteClusters } from './legacy/plugins/remote_clusters';
import { crossClusterReplication } from './legacy/plugins/cross_cluster_replication';
import { upgradeAssistant } from './legacy/plugins/upgrade_assistant';
import { uptime } from './legacy/plugins/uptime';
import { ossTelemetry } from './legacy/plugins/oss_telemetry';
import { fileUpload } from './legacy/plugins/file_upload';
import { telemetry } from './legacy/plugins/telemetry';
import { encryptedSavedObjects } from './legacy/plugins/encrypted_saved_objects';
import { snapshotRestore } from './legacy/plugins/snapshot_restore';
import { actions } from './legacy/plugins/actions';
import { alerting } from './legacy/plugins/alerting';
<<<<<<< HEAD
import { ingest } from './legacy/plugins/ingest';
import { advancedUiActions } from './legacy/plugins/advanced_ui_actions';
=======
>>>>>>> 16f8b7ce
import { lens } from './legacy/plugins/lens';
import { fleet } from './legacy/plugins/fleet';

module.exports = function (kibana) {
  return [
    xpackMain(kibana),
    telemetry(kibana),
    graph(kibana),
    monitoring(kibana),
    reporting(kibana),
    spaces(kibana),
    security(kibana),
    searchprofiler(kibana),
    ml(kibana),
    tilemap(kibana),
    watcher(kibana),
    grokdebugger(kibana),
    dashboardMode(kibana),
    logstash(kibana),
    beats(kibana),
    apm(kibana),
    code(kibana),
    maps(kibana),
    canvas(kibana),
    licenseManagement(kibana),
    cloud(kibana),
    indexManagement(kibana),
    consoleExtensions(kibana),
    indexLifecycleManagement(kibana),
    kueryAutocompleteInitializer(kibana),
    infra(kibana),
    taskManager(kibana),
    rollup(kibana),
    siem(kibana),
    remoteClusters(kibana),
    crossClusterReplication(kibana),
    upgradeAssistant(kibana),
    uptime(kibana),
    ossTelemetry(kibana),
    fileUpload(kibana),
    encryptedSavedObjects(kibana),
    lens(kibana),
    snapshotRestore(kibana),
    actions(kibana),
    alerting(kibana),
<<<<<<< HEAD
    ingest(kibana),
    advancedUiActions(kibana),
    fleet(kibana),
=======
>>>>>>> 16f8b7ce
  ];
};<|MERGE_RESOLUTION|>--- conflicted
+++ resolved
@@ -43,12 +43,8 @@
 import { snapshotRestore } from './legacy/plugins/snapshot_restore';
 import { actions } from './legacy/plugins/actions';
 import { alerting } from './legacy/plugins/alerting';
-<<<<<<< HEAD
+import { lens } from './legacy/plugins/lens';
 import { ingest } from './legacy/plugins/ingest';
-import { advancedUiActions } from './legacy/plugins/advanced_ui_actions';
-=======
->>>>>>> 16f8b7ce
-import { lens } from './legacy/plugins/lens';
 import { fleet } from './legacy/plugins/fleet';
 
 module.exports = function (kibana) {
@@ -93,11 +89,7 @@
     snapshotRestore(kibana),
     actions(kibana),
     alerting(kibana),
-<<<<<<< HEAD
     ingest(kibana),
-    advancedUiActions(kibana),
     fleet(kibana),
-=======
->>>>>>> 16f8b7ce
   ];
 };