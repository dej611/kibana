--- conflicted
+++ resolved
@@ -7,19 +7,9 @@
 export function MonitoringPageProvider({ getPageObjects, getService }) {
   const PageObjects = getPageObjects(['common', 'header', 'shield', 'spaceSelector']);
   const testSubjects = getService('testSubjects');
-<<<<<<< HEAD
+  const security = getService('security');
   const retry = getService('retry');
   const find = getService('find');
-
-  return new class MonitoringPage {
-    async getWelcome() {
-      const el = await find.byCssSelector('.euiCallOut--primary', 10000 * 10);
-      return await el.getVisibleText();
-    }
-
-    async navigateTo() {
-=======
-  const security = getService('security');
 
   return new class MonitoringPage {
     async navigateTo(useSuperUser = false) {
@@ -37,7 +27,12 @@
           'monitoring_user_password'
         );
       }
->>>>>>> 287abd2b
+    async getWelcome() {
+      const el = await find.byCssSelector('.euiCallOut--primary', 10000 * 10);
+      return await el.getVisibleText();
+    }
+
+    async navigateTo() {
       await PageObjects.common.navigateToApp('monitoring');
     }
 
