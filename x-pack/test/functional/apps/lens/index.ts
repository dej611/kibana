--- conflicted
+++ resolved
@@ -55,6 +55,7 @@
       loadTestFile(require.resolve('./table'));
       loadTestFile(require.resolve('./runtime_fields'));
       loadTestFile(require.resolve('./dashboard'));
+      loadTestFile(require.resolve('./multi_terms'));
     });
 
     describe('', function () {
@@ -76,19 +77,5 @@
       // has to be last one in the suite because it overrides saved objects
       loadTestFile(require.resolve('./rollup'));
     });
-<<<<<<< HEAD
-
-    describe('', function () {
-      this.tags(['ciGroup16', 'skipFirefox']);
-
-      loadTestFile(require.resolve('./add_to_dashboard'));
-      loadTestFile(require.resolve('./table_dashboard'));
-      loadTestFile(require.resolve('./table'));
-      loadTestFile(require.resolve('./runtime_fields'));
-      loadTestFile(require.resolve('./dashboard'));
-      loadTestFile(require.resolve('./multi_terms'));
-    });
-=======
->>>>>>> e83e5ddc
   });
 }