--- conflicted
+++ resolved
@@ -79,19 +79,5 @@
       // has to be last one in the suite because it overrides saved objects
       loadTestFile(require.resolve('./rollup'));
     });
-<<<<<<< HEAD
-
-    describe('', function () {
-      this.tags(['ciGroup16', 'skipFirefox']);
-
-      loadTestFile(require.resolve('./add_to_dashboard'));
-      loadTestFile(require.resolve('./table_dashboard'));
-      loadTestFile(require.resolve('./table'));
-      loadTestFile(require.resolve('./runtime_fields'));
-      loadTestFile(require.resolve('./dashboard'));
-      loadTestFile(require.resolve('./multi_terms'));
-    });
-=======
->>>>>>> 32d0e877
   });
 }