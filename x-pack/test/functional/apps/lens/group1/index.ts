/*
 * Copyright Elasticsearch B.V. and/or licensed to Elasticsearch B.V. under one
 * or more contributor license agreements. Licensed under the Elastic License
 * 2.0; you may not use this file except in compliance with the Elastic License
 * 2.0.
 */

import { EsArchiver } from '@kbn/es-archiver';
import { FtrProviderContext } from '../../../ftr_provider_context';

export default ({ getService, loadTestFile, getPageObjects }: FtrProviderContext) => {
  const browser = getService('browser');
  const log = getService('log');
  const esArchiver = getService('esArchiver');
  const kibanaServer = getService('kibanaServer');
  const PageObjects = getPageObjects(['timePicker']);
  const config = getService('config');
  let remoteEsArchiver;

  describe('lens app - group 1', () => {
    const esArchive = 'x-pack/test/functional/es_archives/logstash_functional';
    const localIndexPatternString = 'logstash-*';
    const remoteIndexPatternString = 'ftr-remote:logstash-*';
    const localFixtures = {
      lensBasic: 'x-pack/test/functional/fixtures/kbn_archiver/lens/lens_basic.json',
      lensDefault: 'x-pack/test/functional/fixtures/kbn_archiver/lens/default',
    };

    const remoteFixtures = {
      lensBasic: 'x-pack/test/functional/fixtures/kbn_archiver/lens/ccs/lens_basic.json',
      lensDefault: 'x-pack/test/functional/fixtures/kbn_archiver/lens/ccs/default',
    };
    let esNode: EsArchiver;
    let fixtureDirs: {
      lensBasic: string;
      lensDefault: string;
    };
    let indexPatternString: string;
    before(async () => {
      await log.debug('Starting lens before method');
      await browser.setWindowSize(1280, 1200);
      try {
        config.get('esTestCluster.ccs');
        remoteEsArchiver = getService('remoteEsArchiver' as 'esArchiver');
        esNode = remoteEsArchiver;
        fixtureDirs = remoteFixtures;
        indexPatternString = remoteIndexPatternString;
      } catch (error) {
        esNode = esArchiver;
        fixtureDirs = localFixtures;
        indexPatternString = localIndexPatternString;
      }

      await esNode.load(esArchive);
      // changing the timepicker default here saves us from having to set it in Discover (~8s)
      await PageObjects.timePicker.setDefaultAbsoluteRangeViaUiSettings();
      await kibanaServer.uiSettings.update({
        defaultIndex: indexPatternString,
        'dateFormat:tz': 'UTC',
      });
      await kibanaServer.importExport.load(fixtureDirs.lensBasic);
      await kibanaServer.importExport.load(fixtureDirs.lensDefault);
    });

    after(async () => {
      await esArchiver.unload(esArchive);
      await PageObjects.timePicker.resetDefaultAbsoluteRangeViaUiSettings();
      await kibanaServer.importExport.unload(fixtureDirs.lensBasic);
      await kibanaServer.importExport.unload(fixtureDirs.lensDefault);
    });

    if (config.get('esTestCluster.ccs')) {
      loadTestFile(require.resolve('./smokescreen'));
    } else {
      loadTestFile(require.resolve('./smokescreen'));
      loadTestFile(require.resolve('./ad_hoc_data_view'));
      loadTestFile(require.resolve('./partition'));
      loadTestFile(require.resolve('./persistent_context'));
      loadTestFile(require.resolve('./table_dashboard'));
      loadTestFile(require.resolve('./table'));
      loadTestFile(require.resolve('./text_based_languages'));
<<<<<<< HEAD
      loadTestFile(require.resolve('./fields_list'));
=======
      loadTestFile(require.resolve('./layer_actions'));
>>>>>>> 20338084
    }
  });
};<|MERGE_RESOLUTION|>--- conflicted
+++ resolved
@@ -79,11 +79,8 @@
       loadTestFile(require.resolve('./table_dashboard'));
       loadTestFile(require.resolve('./table'));
       loadTestFile(require.resolve('./text_based_languages'));
-<<<<<<< HEAD
       loadTestFile(require.resolve('./fields_list'));
-=======
       loadTestFile(require.resolve('./layer_actions'));
->>>>>>> 20338084
     }
   });
 };