/*
 * Copyright Elasticsearch B.V. and/or licensed to Elasticsearch B.V. under one
 * or more contributor license agreements. Licensed under the Elastic License;
 * you may not use this file except in compliance with the Elastic License.
 */
import expect from '@kbn/expect';
import { FtrProviderContext } from '../../../ftr_provider_context';

export default function({ getPageObjects, getService }: FtrProviderContext) {
  const esArchiver = getService('esArchiver');
  const spacesService = getService('spaces');
  const PageObjects = getPageObjects(['common', 'settings', 'security', 'spaceSelector']);
  const testSubjects = getService('testSubjects');
  const appsMenu = getService('appsMenu');

  describe('spaces feature controls', () => {
    before(async () => {
      await esArchiver.loadIfNeeded('logstash_functional');
    });

    describe('space with no features disabled', () => {
      before(async () => {
        // we need to load the following in every situation as deleting
        // a space deletes all of the associated saved objects
        await esArchiver.load('empty_kibana');

        await spacesService.create({
          id: 'custom_space',
          name: 'custom_space',
          disabledFeatures: [],
        });
      });

      after(async () => {
        await spacesService.delete('custom_space');
        await esArchiver.unload('empty_kibana');
      });

      it('shows Management navlink', async () => {
        await PageObjects.common.navigateToApp('home', {
          basePath: '/s/custom_space',
        });
        await PageObjects.settings.setNavType('individual');
        const navLinks = (await appsMenu.readLinks()).map(link => link.text);
        expect(navLinks).to.contain('Stack Management');
      });

      it(`allows settings to be changed`, async () => {
        await PageObjects.common.navigateToActualUrl('kibana', 'management/kibana/settings', {
          basePath: `/s/custom_space`,
          ensureCurrentUrl: false,
          shouldLoginIfPrompted: false,
        });
        await PageObjects.settings.setAdvancedSettingsSelect('dateFormat:tz', 'America/Phoenix');
        const advancedSetting = await PageObjects.settings.getAdvancedSettings('dateFormat:tz');
        expect(advancedSetting).to.be('America/Phoenix');
      });
    });

    describe('space with Advanced Settings disabled', () => {
      before(async () => {
        // we need to load the following in every situation as deleting
        // a space deletes all of the associated saved objects
        await esArchiver.load('empty_kibana');
        await spacesService.create({
          id: 'custom_space',
          name: 'custom_space',
          disabledFeatures: ['advancedSettings'],
        });
      });

      after(async () => {
        await spacesService.delete('custom_space');
        await esArchiver.unload('empty_kibana');
      });

      it(`redirects to management home`, async () => {
        await PageObjects.common.navigateToActualUrl('kibana', 'management/kibana/settings', {
          basePath: `/s/custom_space`,
          ensureCurrentUrl: false,
          shouldLoginIfPrompted: false,
        });
<<<<<<< HEAD
        await testSubjects.existOrFail('managementHome');
=======
        await testSubjects.existOrFail('managementHome', {
          timeout: 30000,
        });
>>>>>>> 3aa0110b
      });
    });
  });
}<|MERGE_RESOLUTION|>--- conflicted
+++ resolved
@@ -80,13 +80,9 @@
           ensureCurrentUrl: false,
           shouldLoginIfPrompted: false,
         });
-<<<<<<< HEAD
-        await testSubjects.existOrFail('managementHome');
-=======
         await testSubjects.existOrFail('managementHome', {
           timeout: 30000,
         });
->>>>>>> 3aa0110b
       });
     });
   });
