{
  "prefix": "xpack",
  "paths": {
    "xpack.actions": "legacy/plugins/actions",
    "xpack.advancedUiActions": "plugins/advanced_ui_actions",
    "xpack.alerting": "legacy/plugins/alerting",
    "xpack.apm": "legacy/plugins/apm",
    "xpack.beatsManagement": "legacy/plugins/beats_management",
    "xpack.canvas": "legacy/plugins/canvas",
    "xpack.crossClusterReplication": "legacy/plugins/cross_cluster_replication",
    "xpack.dashboardMode": "legacy/plugins/dashboard_mode",
<<<<<<< HEAD
    "xpack.epm":"legacy/plugins/epm",
=======
    "xpack.endpoint": "plugins/endpoint",
>>>>>>> a91e53f1
    "xpack.features": "plugins/features",
    "xpack.fileUpload": "legacy/plugins/file_upload",
    "xpack.fleet": "legacy/plugins/fleet",
    "xpack.graph": "legacy/plugins/graph",
    "xpack.grokDebugger": "legacy/plugins/grokdebugger",
    "xpack.idxMgmt": "legacy/plugins/index_management",
    "xpack.indexLifecycleMgmt": "legacy/plugins/index_lifecycle_management",
    "xpack.infra": "legacy/plugins/infra",
    "xpack.ingest": "legacy/plugins/ingest",
    "xpack.kueryAutocomplete": "legacy/plugins/kuery_autocomplete",
    "xpack.lens": "legacy/plugins/lens",
    "xpack.licenseMgmt": "legacy/plugins/license_management",
    "xpack.licensing": "plugins/licensing",
    "xpack.logstash": "legacy/plugins/logstash",
    "xpack.main": "legacy/plugins/xpack_main",
    "xpack.maps": "legacy/plugins/maps",
    "xpack.ml": "legacy/plugins/ml",
    "xpack.monitoring": "legacy/plugins/monitoring",
    "xpack.remoteClusters": "legacy/plugins/remote_clusters",
    "xpack.reporting": [ "plugins/reporting", "legacy/plugins/reporting" ],
    "xpack.rollupJobs": "legacy/plugins/rollup",
    "xpack.searchProfiler": "legacy/plugins/searchprofiler",
    "xpack.security": ["legacy/plugins/security", "plugins/security"],
    "xpack.server": "legacy/server",
    "xpack.siem": "legacy/plugins/siem",
    "xpack.snapshotRestore": "legacy/plugins/snapshot_restore",
    "xpack.spaces": ["legacy/plugins/spaces", "plugins/spaces"],
    "xpack.taskManager": "legacy/plugins/task_manager",
    "xpack.transform": "legacy/plugins/transform",
    "xpack.upgradeAssistant": "legacy/plugins/upgrade_assistant",
    "xpack.uptime": "legacy/plugins/uptime",
    "xpack.watcher": "legacy/plugins/watcher"
  },
  "translations": [
    "plugins/translations/translations/zh-CN.json",
    "plugins/translations/translations/ja-JP.json"
  ]
}<|MERGE_RESOLUTION|>--- conflicted
+++ resolved
@@ -9,11 +9,8 @@
     "xpack.canvas": "legacy/plugins/canvas",
     "xpack.crossClusterReplication": "legacy/plugins/cross_cluster_replication",
     "xpack.dashboardMode": "legacy/plugins/dashboard_mode",
-<<<<<<< HEAD
     "xpack.epm":"legacy/plugins/epm",
-=======
     "xpack.endpoint": "plugins/endpoint",
->>>>>>> a91e53f1
     "xpack.features": "plugins/features",
     "xpack.fileUpload": "legacy/plugins/file_upload",
     "xpack.fleet": "legacy/plugins/fleet",
