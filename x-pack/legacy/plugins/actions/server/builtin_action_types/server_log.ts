--- conflicted
+++ resolved
@@ -37,13 +37,7 @@
 export function getActionType({ logger }: { logger: Logger }): ActionType {
   return {
     id: '.server-log',
-<<<<<<< HEAD
-    name: i18n.translate('xpack.actions.builtin.serverLogTitle', {
-      defaultMessage: 'Server Log',
-    }),
-=======
     name: ACTION_NAME,
->>>>>>> 08e6ee2b
     validate: {
       params: ParamsSchema,
     },
