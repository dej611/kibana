/*
 * Copyright Elasticsearch B.V. and/or licensed to Elasticsearch B.V. under one
 * or more contributor license agreements. Licensed under the Elastic License;
 * you may not use this file except in compliance with the Elastic License.
 */

import Hapi from 'hapi';
import { first } from 'rxjs/operators';
import { Services } from './types';
import { AlertsClient } from './alerts_client';
import { AlertTypeRegistry } from './alert_type_registry';
import { AlertsClientFactory, TaskRunnerFactory } from './lib';
import { IClusterClient, KibanaRequest, Logger } from '../../../../../src/core/server';
import {
  AlertingPluginInitializerContext,
  AlertingCoreSetup,
  AlertingCoreStart,
  AlertingPluginsSetup,
  AlertingPluginsStart,
} from './shim';
import {
  createAlertRoute,
  deleteAlertRoute,
  findAlertRoute,
  getAlertRoute,
  listAlertTypesRoute,
  updateAlertRoute,
  enableAlertRoute,
  disableAlertRoute,
  updateApiKeyRoute,
  muteAllAlertRoute,
  unmuteAllAlertRoute,
  muteAlertInstanceRoute,
  unmuteAlertInstanceRoute,
} from './routes';

export interface PluginSetupContract {
  registerType: AlertTypeRegistry['register'];
}
export interface PluginStartContract {
  listTypes: AlertTypeRegistry['list'];
  getAlertsClientWithRequest(request: Hapi.Request): AlertsClient;
}

export class Plugin {
  private readonly logger: Logger;
  private alertTypeRegistry?: AlertTypeRegistry;
  private readonly taskRunnerFactory: TaskRunnerFactory;
  private adminClient?: IClusterClient;
  private serverBasePath?: string;

  constructor(initializerContext: AlertingPluginInitializerContext) {
    this.logger = initializerContext.logger.get('plugins', 'alerting');
    this.taskRunnerFactory = new TaskRunnerFactory();
  }

  public async setup(
    core: AlertingCoreSetup,
    plugins: AlertingPluginsSetup
  ): Promise<PluginSetupContract> {
    this.adminClient = await core.elasticsearch.adminClient$.pipe(first()).toPromise();

<<<<<<< HEAD
    plugins.xpack_main.registerFeature({
      id: 'alerting',
      name: 'Alerting',
      app: ['alerting', 'kibana'],
      privileges: {
        all: {
          savedObject: {
            all: ['alert'],
            read: [],
          },
          ui: ['save', 'show', 'delete'],
          api: ['alerting-read', 'alerting-all'],
        },
        read: {
          savedObject: {
            all: [],
            read: ['alert'],
          },
          ui: ['show'],
          api: ['alerting-read'],
        },
      },
    });

=======
>>>>>>> 88ae8d07
    // Encrypted attributes
    plugins.encryptedSavedObjects.registerType({
      type: 'alert',
      attributesToEncrypt: new Set(['apiKey']),
      attributesToExcludeFromAAD: new Set([
        'scheduledTaskId',
        'muted',
        'mutedInstanceIds',
        'updatedBy',
      ]),
    });

    const alertTypeRegistry = new AlertTypeRegistry({
      taskManager: plugins.task_manager,
      taskRunnerFactory: this.taskRunnerFactory,
    });
    this.alertTypeRegistry = alertTypeRegistry;
    this.serverBasePath = core.http.basePath.serverBasePath;

    // Register routes
    core.http.route(createAlertRoute);
    core.http.route(deleteAlertRoute);
    core.http.route(findAlertRoute);
    core.http.route(getAlertRoute);
    core.http.route(listAlertTypesRoute);
    core.http.route(updateAlertRoute);
    core.http.route(enableAlertRoute);
    core.http.route(disableAlertRoute);
    core.http.route(updateApiKeyRoute);
    core.http.route(muteAllAlertRoute);
    core.http.route(unmuteAllAlertRoute);
    core.http.route(muteAlertInstanceRoute);
    core.http.route(unmuteAlertInstanceRoute);

    return {
      registerType: alertTypeRegistry.register.bind(alertTypeRegistry),
    };
  }

  public start(core: AlertingCoreStart, plugins: AlertingPluginsStart): PluginStartContract {
    const { adminClient, serverBasePath } = this;

    const alertsClientFactory = new AlertsClientFactory({
      alertTypeRegistry: this.alertTypeRegistry!,
      logger: this.logger,
      taskManager: plugins.task_manager,
      securityPluginSetup: plugins.security,
      getSpaceId(request: Hapi.Request) {
        const spacesPlugin = plugins.spaces();
        return spacesPlugin ? spacesPlugin.getSpaceId(request) : undefined;
      },
    });

    this.taskRunnerFactory.initialize({
      logger: this.logger,
      getServices(request: Hapi.Request): Services {
        return {
          callCluster: (...args) =>
            adminClient!.asScoped(KibanaRequest.from(request)).callAsCurrentUser(...args),
          savedObjectsClient: core.savedObjects.getScopedSavedObjectsClient(request),
        };
      },
      executeAction: plugins.actions.execute,
      encryptedSavedObjectsPlugin: plugins.encryptedSavedObjects,
      spaceIdToNamespace(spaceId?: string): string | undefined {
        const spacesPlugin = plugins.spaces();
        return spacesPlugin && spaceId ? spacesPlugin.spaceIdToNamespace(spaceId) : undefined;
      },
      getBasePath(spaceId?: string): string {
        const spacesPlugin = plugins.spaces();
        return spacesPlugin && spaceId ? spacesPlugin.getBasePath(spaceId) : serverBasePath!;
      },
    });

    return {
      listTypes: this.alertTypeRegistry!.list.bind(this.alertTypeRegistry!),
      getAlertsClientWithRequest: (request: Hapi.Request) =>
        alertsClientFactory!.create(KibanaRequest.from(request), request),
    };
  }
}<|MERGE_RESOLUTION|>--- conflicted
+++ resolved
@@ -60,33 +60,6 @@
   ): Promise<PluginSetupContract> {
     this.adminClient = await core.elasticsearch.adminClient$.pipe(first()).toPromise();
 
-<<<<<<< HEAD
-    plugins.xpack_main.registerFeature({
-      id: 'alerting',
-      name: 'Alerting',
-      app: ['alerting', 'kibana'],
-      privileges: {
-        all: {
-          savedObject: {
-            all: ['alert'],
-            read: [],
-          },
-          ui: ['save', 'show', 'delete'],
-          api: ['alerting-read', 'alerting-all'],
-        },
-        read: {
-          savedObject: {
-            all: [],
-            read: ['alert'],
-          },
-          ui: ['show'],
-          api: ['alerting-read'],
-        },
-      },
-    });
-
-=======
->>>>>>> 88ae8d07
     // Encrypted attributes
     plugins.encryptedSavedObjects.registerType({
       type: 'alert',
