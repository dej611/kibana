{
  "name": "@kbn/aiops-components",
  "description": "React components for AIOps related efforts.",
  "author": "Machine Learning UI",
  "homepage": "https://docs.elastic.dev/kibana-dev-docs/api/kbn-aiops-components",
  "private": true,
  "version": "1.0.0",
  "license": "Elastic License 2.0",
<<<<<<< HEAD
  "sideEffects": ["*.scss"]
=======
  "sideEffects": [
    "*.scss"
  ]
>>>>>>> 909e501d
}<|MERGE_RESOLUTION|>--- conflicted
+++ resolved
@@ -6,11 +6,7 @@
   "private": true,
   "version": "1.0.0",
   "license": "Elastic License 2.0",
-<<<<<<< HEAD
-  "sideEffects": ["*.scss"]
-=======
   "sideEffects": [
     "*.scss"
   ]
->>>>>>> 909e501d
 }