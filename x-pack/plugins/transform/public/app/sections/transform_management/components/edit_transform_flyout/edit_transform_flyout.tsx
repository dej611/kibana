/*
 * Copyright Elasticsearch B.V. and/or licensed to Elasticsearch B.V. under one
 * or more contributor license agreements. Licensed under the Elastic License
 * 2.0; you may not use this file except in compliance with the Elastic License
 * 2.0.
 */

import React, { type FC } from 'react';

import { i18n } from '@kbn/i18n';

import {
  EuiButtonEmpty,
  EuiFlexGroup,
  EuiFlexItem,
  EuiFlyout,
  EuiFlyoutBody,
  EuiFlyoutFooter,
  EuiFlyoutHeader,
  EuiTitle,
} from '@elastic/eui';

import { isManagedTransform } from '../../../../common/managed_transforms_utils';

import { ManagedTransformsWarningCallout } from '../managed_transforms_callout/managed_transforms_callout';
import type { EditAction } from '../action_edit';

import { EditTransformApiErrorCallout } from './edit_transform_api_error_callout';
import { EditTransformFlyoutCallout } from './edit_transform_flyout_callout';
import { EditTransformFlyoutForm } from './edit_transform_flyout_form';
import { EditTransformFlyoutProvider } from './use_edit_transform_flyout';
import { EditTransformUpdateButton } from './edit_transform_update_button';

export const EditTransformFlyout: FC<EditAction> = ({
  closeFlyout,
  config,
  dataViewId,
<<<<<<< HEAD
}) => {
  const api = useApi();
  const toastNotifications = useToastNotifications();

  const [state, dispatch] = useEditTransformFlyout(config);
  const [errorMessage, setErrorMessage] = useState<string | undefined>(undefined);

  async function submitFormHandler() {
    setErrorMessage(undefined);
    const requestConfig = applyFormStateToTransformConfig(config, state);
    const transformId = config.id;

    const resp = await api.updateTransform(transformId, requestConfig);

    if (!isPostTransformsUpdateResponseSchema(resp)) {
      setErrorMessage(getErrorMessage(resp));
      return;
    }

    toastNotifications.addSuccess(
      i18n.translate('xpack.transform.transformList.editTransformSuccessMessage', {
        defaultMessage: 'Transform {transformId} updated.',
        values: { transformId },
      })
    );
    closeFlyout();
    refreshTransformList$.next(REFRESH_TRANSFORM_LIST_STATE.REFRESH);
  }

  const isUpdateButtonDisabled = !state.isFormValid || !state.isFormTouched;

  return (
    <EuiFlyout
      onClose={closeFlyout}
      hideCloseButton
      aria-labelledby="transformEditFlyoutTitle"
      data-test-subj="transformEditFlyout"
    >
      <EuiFlyoutHeader hasBorder>
        <EuiTitle size="m">
          <h2 id="transformEditFlyoutTitle">
            {i18n.translate('xpack.transform.transformList.editFlyoutTitle', {
              defaultMessage: 'Edit {transformId}',
              values: {
                transformId: config.id,
              },
            })}
          </h2>
        </EuiTitle>
      </EuiFlyoutHeader>
      {isManagedTransform({ config }) ? (
        <ManagedTransformsWarningCallout
          count={1}
          action={i18n.translate('xpack.transform.transformList.editManagedTransformsDescription', {
            defaultMessage: 'editing',
          })}
        />
      ) : null}
      <EuiFlyoutBody banner={<EditTransformFlyoutCallout />}>
        <EditTransformFlyoutForm editTransformFlyout={[state, dispatch]} dataViewId={dataViewId} />
        {errorMessage !== undefined && (
          <>
            <EuiSpacer size="m" />
            <EuiCallOut
              title={i18n.translate(
                'xpack.transform.transformList.editTransformGenericErrorMessage',
                {
                  defaultMessage:
                    'An error occurred calling the API endpoint to update transforms.',
                }
              )}
              color="danger"
              iconType="warning"
            >
              <p>{errorMessage}</p>
            </EuiCallOut>
          </>
        )}
      </EuiFlyoutBody>
      <EuiFlyoutFooter>
        <EuiFlexGroup justifyContent="spaceBetween">
          <EuiFlexItem grow={false}>
            <EuiButtonEmpty iconType="cross" onClick={closeFlyout} flush="left">
              {i18n.translate('xpack.transform.transformList.editFlyoutCancelButtonText', {
                defaultMessage: 'Cancel',
              })}
            </EuiButtonEmpty>
          </EuiFlexItem>
          <EuiFlexItem grow={false}>
            <EuiButton
              data-test-subj="transformEditFlyoutUpdateButton"
              onClick={submitFormHandler}
              fill
              isDisabled={isUpdateButtonDisabled}
            >
              {i18n.translate('xpack.transform.transformList.editFlyoutUpdateButtonText', {
                defaultMessage: 'Update',
=======
  isFlyoutVisible,
}) =>
  config && isFlyoutVisible ? (
    <EditTransformFlyoutProvider config={config} dataViewId={dataViewId}>
      <EuiFlyout
        onClose={closeFlyout}
        hideCloseButton
        aria-labelledby="transformEditFlyoutTitle"
        data-test-subj="transformEditFlyout"
      >
        <EuiFlyoutHeader hasBorder>
          <EuiTitle size="m">
            <h2 id="transformEditFlyoutTitle">
              {i18n.translate('xpack.transform.transformList.editFlyoutTitle', {
                defaultMessage: 'Edit {transformId}',
                values: {
                  transformId: config.id,
                },
>>>>>>> 3270aff4
              })}
            </h2>
          </EuiTitle>
        </EuiFlyoutHeader>
        {isManagedTransform({ config }) ? (
          <ManagedTransformsWarningCallout
            count={1}
            action={i18n.translate(
              'xpack.transform.transformList.editManagedTransformsDescription',
              {
                defaultMessage: 'editing',
              }
            )}
          />
        ) : null}
        <EuiFlyoutBody banner={<EditTransformFlyoutCallout />}>
          <EditTransformFlyoutForm />
          <EditTransformApiErrorCallout />
        </EuiFlyoutBody>
        <EuiFlyoutFooter>
          <EuiFlexGroup justifyContent="spaceBetween">
            <EuiFlexItem grow={false}>
              <EuiButtonEmpty iconType="cross" onClick={closeFlyout} flush="left">
                {i18n.translate('xpack.transform.transformList.editFlyoutCancelButtonText', {
                  defaultMessage: 'Cancel',
                })}
              </EuiButtonEmpty>
            </EuiFlexItem>
            <EuiFlexItem grow={false}>
              <EditTransformUpdateButton closeFlyout={closeFlyout} />
            </EuiFlexItem>
          </EuiFlexGroup>
        </EuiFlyoutFooter>
      </EuiFlyout>
    </EditTransformFlyoutProvider>
  ) : null;<|MERGE_RESOLUTION|>--- conflicted
+++ resolved
@@ -35,105 +35,6 @@
   closeFlyout,
   config,
   dataViewId,
-<<<<<<< HEAD
-}) => {
-  const api = useApi();
-  const toastNotifications = useToastNotifications();
-
-  const [state, dispatch] = useEditTransformFlyout(config);
-  const [errorMessage, setErrorMessage] = useState<string | undefined>(undefined);
-
-  async function submitFormHandler() {
-    setErrorMessage(undefined);
-    const requestConfig = applyFormStateToTransformConfig(config, state);
-    const transformId = config.id;
-
-    const resp = await api.updateTransform(transformId, requestConfig);
-
-    if (!isPostTransformsUpdateResponseSchema(resp)) {
-      setErrorMessage(getErrorMessage(resp));
-      return;
-    }
-
-    toastNotifications.addSuccess(
-      i18n.translate('xpack.transform.transformList.editTransformSuccessMessage', {
-        defaultMessage: 'Transform {transformId} updated.',
-        values: { transformId },
-      })
-    );
-    closeFlyout();
-    refreshTransformList$.next(REFRESH_TRANSFORM_LIST_STATE.REFRESH);
-  }
-
-  const isUpdateButtonDisabled = !state.isFormValid || !state.isFormTouched;
-
-  return (
-    <EuiFlyout
-      onClose={closeFlyout}
-      hideCloseButton
-      aria-labelledby="transformEditFlyoutTitle"
-      data-test-subj="transformEditFlyout"
-    >
-      <EuiFlyoutHeader hasBorder>
-        <EuiTitle size="m">
-          <h2 id="transformEditFlyoutTitle">
-            {i18n.translate('xpack.transform.transformList.editFlyoutTitle', {
-              defaultMessage: 'Edit {transformId}',
-              values: {
-                transformId: config.id,
-              },
-            })}
-          </h2>
-        </EuiTitle>
-      </EuiFlyoutHeader>
-      {isManagedTransform({ config }) ? (
-        <ManagedTransformsWarningCallout
-          count={1}
-          action={i18n.translate('xpack.transform.transformList.editManagedTransformsDescription', {
-            defaultMessage: 'editing',
-          })}
-        />
-      ) : null}
-      <EuiFlyoutBody banner={<EditTransformFlyoutCallout />}>
-        <EditTransformFlyoutForm editTransformFlyout={[state, dispatch]} dataViewId={dataViewId} />
-        {errorMessage !== undefined && (
-          <>
-            <EuiSpacer size="m" />
-            <EuiCallOut
-              title={i18n.translate(
-                'xpack.transform.transformList.editTransformGenericErrorMessage',
-                {
-                  defaultMessage:
-                    'An error occurred calling the API endpoint to update transforms.',
-                }
-              )}
-              color="danger"
-              iconType="warning"
-            >
-              <p>{errorMessage}</p>
-            </EuiCallOut>
-          </>
-        )}
-      </EuiFlyoutBody>
-      <EuiFlyoutFooter>
-        <EuiFlexGroup justifyContent="spaceBetween">
-          <EuiFlexItem grow={false}>
-            <EuiButtonEmpty iconType="cross" onClick={closeFlyout} flush="left">
-              {i18n.translate('xpack.transform.transformList.editFlyoutCancelButtonText', {
-                defaultMessage: 'Cancel',
-              })}
-            </EuiButtonEmpty>
-          </EuiFlexItem>
-          <EuiFlexItem grow={false}>
-            <EuiButton
-              data-test-subj="transformEditFlyoutUpdateButton"
-              onClick={submitFormHandler}
-              fill
-              isDisabled={isUpdateButtonDisabled}
-            >
-              {i18n.translate('xpack.transform.transformList.editFlyoutUpdateButtonText', {
-                defaultMessage: 'Update',
-=======
   isFlyoutVisible,
 }) =>
   config && isFlyoutVisible ? (
@@ -152,7 +53,6 @@
                 values: {
                   transformId: config.id,
                 },
->>>>>>> 3270aff4
               })}
             </h2>
           </EuiTitle>
