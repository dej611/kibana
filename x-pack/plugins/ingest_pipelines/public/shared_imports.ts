/*
 * Copyright Elasticsearch B.V. and/or licensed to Elasticsearch B.V. under one
 * or more contributor license agreements. Licensed under the Elastic License;
 * you may not use this file except in compliance with the Elastic License.
 */
import { useKibana as _useKibana } from '../../../../src/plugins/kibana_react/public';
import { AppServices } from './application';

export {
  SendRequestConfig,
  SendRequestResponse,
  UseRequestConfig,
  sendRequest,
  useRequest,
} from '../../../../src/plugins/es_ui_shared/public/request/np_ready_request';

export {
  FormSchema,
  FIELD_TYPES,
  VALIDATION_TYPES,
  FieldConfig,
  FormConfig,
  useForm,
  Form,
  getUseField,
  ValidationFuncArg,
  FormData,
<<<<<<< HEAD
  UseField,
=======
  FormHook,
  useFormContext,
>>>>>>> cf8b36bb
} from '../../../../src/plugins/es_ui_shared/static/forms/hook_form_lib';

export {
  fieldFormatters,
  fieldValidators,
  serializers,
} from '../../../../src/plugins/es_ui_shared/static/forms/helpers';

export {
  getFormRow,
  Field,
  JsonEditorField,
  FormRow,
  ToggleField,
} from '../../../../src/plugins/es_ui_shared/static/forms/components';

export {
  isJSON,
  isEmptyString,
} from '../../../../src/plugins/es_ui_shared/static/validators/string';
export { SectionLoading } from '../../../../src/plugins/es_ui_shared/public';

export const useKibana = () => _useKibana<AppServices>();<|MERGE_RESOLUTION|>--- conflicted
+++ resolved
@@ -25,12 +25,9 @@
   getUseField,
   ValidationFuncArg,
   FormData,
-<<<<<<< HEAD
   UseField,
-=======
   FormHook,
   useFormContext,
->>>>>>> cf8b36bb
 } from '../../../../src/plugins/es_ui_shared/static/forms/hook_form_lib';
 
 export {
