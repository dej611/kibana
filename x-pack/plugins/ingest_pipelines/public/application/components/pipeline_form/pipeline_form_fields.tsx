--- conflicted
+++ resolved
@@ -108,7 +108,6 @@
         />
       </FormRow>
 
-<<<<<<< HEAD
       {/* Pipeline Processors Editor */}
       <FormDataProvider pathsToWatch={['processors', 'on_failure']}>
         {({ processors, on_failure: onFailure }) => {
@@ -132,129 +131,6 @@
           );
         }}
       </FormDataProvider>
-=======
-      {/* Processors field */}
-      <FormRow
-        title={
-          <FormattedMessage
-            id="xpack.ingestPipelines.form.processorsFieldTitle"
-            defaultMessage="Processors"
-          />
-        }
-        description={
-          <>
-            <FormattedMessage
-              id="xpack.ingestPipelines.form.processorsFieldDescription"
-              defaultMessage="The processors to use to transform the documents before indexing. {learnMoreLink}"
-              values={{
-                learnMoreLink: (
-                  <EuiLink
-                    href={services.documentation.getProcessorsUrl()}
-                    target="_blank"
-                    external
-                  >
-                    {i18n.translate('xpack.ingestPipelines.form.processorsDocumentionLink', {
-                      defaultMessage: 'Learn more',
-                    })}
-                  </EuiLink>
-                ),
-              }}
-            />
-
-            <EuiSpacer />
-
-            <EuiButton
-              size="s"
-              onClick={onTestPipelineClick}
-              disabled={isTestButtonDisabled}
-              data-test-subj="testPipelineButton"
-            >
-              <FormattedMessage
-                id="xpack.ingestPipelines.form.testPipelineButtonLabel"
-                defaultMessage="Test pipeline"
-              />
-            </EuiButton>
-          </>
-        }
-      >
-        <UseField
-          path="processors"
-          component={JsonEditorField}
-          componentProps={{
-            euiCodeEditorProps: {
-              ['data-test-subj']: 'processorsField',
-              height: '300px',
-              'aria-label': i18n.translate('xpack.ingestPipelines.form.processorsFieldAriaLabel', {
-                defaultMessage: 'Processors JSON editor',
-              }),
-            },
-          }}
-        />
-      </FormRow>
-
-      {/* On-failure field */}
-      <FormRow
-        title={
-          <FormattedMessage
-            id="xpack.ingestPipelines.form.onFailureTitle"
-            defaultMessage="Failure processors"
-          />
-        }
-        description={
-          <>
-            <FormattedMessage
-              id="xpack.ingestPipelines.form.onFailureDescription"
-              defaultMessage="The alternate processors to execute after a processor fails. {learnMoreLink}"
-              values={{
-                learnMoreLink: (
-                  <EuiLink
-                    href={services.documentation.getHandlingFailureUrl()}
-                    target="_blank"
-                    external
-                  >
-                    {i18n.translate('xpack.ingestPipelines.form.onFailureDocumentionLink', {
-                      defaultMessage: 'Learn more',
-                    })}
-                  </EuiLink>
-                ),
-              }}
-            />
-            <EuiSpacer size="m" />
-            <EuiSwitch
-              label={
-                <FormattedMessage
-                  id="xpack.ingestPipelines.form.onFailureToggleDescription"
-                  defaultMessage="Add failure processors"
-                />
-              }
-              checked={isOnFailureEditorVisible}
-              onChange={e => setIsOnFailureEditorVisible(e.target.checked)}
-              data-test-subj="onFailureToggle"
-            />
-          </>
-        }
-      >
-        {isOnFailureEditorVisible ? (
-          <UseField
-            path="on_failure"
-            component={JsonEditorField}
-            componentProps={{
-              euiCodeEditorProps: {
-                ['data-test-subj']: 'onFailureEditor',
-                height: '300px',
-                'aria-label': i18n.translate('xpack.ingestPipelines.form.onFailureFieldAriaLabel', {
-                  defaultMessage: 'Failure processors JSON editor',
-                }),
-              },
-            }}
-          />
-        ) : (
-          // <FormRow/> requires children or a field
-          // For now, we return an empty <div> if the editor is not visible
-          <div />
-        )}
-      </FormRow>
->>>>>>> 1baf0b0e
     </>
   );
 };