--- conflicted
+++ resolved
@@ -218,9 +218,8 @@
     {
       name: '',
       width: '50px',
-<<<<<<< HEAD
       render(item: AlertTableItem) {
-        if (!canSave) {
+        if (!canSave || !alertTypeRegistry.has(item.alertTypeId)) {
           return;
         }
         return (
@@ -236,30 +235,6 @@
           </EuiLink>
         );
       },
-=======
-      actions: canSave
-        ? [
-            {
-              render: (item: AlertTableItem) => {
-                return alertTypeRegistry.has(item.alertTypeId) ? (
-                  <EuiLink
-                    data-test-subj="alertsTableCell-editLink"
-                    color="primary"
-                    onClick={() => editItem(item)}
-                  >
-                    <FormattedMessage
-                      defaultMessage="Edit"
-                      id="xpack.triggersActionsUI.sections.alertsList.alertsListTable.columns.editLinkTitle"
-                    />
-                  </EuiLink>
-                ) : (
-                  <></>
-                );
-              },
-            },
-          ]
-        : [],
->>>>>>> eaf3deab
     },
     {
       name: '',
