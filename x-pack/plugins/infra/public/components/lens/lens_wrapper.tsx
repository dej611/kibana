/*
 * Copyright Elasticsearch B.V. and/or licensed to Elasticsearch B.V. under one
 * or more contributor license agreements. Licensed under the Elastic License
 * 2.0; you may not use this file except in compliance with the Elastic License
 * 2.0.
 */
import React, { useEffect, useState, useRef, useCallback, useMemo } from 'react';
import type { Action } from '@kbn/ui-actions-plugin/public';
import { ViewMode } from '@kbn/embeddable-plugin/public';
import type { TimeRange } from '@kbn/es-query';
import { TypedLensByValueInput } from '@kbn/lens-plugin/public';
<<<<<<< HEAD
import { euiStyled } from '@kbn/kibana-react-plugin/common';
import { LensAttributes } from '@kbn/lens-embeddable-utils';
=======
import { css } from '@emotion/react';
import { useEuiTheme } from '@elastic/eui';
>>>>>>> c04f5661
import { useKibanaContextForPlugin } from '../../hooks/use_kibana';
import { ChartLoadingProgress, ChartPlaceholder } from './chart_placeholder';
import { parseDateRange } from '../../utils/datemath';

export type LensWrapperProps = Omit<
  TypedLensByValueInput,
  'timeRange' | 'attributes' | 'viewMode'
> & {
  attributes: LensAttributes | null;
  dateRange: TimeRange;
  extraActions: Action[];
  loading?: boolean;
};

export const LensWrapper = ({
  attributes,
  dateRange,
  filters,
  lastReloadRequestTime,
  loading = false,
  query,
  ...props
}: LensWrapperProps) => {
  const { euiTheme } = useEuiTheme();
  const [intersectionObserverEntry, setIntersectionObserverEntry] =
    useState<IntersectionObserverEntry>();
  const [embeddableLoaded, setEmbeddableLoaded] = useState(false);
  const [state, setState] = useState({
    attributes,
    dateRange,
    filters,
    lastReloadRequestTime,
    query,
  });

  const ref = useRef<HTMLDivElement>(null);
  const observerRef = useRef(
    new IntersectionObserver(([value]) => setIntersectionObserverEntry(value), {
      root: ref.current,
    })
  );

  useEffect(() => {
    const { current: currentObserver } = observerRef;
    currentObserver.disconnect();
    const { current } = ref;

    if (current) {
      currentObserver.observe(current);
    }

    return () => currentObserver.disconnect();
  }, [ref]);

  useEffect(() => {
    if (intersectionObserverEntry?.isIntersecting) {
      setState({
        attributes,
        dateRange,
        filters,
        lastReloadRequestTime,
        query,
      });
    }
  }, [
    attributes,
    dateRange,
    filters,
    intersectionObserverEntry?.isIntersecting,
    lastReloadRequestTime,
    query,
  ]);

  const onLoad = useCallback(() => {
    if (!embeddableLoaded) {
      setEmbeddableLoaded(true);
    }
  }, [embeddableLoaded]);

  const parsedDateRange: TimeRange = useMemo(() => {
    const { from = state.dateRange.from, to = state.dateRange.to } = parseDateRange(
      state.dateRange
    );

    return { from, to };
  }, [state.dateRange]);
  const isLoading = loading || !state.attributes;

  return (
    <div
      css={css`
        position: relative;
        border-radius: ${euiTheme.size.s};
        overflow: hidden;
        height: 100%;
        .echLegend .echLegendList {
          display: flex;
        }
        .echMetric {
          border-radius: ${euiTheme.border.radius.medium};
          pointer-events: none;
        }
      `}
      ref={ref}
    >
      <>
        {isLoading && !embeddableLoaded ? (
          <ChartPlaceholder style={props.style} />
        ) : (
          <>
            {isLoading && <ChartLoadingProgress hasTopMargin={!props.hidePanelTitles} />}
            <EmbeddableComponentMemo
              {...props}
              attributes={state.attributes}
              filters={state.filters}
              lastReloadRequestTime={state.lastReloadRequestTime}
              onLoad={onLoad}
              query={state.query}
              timeRange={parsedDateRange}
              viewMode={ViewMode.VIEW}
            />
          </>
        )}
      </>
    </div>
  );
};

const EmbeddableComponentMemo = React.memo(
  ({
    attributes,
    ...props
  }: Omit<TypedLensByValueInput, 'attributes'> & { attributes: LensAttributes | null }) => {
    const {
      services: { lens },
    } = useKibanaContextForPlugin();

    const EmbeddableComponent = lens.EmbeddableComponent;

    if (!attributes) {
      return <ChartPlaceholder style={props.style} />;
    }

    return <EmbeddableComponent {...props} attributes={attributes} />;
  }
);<|MERGE_RESOLUTION|>--- conflicted
+++ resolved
@@ -9,13 +9,9 @@
 import { ViewMode } from '@kbn/embeddable-plugin/public';
 import type { TimeRange } from '@kbn/es-query';
 import { TypedLensByValueInput } from '@kbn/lens-plugin/public';
-<<<<<<< HEAD
-import { euiStyled } from '@kbn/kibana-react-plugin/common';
-import { LensAttributes } from '@kbn/lens-embeddable-utils';
-=======
 import { css } from '@emotion/react';
 import { useEuiTheme } from '@elastic/eui';
->>>>>>> c04f5661
+import { LensAttributes } from '@kbn/lens-embeddable-utils';
 import { useKibanaContextForPlugin } from '../../hooks/use_kibana';
 import { ChartLoadingProgress, ChartPlaceholder } from './chart_placeholder';
 import { parseDateRange } from '../../utils/datemath';
