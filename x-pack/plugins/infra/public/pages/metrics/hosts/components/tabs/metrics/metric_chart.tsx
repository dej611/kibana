/*
 * Copyright Elasticsearch B.V. and/or licensed to Elasticsearch B.V. under one
 * or more contributor license agreements. Licensed under the Elastic License
 * 2.0; you may not use this file except in compliance with the Elastic License
 * 2.0.
 */
<<<<<<< HEAD
import React, { CSSProperties, useCallback, useMemo } from 'react';
import { Action } from '@kbn/ui-actions-plugin/public';
import { BrushTriggerEvent } from '@kbn/charts-plugin/public';
import { EuiIcon, EuiPanel, EuiFlexGroup, EuiFlexItem, EuiText, useEuiTheme } from '@elastic/eui';
import { css } from '@emotion/react';
import { TypedLensByValueInput } from '@kbn/lens-plugin/public';
import { FormattedMessage } from '@kbn/i18n-react';
import type { FormulaConfig, XYLayerOptions } from '@kbn/lens-embeddable-utils';
import { LensWrapper } from '../../../../../../components/lens';
import { useLensAttributes, Layer } from '../../../../../../hooks/use_lens_attributes';
import { useMetricsDataViewContext } from '../../../hooks/use_data_view';
import { useUnifiedSearchContext } from '../../../hooks/use_unified_search';
=======
import React, { useMemo } from 'react';
import type { TypedLensByValueInput } from '@kbn/lens-plugin/public';
import { LensChart } from '../../../../../../components/lens';
import type { Layer } from '../../../../../../hooks/use_lens_attributes';
import { useMetricsDataViewContext } from '../../../hooks/use_data_view';
import { useUnifiedSearchContext } from '../../../hooks/use_unified_search';
import type { FormulaConfig, XYLayerOptions } from '../../../../../../common/visualizations';
>>>>>>> c04f5661
import { useHostsViewContext } from '../../../hooks/use_hosts_view';
import { buildCombinedHostsFilter } from '../../../../../../utils/filters/build';
import { useHostsTableContext } from '../../../hooks/use_hosts_table';
import { useAfterLoadedState } from '../../../hooks/use_after_loaded_state';
import { METRIC_CHART_HEIGHT } from '../../../constants';

export interface MetricChartProps extends Pick<TypedLensByValueInput, 'id' | 'overrides'> {
  title: string;
  layers: Array<Layer<XYLayerOptions, FormulaConfig[]>>;
}

export const MetricChart = ({ id, title, layers, overrides }: MetricChartProps) => {
  const { searchCriteria } = useUnifiedSearchContext();
  const { dataView } = useMetricsDataViewContext();
  const { requestTs, loading } = useHostsViewContext();
  const { currentPage } = useHostsTableContext();

  const shouldUseSearchCriteria = currentPage.length === 0;

  const filters = useMemo(() => {
    return shouldUseSearchCriteria
      ? searchCriteria.filters
      : [
          buildCombinedHostsFilter({
            field: 'host.name',
            values: currentPage.map((p) => p.name),
            dataView,
          }),
        ];
  }, [searchCriteria.filters, currentPage, dataView, shouldUseSearchCriteria]);

  // prevents requestTs and searchCriteria state from reloading the chart
  // we want it to reload only once the table has finished loading
  const { afterLoadedState } = useAfterLoadedState(loading, {
    lastReloadRequestTime: requestTs,
    dateRange: searchCriteria.dateRange,
    query: shouldUseSearchCriteria ? searchCriteria.query : undefined,
  });

  return (
    <LensChart
      id={`hostsView-metricChart-${id}`}
      borderRadius="m"
      dataView={dataView}
      dateRange={afterLoadedState.dateRange}
      height={METRIC_CHART_HEIGHT}
      layers={layers}
      lastReloadRequestTime={afterLoadedState.lastReloadRequestTime}
      loading={loading}
      filters={filters}
      query={afterLoadedState.query}
      title={title}
      overrides={overrides}
      visualizationType="lnsXY"
    />
  );
};<|MERGE_RESOLUTION|>--- conflicted
+++ resolved
@@ -4,28 +4,13 @@
  * 2.0; you may not use this file except in compliance with the Elastic License
  * 2.0.
  */
-<<<<<<< HEAD
-import React, { CSSProperties, useCallback, useMemo } from 'react';
-import { Action } from '@kbn/ui-actions-plugin/public';
-import { BrushTriggerEvent } from '@kbn/charts-plugin/public';
-import { EuiIcon, EuiPanel, EuiFlexGroup, EuiFlexItem, EuiText, useEuiTheme } from '@elastic/eui';
-import { css } from '@emotion/react';
-import { TypedLensByValueInput } from '@kbn/lens-plugin/public';
-import { FormattedMessage } from '@kbn/i18n-react';
-import type { FormulaConfig, XYLayerOptions } from '@kbn/lens-embeddable-utils';
-import { LensWrapper } from '../../../../../../components/lens';
-import { useLensAttributes, Layer } from '../../../../../../hooks/use_lens_attributes';
-import { useMetricsDataViewContext } from '../../../hooks/use_data_view';
-import { useUnifiedSearchContext } from '../../../hooks/use_unified_search';
-=======
 import React, { useMemo } from 'react';
 import type { TypedLensByValueInput } from '@kbn/lens-plugin/public';
+import type { FormulaConfig, XYLayerOptions } from '@kbn/lens-embeddable-utils';
 import { LensChart } from '../../../../../../components/lens';
 import type { Layer } from '../../../../../../hooks/use_lens_attributes';
 import { useMetricsDataViewContext } from '../../../hooks/use_data_view';
 import { useUnifiedSearchContext } from '../../../hooks/use_unified_search';
-import type { FormulaConfig, XYLayerOptions } from '../../../../../../common/visualizations';
->>>>>>> c04f5661
 import { useHostsViewContext } from '../../../hooks/use_hosts_view';
 import { buildCombinedHostsFilter } from '../../../../../../utils/filters/build';
 import { useHostsTableContext } from '../../../hooks/use_hosts_table';
