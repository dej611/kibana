/*
 * Copyright Elasticsearch B.V. and/or licensed to Elasticsearch B.V. under one
 * or more contributor license agreements. Licensed under the Elastic License
 * 2.0; you may not use this file except in compliance with the Elastic License
 * 2.0.
 */

import React, { useCallback, useMemo } from 'react';
import { FormattedMessage } from '@kbn/i18n-react';
import {
  EuiAccordion,
  EuiFlexGroup,
  EuiFlexItem,
  EuiFormRow,
  EuiIcon,
  EuiIconTip,
  EuiSpacer,
  useEuiPaddingSize,
} from '@elastic/eui';
import styled from 'styled-components';
import {
  ExceptionListType,
  ListSchema,
  ListOperatorTypeEnum as OperatorTypeEnum,
  OsTypeArray,
} from '@kbn/securitysolution-io-ts-list-types';
import {
  BuilderEntry,
  EXCEPTION_OPERATORS_ONLY_LISTS,
  FormattedBuilderEntry,
  OperatorOption,
  getEntryOnFieldChange,
  getEntryOnListChange,
  getEntryOnMatchAnyChange,
  getEntryOnMatchChange,
  getEntryOnOperatorChange,
  getEntryOnWildcardChange,
  getFilteredIndexPatterns,
  getMappingConflictsInfo,
  getOperatorOptions,
} from '@kbn/securitysolution-list-utils';
import {
  AutocompleteFieldExistsComponent,
  AutocompleteFieldListsComponent,
  AutocompleteFieldMatchAnyComponent,
  AutocompleteFieldMatchComponent,
  AutocompleteFieldWildcardComponent,
  FieldComponent,
  OperatorComponent,
} from '@kbn/securitysolution-autocomplete';
import {
  FILENAME_WILDCARD_WARNING,
  OperatingSystem,
  validateFilePathInput,
} from '@kbn/securitysolution-utils';
import { DataViewBase, DataViewFieldBase } from '@kbn/es-query';
import type { AutocompleteStart } from '@kbn/unified-search-plugin/public';
import { HttpStart } from '@kbn/core/public';

import { getEmptyValue } from '../../../common/empty_value';

import * as i18n from './translations';
import { EntryFieldError } from './reducer';

const FieldFlexItem = styled(EuiFlexItem)`
  overflow: hidden;
`;

export interface EntryItemProps {
  allowLargeValueLists?: boolean;
  autocompleteService: AutocompleteStart;
  entry: FormattedBuilderEntry;
  httpService: HttpStart;
  indexPattern: DataViewBase;
  showLabel: boolean;
  osTypes?: OsTypeArray;
  listType: ExceptionListType;
  listTypeSpecificIndexPatternFilter?: (
    pattern: DataViewBase,
    type: ExceptionListType,
    osTypes?: OsTypeArray
  ) => DataViewBase;
  onChange: (arg: BuilderEntry, i: number) => void;
  onlyShowListOperators?: boolean;
  setErrorsExist: (arg: EntryFieldError) => void;
  setWarningsExist: (arg: boolean) => void;
  isDisabled?: boolean;
  operatorsList?: OperatorOption[];
  allowCustomOptions?: boolean;
}

export const BuilderEntryItem: React.FC<EntryItemProps> = ({
  allowLargeValueLists = false,
  autocompleteService,
  entry,
  httpService,
  indexPattern,
  osTypes,
  listType,
  listTypeSpecificIndexPatternFilter,
  onChange,
  onlyShowListOperators = false,
  setErrorsExist,
  setWarningsExist,
  showLabel,
  isDisabled = false,
  operatorsList,
  allowCustomOptions = false,
}): JSX.Element => {
  const sPaddingSize = useEuiPaddingSize('s');

  const handleError = useCallback(
    (err: boolean): void => {
      setErrorsExist({ [entry.id]: err });
    },
    [setErrorsExist, entry.id]
  );
  const handleWarning = useCallback(
    (warn: boolean): void => {
      setWarningsExist(warn);
    },
    [setWarningsExist]
  );

  const handleFieldChange = useCallback(
    ([newField]: DataViewFieldBase[]): void => {
      const { updatedEntry, index } = getEntryOnFieldChange(entry, newField);
      onChange(updatedEntry, index);
    },
    [onChange, entry]
  );

  const handleOperatorChange = useCallback(
    ([newOperator]: OperatorOption[]): void => {
      const { updatedEntry, index } = getEntryOnOperatorChange(entry, newOperator);
      handleError(false);
      onChange(updatedEntry, index);
    },
    [onChange, entry, handleError]
  );

  const handleFieldMatchValueChange = useCallback(
    (newField: string): void => {
      const { updatedEntry, index } = getEntryOnMatchChange(entry, newField);

      onChange(updatedEntry, index);
    },
    [onChange, entry]
  );

  const handleFieldMatchAnyValueChange = useCallback(
    (newField: string[]): void => {
      const { updatedEntry, index } = getEntryOnMatchAnyChange(entry, newField);

      onChange(updatedEntry, index);
    },
    [onChange, entry]
  );

  const handleFieldWildcardValueChange = useCallback(
    (newField: string): void => {
      const { updatedEntry, index } = getEntryOnWildcardChange(entry, newField);

      onChange(updatedEntry, index);
    },
    [onChange, entry]
  );

  const handleFieldListValueChange = useCallback(
    (newField: ListSchema): void => {
      const { updatedEntry, index } = getEntryOnListChange(entry, newField);

      onChange(updatedEntry, index);
    },
    [onChange, entry]
  );

  const isFieldComponentDisabled = useMemo(
    (): boolean =>
      isDisabled ||
      (!allowCustomOptions &&
        (indexPattern == null || (indexPattern != null && indexPattern.fields.length === 0))),
    [isDisabled, indexPattern, allowCustomOptions]
  );

  const renderFieldInput = useCallback(
    (isFirst: boolean): JSX.Element => {
      const filteredIndexPatterns = getFilteredIndexPatterns(
        indexPattern,
        entry,
        listType,
        listTypeSpecificIndexPatternFilter,
        osTypes
      );
      const comboBox = (
        <FieldComponent
          placeholder={
            entry.nested != null
              ? i18n.EXCEPTION_FIELD_NESTED_PLACEHOLDER
              : i18n.EXCEPTION_FIELD_PLACEHOLDER
          }
          indexPattern={filteredIndexPatterns}
          selectedField={entry.field}
          isClearable={false}
          isLoading={false}
          isDisabled={isDisabled || indexPattern == null}
          onChange={handleFieldChange}
          acceptsCustomOptions={entry.nested == null}
          data-test-subj="exceptionBuilderEntryField"
          showMappingConflicts={true}
        />
      );

      const warningIconCss = { marginRight: `${sPaddingSize}` };
      const getMappingConflictsWarning = (field: DataViewFieldBase): React.ReactNode | null => {
        const conflictsInfo = getMappingConflictsInfo(field);
        if (!conflictsInfo) {
          return null;
        }
        return (
          <>
            <EuiSpacer size="s" />
            <EuiAccordion
              id={'1'}
              buttonContent={
                <>
<<<<<<< HEAD
                  <EuiIcon tabIndex={0} type="warning" size="s" css={warningIconCss} />
=======
                  <EuiIcon
                    data-test-subj="mappingConflictsAccordionIcon"
                    tabIndex={0}
                    type="alert"
                    size="s"
                    css={warningIconCss}
                  />
>>>>>>> 3270aff4
                  {i18n.FIELD_CONFLICT_INDICES_WARNING_DESCRIPTION}
                </>
              }
              arrowDisplay="none"
            >
              <div data-test-subj="mappingConflictsDescription">
                {conflictsInfo.map((info) => {
                  const groupDetails = info.groupedIndices.map(
                    ({ name, count }) =>
                      `${count > 1 ? i18n.CONFLICT_MULTIPLE_INDEX_DESCRIPTION(name, count) : name}`
                  );
                  return (
                    <>
                      <EuiSpacer size="s" />
                      {`${
                        info.totalIndexCount > 1
                          ? i18n.CONFLICT_MULTIPLE_INDEX_DESCRIPTION(
                              info.type,
                              info.totalIndexCount
                            )
                          : info.type
                      }: ${groupDetails.join(', ')}`}
                    </>
                  );
                })}
                <EuiSpacer size="s" />
              </div>
            </EuiAccordion>
          </>
        );
      };

      const customOptionText =
        entry.nested == null && allowCustomOptions ? i18n.CUSTOM_COMBOBOX_OPTION_TEXT : undefined;
      const helpText =
        entry.field?.type !== 'conflict' ? (
          customOptionText
        ) : (
          <>
            {customOptionText}
            {getMappingConflictsWarning(entry.field)}
          </>
        );
      return (
        <EuiFormRow
          fullWidth
          label={isFirst ? i18n.FIELD : ''}
          helpText={helpText}
          data-test-subj="exceptionBuilderEntryFieldFormRow"
        >
          {comboBox}
        </EuiFormRow>
      );
    },
    [
      indexPattern,
      entry,
      listType,
      listTypeSpecificIndexPatternFilter,
      osTypes,
      isDisabled,
      handleFieldChange,
      sPaddingSize,
      allowCustomOptions,
    ]
  );

  const renderOperatorInput = (isFirst: boolean): JSX.Element => {
    // for event filters forms
    // show extra operators for wildcards when field is `file.path.text`
    const isFilePathTextField = entry.field !== undefined && entry.field.name === 'file.path.text';
    const isEventFilterList = listType === 'endpoint_events';
    const augmentedOperatorsList =
      operatorsList && isFilePathTextField && isEventFilterList
        ? operatorsList
        : operatorsList?.filter((operator) => operator.type !== OperatorTypeEnum.WILDCARD);

    const operatorOptions = augmentedOperatorsList
      ? augmentedOperatorsList
      : onlyShowListOperators
      ? EXCEPTION_OPERATORS_ONLY_LISTS
      : getOperatorOptions(
          entry,
          listType,
          entry.field != null && entry.field.type === 'boolean',
          isFirst
        );

    const comboBox = (
      <OperatorComponent
        placeholder={i18n.EXCEPTION_OPERATOR_PLACEHOLDER}
        selectedField={entry.field}
        operator={entry.operator}
        isDisabled={isFieldComponentDisabled}
        operatorOptions={operatorOptions}
        isLoading={false}
        isClearable={false}
        onChange={handleOperatorChange}
        data-test-subj="exceptionBuilderEntryOperator"
      />
    );

    if (isFirst) {
      return (
        <EuiFormRow label={i18n.OPERATOR} data-test-subj="exceptionBuilderEntryFieldFormRow">
          {comboBox}
        </EuiFormRow>
      );
    } else {
      return (
        <EuiFormRow label={''} data-test-subj="exceptionBuilderEntryFieldFormRow">
          {comboBox}
        </EuiFormRow>
      );
    }
  };

  // show this when wildcard filename with matches operator
  const getWildcardWarning = (precedingWarning: string): React.ReactNode => {
    return (
      <p>
        {precedingWarning}{' '}
        <EuiIconTip
          type="iInCircle"
          content={
            <FormattedMessage
              id="xpack.lists.exceptions.builder.exceptionMatchesOperator.warningMessage.wildcardInFilepath"
              defaultMessage="To make a more efficient event filter, use multiple conditions and make them as specific as possible when using wildcards in the path values. For instance, adding a process.name or file.name field."
            />
          }
          size="m"
        />
      </p>
    );
  };

  // eslint-disable-next-line complexity
  const getFieldValueComboBox = (type: OperatorTypeEnum, isFirst: boolean): JSX.Element => {
    switch (type) {
      case OperatorTypeEnum.MATCH:
        const value = typeof entry.value === 'string' ? entry.value : undefined;
        return (
          <AutocompleteFieldMatchComponent
            autocompleteService={autocompleteService}
            rowLabel={isFirst ? i18n.VALUE : undefined}
            placeholder={i18n.EXCEPTION_FIELD_VALUE_PLACEHOLDER}
            selectedField={entry.correspondingKeywordField ?? entry.field}
            selectedValue={value}
            isDisabled={isFieldComponentDisabled}
            isLoading={false}
            isClearable={false}
            indexPattern={indexPattern}
            onError={handleError}
            onChange={handleFieldMatchValueChange}
            isRequired
            data-test-subj="exceptionBuilderEntryFieldMatch"
          />
        );
      case OperatorTypeEnum.MATCH_ANY:
        const values: string[] = Array.isArray(entry.value) ? entry.value : [];
        return (
          <AutocompleteFieldMatchAnyComponent
            autocompleteService={autocompleteService}
            rowLabel={isFirst ? i18n.VALUE : undefined}
            placeholder={i18n.EXCEPTION_FIELD_VALUE_PLACEHOLDER}
            selectedField={
              entry.correspondingKeywordField != null
                ? entry.correspondingKeywordField
                : entry.field
            }
            selectedValue={values}
            isDisabled={isFieldComponentDisabled}
            isLoading={false}
            isClearable={false}
            indexPattern={indexPattern}
            onError={handleError}
            onChange={handleFieldMatchAnyValueChange}
            isRequired
            data-test-subj="exceptionBuilderEntryFieldMatchAny"
          />
        );
      case OperatorTypeEnum.WILDCARD:
        const wildcardValue = typeof entry.value === 'string' ? entry.value : undefined;
        let actualWarning: React.ReactNode | string | undefined;
        if (listType !== 'detection' && listType !== 'rule_default') {
          let os: OperatingSystem = OperatingSystem.WINDOWS;
          if (osTypes) {
            [os] = osTypes as OperatingSystem[];
          }
          const warning = validateFilePathInput({ os, value: wildcardValue });
          actualWarning =
            warning === FILENAME_WILDCARD_WARNING ? getWildcardWarning(warning) : warning;
        }

        return (
          <AutocompleteFieldWildcardComponent
            autocompleteService={autocompleteService}
            data-test-subj="exceptionBuilderEntryFieldWildcard"
            isRequired
            isDisabled={isFieldComponentDisabled}
            isLoading={false}
            isClearable={false}
            indexPattern={indexPattern}
            onError={handleError}
            onChange={handleFieldWildcardValueChange}
            onWarning={handleWarning}
            warning={actualWarning}
            placeholder={i18n.EXCEPTION_FIELD_VALUE_PLACEHOLDER}
            rowLabel={isFirst ? i18n.VALUE : undefined}
            selectedField={entry.correspondingKeywordField ?? entry.field}
            selectedValue={wildcardValue}
          />
        );
      case OperatorTypeEnum.LIST:
        const id = typeof entry.value === 'string' ? entry.value : undefined;
        return (
          <AutocompleteFieldListsComponent
            httpService={httpService}
            rowLabel={isFirst ? i18n.VALUE : undefined}
            selectedField={entry.field}
            placeholder={i18n.EXCEPTION_FIELD_LISTS_PLACEHOLDER}
            selectedValue={id}
            isLoading={false}
            isDisabled={isFieldComponentDisabled}
            isClearable={false}
            onChange={handleFieldListValueChange}
            data-test-subj="exceptionBuilderEntryFieldList"
            allowLargeValueLists={allowLargeValueLists}
          />
        );
      case OperatorTypeEnum.EXISTS:
        return (
          <AutocompleteFieldExistsComponent
            rowLabel={isFirst ? i18n.VALUE : undefined}
            placeholder={getEmptyValue()}
            data-test-subj="exceptionBuilderEntryFieldExists"
          />
        );
      default:
        return <></>;
    }
  };

  const renderFieldValueInput = (isFirst: boolean, entryType: OperatorTypeEnum): JSX.Element =>
    getFieldValueComboBox(entryType, isFirst);

  return (
    <EuiFlexGroup
      direction="row"
      gutterSize="s"
      alignItems="flexStart"
      className="exceptionItemEntryContainer"
      data-test-subj="exceptionItemEntryContainer"
    >
      <FieldFlexItem grow={4}>{renderFieldInput(showLabel)}</FieldFlexItem>
      <EuiFlexItem grow={false}>{renderOperatorInput(showLabel)}</EuiFlexItem>
      <FieldFlexItem grow={5}>
        {renderFieldValueInput(
          showLabel,
          entry.nested === 'parent' ? OperatorTypeEnum.EXISTS : entry.operator.type
        )}
      </FieldFlexItem>
    </EuiFlexGroup>
  );
};

BuilderEntryItem.displayName = 'BuilderEntryItem';<|MERGE_RESOLUTION|>--- conflicted
+++ resolved
@@ -224,17 +224,13 @@
               id={'1'}
               buttonContent={
                 <>
-<<<<<<< HEAD
-                  <EuiIcon tabIndex={0} type="warning" size="s" css={warningIconCss} />
-=======
                   <EuiIcon
                     data-test-subj="mappingConflictsAccordionIcon"
                     tabIndex={0}
-                    type="alert"
+                    type="warning"
                     size="s"
                     css={warningIconCss}
                   />
->>>>>>> 3270aff4
                   {i18n.FIELD_CONFLICT_INDICES_WARNING_DESCRIPTION}
                 </>
               }
