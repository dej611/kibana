{
  "id": "dataVisualizer",
  "version": "8.0.0",
  "kibanaVersion": "kibana",
  "server": true,
  "ui": true,
  "requiredPlugins": [
    "data",
    "usageCollection",
    "embeddable",
    "share",
    "discover",
    "fileUpload",
    "uiActions",
    "charts"
  ],
  "optionalPlugins": [
    "security",
    "maps",
    "home",
    "lens",
    "dataViewFieldEditor",
    "customIntegrations",
    "cloud"
  ],
  "requiredBundles": [
    "home",
    "kibanaReact",
    "maps",
    "esUiShared",
    "fieldFormats",
    "uiActions",
<<<<<<< HEAD
    "lens"
=======
    "cloud"
>>>>>>> 14e02387
  ],
  "owner": {
    "name": "Machine Learning UI",
    "githubTeam": "ml-ui"
  },
  "description": "The Data Visualizer tools help you understand your data, by analyzing the metrics and fields in a log file or an existing Elasticsearch index."
}<|MERGE_RESOLUTION|>--- conflicted
+++ resolved
@@ -30,11 +30,8 @@
     "esUiShared",
     "fieldFormats",
     "uiActions",
-<<<<<<< HEAD
-    "lens"
-=======
+    "lens",
     "cloud"
->>>>>>> 14e02387
   ],
   "owner": {
     "name": "Machine Learning UI",
