--- conflicted
+++ resolved
@@ -49,7 +49,15 @@
           defaultMessage: 'Link summary',
         })}
       </div>
-<<<<<<< HEAD
+      {mergeCandidates.length === 0 && (
+        <EuiFlexGroup alignItems="center" style={{ minHeight: 101 }}>
+          <EuiFlexItem component="span">
+            {i18n.translate('xpack.graph.sidebar.linkSummary.noData', {
+              defaultMessage: 'No terms intersection found for the link selection.',
+            })}
+          </EuiFlexItem>
+        </EuiFlexGroup>
+      )}
       <div style={{ maxHeight: 120, overflowY: 'scroll' }}>
         {mergeCandidates.map((mc) => {
           const mergeTerm1ToTerm2ButtonMsg = i18n.translate(
@@ -87,53 +95,6 @@
               values: { count: mc.v2, term: mc.term2 },
             }
           );
-=======
-      {mergeCandidates.length === 0 && (
-        <EuiFlexGroup alignItems="center" style={{ minHeight: 101 }}>
-          <EuiFlexItem component="span">
-            {i18n.translate('xpack.graph.sidebar.linkSummary.noData', {
-              defaultMessage: 'No terms intersection found for the link selection.',
-            })}
-          </EuiFlexItem>
-        </EuiFlexGroup>
-      )}
-      {mergeCandidates.map((mc) => {
-        const mergeTerm1ToTerm2ButtonMsg = i18n.translate(
-          'xpack.graph.sidebar.linkSummary.mergeTerm1ToTerm2ButtonTooltip',
-          {
-            defaultMessage: 'Merge {term1} into {term2}',
-            values: { term1: mc.term1, term2: mc.term2 },
-          }
-        );
-        const mergeTerm2ToTerm1ButtonMsg = i18n.translate(
-          'xpack.graph.sidebar.linkSummary.mergeTerm2ToTerm1ButtonTooltip',
-          {
-            defaultMessage: 'Merge {term2} into {term1}',
-            values: { term1: mc.term1, term2: mc.term2 },
-          }
-        );
-        const leftTermCountMsg = i18n.translate(
-          'xpack.graph.sidebar.linkSummary.leftTermCountTooltip',
-          {
-            defaultMessage: '{count} documents have term {term}',
-            values: { count: mc.v1, term: mc.term1 },
-          }
-        );
-        const bothTermsCountMsg = i18n.translate(
-          'xpack.graph.sidebar.linkSummary.bothTermsCountTooltip',
-          {
-            defaultMessage: '{count} documents have both terms',
-            values: { count: mc.overlap },
-          }
-        );
-        const rightTermCountMsg = i18n.translate(
-          'xpack.graph.sidebar.linkSummary.rightTermCountTooltip',
-          {
-            defaultMessage: '{count} documents have term {term}',
-            values: { count: mc.v2, term: mc.term2 },
-          }
-        );
->>>>>>> 5dba8076
 
           const onMergeTerm1ToTerm2Click = () => performMerge(mc.id2, mc.id1);
           const onMergeTerm2ToTerm1Click = () => performMerge(mc.id1, mc.id2);
