--- conflicted
+++ resolved
@@ -6,17 +6,8 @@
  */
 
 import type { SavedObjectsServiceSetup, SavedObjectsType } from 'kibana/server';
-<<<<<<< HEAD
+
 import type { EncryptedSavedObjectsPluginSetup } from '../../../encrypted_saved_objects/server';
-import {
-  migratePackagePolicyToV7110,
-  migratePackagePolicyToV7120,
-  // @ts-expect-error
-} from './security_solution';
-=======
-
-import type { EncryptedSavedObjectsPluginSetup } from '../../../encrypted_saved_objects/server';
->>>>>>> 7832aeb1
 import {
   OUTPUT_SAVED_OBJECT_TYPE,
   AGENT_POLICY_SAVED_OBJECT_TYPE,
