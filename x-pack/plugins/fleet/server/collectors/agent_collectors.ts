/*
 * Copyright Elasticsearch B.V. and/or licensed to Elasticsearch B.V. under one
 * or more contributor license agreements. Licensed under the Elastic License
 * 2.0; you may not use this file except in compliance with the Elastic License
 * 2.0.
 */

import { SavedObjectsClient } from 'kibana/server';
import type { ElasticsearchClient } from 'kibana/server';
<<<<<<< HEAD
=======

>>>>>>> 7832aeb1
import { FleetConfigType } from '../../common/types';
import * as AgentService from '../services/agents';
import { isFleetServerSetup } from '../services/fleet_server';

export interface AgentUsage {
  total: number;
  online: number;
  error: number;
  offline: number;
}

export const getAgentUsage = async (
  config: FleetConfigType,
  soClient?: SavedObjectsClient,
  esClient?: ElasticsearchClient
): Promise<AgentUsage> => {
  // TODO: unsure if this case is possible at all.
  const fleetServerMissing = config.agents.fleetServerEnabled && !(await isFleetServerSetup());
  if (!soClient || !esClient || fleetServerMissing) {
    return {
      total: 0,
      online: 0,
      error: 0,
      offline: 0,
    };
  }

  const { total, online, error, offline } = await AgentService.getAgentStatusForAgentPolicy(
    soClient,
    esClient
  );
  return {
    total,
    online,
    error,
    offline,
  };
};<|MERGE_RESOLUTION|>--- conflicted
+++ resolved
@@ -7,10 +7,7 @@
 
 import { SavedObjectsClient } from 'kibana/server';
 import type { ElasticsearchClient } from 'kibana/server';
-<<<<<<< HEAD
-=======
 
->>>>>>> 7832aeb1
 import { FleetConfigType } from '../../common/types';
 import * as AgentService from '../services/agents';
 import { isFleetServerSetup } from '../services/fleet_server';
