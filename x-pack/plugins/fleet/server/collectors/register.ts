/*
 * Copyright Elasticsearch B.V. and/or licensed to Elasticsearch B.V. under one
 * or more contributor license agreements. Licensed under the Elastic License
 * 2.0; you may not use this file except in compliance with the Elastic License
 * 2.0.
 */

import type { UsageCollectionSetup } from 'src/plugins/usage_collection/server';
import type { CoreSetup } from 'kibana/server';
<<<<<<< HEAD
=======

import type { FleetConfigType } from '..';

>>>>>>> 7832aeb1
import { getIsAgentsEnabled } from './config_collectors';
import { getAgentUsage } from './agent_collectors';
import type { AgentUsage } from './agent_collectors';
import { getInternalClients } from './helpers';
import { getPackageUsage } from './package_collectors';
import type { PackageUsage } from './package_collectors';
<<<<<<< HEAD
import type { FleetConfigType } from '..';
=======
>>>>>>> 7832aeb1

interface Usage {
  agents_enabled: boolean;
  agents: AgentUsage;
  packages: PackageUsage[];
}

export function registerFleetUsageCollector(
  core: CoreSetup,
  config: FleetConfigType,
  usageCollection: UsageCollectionSetup | undefined
): void {
  // usageCollection is an optional dependency, so make sure to return if it is not registered.
  // if for any reason the saved objects client is not available, also return
  if (!usageCollection) {
    return;
  }

  // create usage collector
  const fleetCollector = usageCollection.makeUsageCollector<Usage>({
    type: 'fleet',
    isReady: () => true,
    fetch: async () => {
      const [soClient, esClient] = await getInternalClients(core);
      return {
        agents_enabled: getIsAgentsEnabled(config),
        agents: await getAgentUsage(config, soClient, esClient),
        packages: await getPackageUsage(soClient),
      };
    },
    schema: {
      agents_enabled: { type: 'boolean' },
      agents: {
        total: { type: 'long' },
        online: { type: 'long' },
        error: { type: 'long' },
        offline: { type: 'long' },
      },
      packages: {
        type: 'array',
        items: {
          name: { type: 'keyword' },
          version: { type: 'keyword' },
          enabled: { type: 'boolean' },
        },
      },
    },
  });

  // register usage collector
  usageCollection.registerCollector(fleetCollector);
}<|MERGE_RESOLUTION|>--- conflicted
+++ resolved
@@ -7,22 +7,15 @@
 
 import type { UsageCollectionSetup } from 'src/plugins/usage_collection/server';
 import type { CoreSetup } from 'kibana/server';
-<<<<<<< HEAD
-=======
 
 import type { FleetConfigType } from '..';
 
->>>>>>> 7832aeb1
 import { getIsAgentsEnabled } from './config_collectors';
 import { getAgentUsage } from './agent_collectors';
 import type { AgentUsage } from './agent_collectors';
 import { getInternalClients } from './helpers';
 import { getPackageUsage } from './package_collectors';
 import type { PackageUsage } from './package_collectors';
-<<<<<<< HEAD
-import type { FleetConfigType } from '..';
-=======
->>>>>>> 7832aeb1
 
 interface Usage {
   agents_enabled: boolean;
