--- conflicted
+++ resolved
@@ -6,10 +6,7 @@
  */
 
 import { httpServerMock } from 'src/core/server/mocks';
-<<<<<<< HEAD
-=======
 
->>>>>>> 7832aeb1
 import type { PostIngestSetupResponse } from '../../../common';
 import { RegistryError } from '../../errors';
 import { createAppContextStartContractMock, xpackMocks } from '../../mocks';
