/*
 * Copyright Elasticsearch B.V. and/or licensed to Elasticsearch B.V. under one
 * or more contributor license agreements. Licensed under the Elastic License
 * 2.0; you may not use this file except in compliance with the Elastic License
 * 2.0.
 */

import type { IRouter } from 'src/core/server';
<<<<<<< HEAD
import { PLUGIN_ID, AGENTS_SETUP_API_ROUTES, SETUP_API_ROUTE } from '../../constants';
import type { FleetConfigType } from '../../../common';
import { getFleetStatusHandler, createFleetSetupHandler, FleetSetupHandler } from './handlers';
=======

import { PLUGIN_ID, AGENTS_SETUP_API_ROUTES, SETUP_API_ROUTE } from '../../constants';
import type { FleetConfigType } from '../../../common';
>>>>>>> 7832aeb1
import { PostFleetSetupRequestSchema } from '../../types';

import { getFleetStatusHandler, createFleetSetupHandler, FleetSetupHandler } from './handlers';

export const registerFleetSetupRoute = (router: IRouter) => {
  router.post(
    {
      path: SETUP_API_ROUTE,
      validate: false,
      // if this route is set to `-all`, a read-only user get a 404 for this route
      // and will see `Unable to initialize Ingest Manager` in the UI
      options: { tags: [`access:${PLUGIN_ID}-read`] },
    },
    FleetSetupHandler
  );
};

export const registerCreateFleetSetupRoute = (router: IRouter) => {
  router.post(
    {
      path: AGENTS_SETUP_API_ROUTES.CREATE_PATTERN,
      validate: PostFleetSetupRequestSchema,
      options: { tags: [`access:${PLUGIN_ID}-all`] },
    },
    createFleetSetupHandler
  );
};

export const registerGetFleetStatusRoute = (router: IRouter) => {
  router.get(
    {
      path: AGENTS_SETUP_API_ROUTES.INFO_PATTERN,
      validate: false,
      options: { tags: [`access:${PLUGIN_ID}-read`] },
    },
    getFleetStatusHandler
  );
};

export const registerRoutes = (router: IRouter, config: FleetConfigType) => {
  // Ingest manager setup
  registerFleetSetupRoute(router);

  if (!config.agents.enabled) {
    return;
  }

  // Get Fleet setup
  registerGetFleetStatusRoute(router);

  // Create Fleet setup
  registerCreateFleetSetupRoute(router);
};<|MERGE_RESOLUTION|>--- conflicted
+++ resolved
@@ -6,15 +6,9 @@
  */
 
 import type { IRouter } from 'src/core/server';
-<<<<<<< HEAD
-import { PLUGIN_ID, AGENTS_SETUP_API_ROUTES, SETUP_API_ROUTE } from '../../constants';
-import type { FleetConfigType } from '../../../common';
-import { getFleetStatusHandler, createFleetSetupHandler, FleetSetupHandler } from './handlers';
-=======
 
 import { PLUGIN_ID, AGENTS_SETUP_API_ROUTES, SETUP_API_ROUTE } from '../../constants';
 import type { FleetConfigType } from '../../../common';
->>>>>>> 7832aeb1
 import { PostFleetSetupRequestSchema } from '../../types';
 
 import { getFleetStatusHandler, createFleetSetupHandler, FleetSetupHandler } from './handlers';
