/*
 * Copyright Elasticsearch B.V. and/or licensed to Elasticsearch B.V. under one
 * or more contributor license agreements. Licensed under the Elastic License
 * 2.0; you may not use this file except in compliance with the Elastic License
 * 2.0.
 */

import type { RequestHandler } from 'src/core/server';
import type { TypeOf } from '@kbn/config-schema';
<<<<<<< HEAD
=======

>>>>>>> 7832aeb1
import { outputService, appContextService } from '../../services';
import type { GetFleetStatusResponse, PostIngestSetupResponse } from '../../../common';
import { setupIngestManager, setupFleet } from '../../services/setup';
import { PostFleetSetupRequestSchema } from '../../types';
import { defaultIngestErrorHandler } from '../../errors';

export const getFleetStatusHandler: RequestHandler = async (context, request, response) => {
  const soClient = context.core.savedObjects.client;
  try {
    const isAdminUserSetup = (await outputService.getAdminUser(soClient)) !== null;
    const isApiKeysEnabled = await appContextService
      .getSecurity()
      .authc.apiKeys.areAPIKeysEnabled();
    const isTLSEnabled = appContextService.getHttpSetup().getServerInfo().protocol === 'https';
    const isProductionMode = appContextService.getIsProductionMode();
    const isCloud = appContextService.getCloud()?.isCloudEnabled ?? false;
    const isTLSCheckDisabled = appContextService.getConfig()?.agents?.tlsCheckDisabled ?? false;
    const canEncrypt = appContextService.getEncryptedSavedObjectsSetup()?.canEncrypt === true;

    const missingRequirements: GetFleetStatusResponse['missing_requirements'] = [];
    if (!isAdminUserSetup) {
      missingRequirements.push('fleet_admin_user');
    }
    if (!isApiKeysEnabled) {
      missingRequirements.push('api_keys');
    }
    if (!isTLSCheckDisabled && !isCloud && isProductionMode && !isTLSEnabled) {
      missingRequirements.push('tls_required');
    }

    if (!canEncrypt) {
      missingRequirements.push('encrypted_saved_object_encryption_key_required');
    }

    const body: GetFleetStatusResponse = {
      isReady: missingRequirements.length === 0,
      missing_requirements: missingRequirements,
    };

    return response.ok({
      body,
    });
  } catch (error) {
    return defaultIngestErrorHandler({ error, response });
  }
};

export const createFleetSetupHandler: RequestHandler<
  undefined,
  undefined,
  TypeOf<typeof PostFleetSetupRequestSchema.body>
> = async (context, request, response) => {
  try {
    const soClient = context.core.savedObjects.client;
    const esClient = context.core.elasticsearch.client.asCurrentUser;
    const callCluster = context.core.elasticsearch.legacy.client.callAsCurrentUser;
    await setupIngestManager(soClient, esClient, callCluster);
    await setupFleet(soClient, esClient, callCluster, {
      forceRecreate: request.body?.forceRecreate ?? false,
    });

    return response.ok({
      body: { isInitialized: true },
    });
  } catch (error) {
    return defaultIngestErrorHandler({ error, response });
  }
};

export const FleetSetupHandler: RequestHandler = async (context, request, response) => {
  const soClient = context.core.savedObjects.client;
  const esClient = context.core.elasticsearch.client.asCurrentUser;
  const callCluster = context.core.elasticsearch.legacy.client.callAsCurrentUser;

  try {
    const body: PostIngestSetupResponse = { isInitialized: true };
    await setupIngestManager(soClient, esClient, callCluster);
    return response.ok({
      body,
    });
  } catch (error) {
    return defaultIngestErrorHandler({ error, response });
  }
};<|MERGE_RESOLUTION|>--- conflicted
+++ resolved
@@ -7,10 +7,7 @@
 
 import type { RequestHandler } from 'src/core/server';
 import type { TypeOf } from '@kbn/config-schema';
-<<<<<<< HEAD
-=======
 
->>>>>>> 7832aeb1
 import { outputService, appContextService } from '../../services';
 import type { GetFleetStatusResponse, PostIngestSetupResponse } from '../../../common';
 import { setupIngestManager, setupFleet } from '../../services/setup';
