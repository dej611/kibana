--- conflicted
+++ resolved
@@ -54,10 +54,6 @@
 import { postAgentAcksHandlerBuilder } from './acks_handlers';
 import { postNewAgentActionHandlerBuilder } from './actions_handlers';
 import { postAgentUnenrollHandler, postBulkAgentsUnenrollHandler } from './unenroll_handler';
-<<<<<<< HEAD
-import type { FleetConfigType } from '../..';
-=======
->>>>>>> 7832aeb1
 import { postAgentUpgradeHandler, postBulkAgentsUpgradeHandler } from './upgrade_handler';
 
 const ajv = new Ajv({
