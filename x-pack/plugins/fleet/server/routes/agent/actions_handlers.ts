--- conflicted
+++ resolved
@@ -9,10 +9,7 @@
 
 import type { RequestHandler } from 'kibana/server';
 import type { TypeOf } from '@kbn/config-schema';
-<<<<<<< HEAD
-=======
 
->>>>>>> 7832aeb1
 import { PostNewAgentActionRequestSchema } from '../../types/rest_spec';
 import type { ActionsService } from '../../services/agents';
 import type { PostNewAgentActionResponse } from '../../../common/types/rest_spec';
