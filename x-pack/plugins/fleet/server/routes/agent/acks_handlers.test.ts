/*
 * Copyright Elasticsearch B.V. and/or licensed to Elasticsearch B.V. under one
 * or more contributor license agreements. Licensed under the Elastic License
 * 2.0; you may not use this file except in compliance with the Elastic License
 * 2.0.
 */

<<<<<<< HEAD
import { postAgentAcksHandlerBuilder } from './acks_handlers';
=======
>>>>>>> 7832aeb1
import type {
  ElasticsearchClient,
  KibanaResponseFactory,
  RequestHandlerContext,
  SavedObjectsClientContract,
} from 'kibana/server';

import {
  elasticsearchServiceMock,
  httpServerMock,
  savedObjectsClientMock,
} from '../../../../../../src/core/server/mocks';
import type { PostAgentAcksResponse } from '../../../common/types/rest_spec';
import { AckEventSchema } from '../../types/models';
import type { AcksService } from '../../services/agents';
<<<<<<< HEAD
=======

import { postAgentAcksHandlerBuilder } from './acks_handlers';
>>>>>>> 7832aeb1

describe('test acks schema', () => {
  it('validate that ack event schema expect action id', async () => {
    expect(() =>
      AckEventSchema.validate({
        type: 'ACTION_RESULT',
        subtype: 'CONFIG',
        timestamp: '2019-01-04T14:32:03.36764-05:00',
        agent_id: 'agent',
        message: 'hello',
        payload: 'payload',
      })
    ).toThrow(Error);

    expect(
      AckEventSchema.validate({
        type: 'ACTION_RESULT',
        subtype: 'CONFIG',
        timestamp: '2019-01-04T14:32:03.36764-05:00',
        agent_id: 'agent',
        action_id: 'actionId',
        message: 'hello',
        payload: 'payload',
      })
    ).toBeTruthy();
  });
});

describe('test acks handlers', () => {
  let mockResponse: jest.Mocked<KibanaResponseFactory>;
  let mockSavedObjectsClient: jest.Mocked<SavedObjectsClientContract>;
  let mockElasticsearchClient: jest.Mocked<ElasticsearchClient>;

  beforeEach(() => {
    mockSavedObjectsClient = savedObjectsClientMock.create();
    mockElasticsearchClient = elasticsearchServiceMock.createClusterClient().asInternalUser;
    mockResponse = httpServerMock.createResponseFactory();
  });

  it('should succeed on valid agent event', async () => {
    const mockRequest = httpServerMock.createKibanaRequest({
      headers: {
        authorization: 'ApiKey TmVqTDBIQUJsRkw1em52R1ZIUF86NS1NaTItdHFUTHFHbThmQW1Fb0ljUQ==',
      },
      body: {
        events: [
          {
            type: 'ACTION_RESULT',
            subtype: 'CONFIG',
            timestamp: '2019-01-04T14:32:03.36764-05:00',
            action_id: 'action1',
            agent_id: 'agent',
            message: 'message',
          },
        ],
      },
    });

    const ackService: AcksService = {
      acknowledgeAgentActions: jest.fn().mockReturnValueOnce([
        {
          type: 'POLICY_CHANGE',
          id: 'action1',
        },
      ]),
      authenticateAgentWithAccessToken: jest.fn().mockReturnValueOnce({
        id: 'agent',
      }),
      getSavedObjectsClientContract: jest.fn().mockReturnValueOnce(mockSavedObjectsClient),
      getElasticsearchClientContract: jest.fn().mockReturnValueOnce(mockElasticsearchClient),
      saveAgentEvents: jest.fn(),
    } as jest.Mocked<AcksService>;

    const postAgentAcksHandler = postAgentAcksHandlerBuilder(ackService);
    await postAgentAcksHandler(({} as unknown) as RequestHandlerContext, mockRequest, mockResponse);
    expect(mockResponse.ok.mock.calls[0][0]?.body as PostAgentAcksResponse).toEqual({
      action: 'acks',
    });
  });
});<|MERGE_RESOLUTION|>--- conflicted
+++ resolved
@@ -5,10 +5,6 @@
  * 2.0.
  */
 
-<<<<<<< HEAD
-import { postAgentAcksHandlerBuilder } from './acks_handlers';
-=======
->>>>>>> 7832aeb1
 import type {
   ElasticsearchClient,
   KibanaResponseFactory,
@@ -24,11 +20,8 @@
 import type { PostAgentAcksResponse } from '../../../common/types/rest_spec';
 import { AckEventSchema } from '../../types/models';
 import type { AcksService } from '../../services/agents';
-<<<<<<< HEAD
-=======
 
 import { postAgentAcksHandlerBuilder } from './acks_handlers';
->>>>>>> 7832aeb1
 
 describe('test acks schema', () => {
   it('validate that ack event schema expect action id', async () => {
