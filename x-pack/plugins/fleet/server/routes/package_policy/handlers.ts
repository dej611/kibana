/*
 * Copyright Elasticsearch B.V. and/or licensed to Elasticsearch B.V. under one
 * or more contributor license agreements. Licensed under the Elastic License
 * 2.0; you may not use this file except in compliance with the Elastic License
 * 2.0.
 */

import type { TypeOf } from '@kbn/config-schema';
import Boom from '@hapi/boom';
<<<<<<< HEAD
=======

>>>>>>> 7832aeb1
import { SavedObjectsErrorHelpers } from '../../../../../../src/core/server';
import type { RequestHandler } from '../../../../../../src/core/server';
import { appContextService, packagePolicyService } from '../../services';
import {
  GetPackagePoliciesRequestSchema,
  GetOnePackagePolicyRequestSchema,
  CreatePackagePolicyRequestSchema,
  UpdatePackagePolicyRequestSchema,
  DeletePackagePoliciesRequestSchema,
} from '../../types';
import type { CreatePackagePolicyResponse, DeletePackagePoliciesResponse } from '../../../common';
import { defaultIngestErrorHandler } from '../../errors';

export const getPackagePoliciesHandler: RequestHandler<
  undefined,
  TypeOf<typeof GetPackagePoliciesRequestSchema.query>
> = async (context, request, response) => {
  const soClient = context.core.savedObjects.client;
  try {
    const { items, total, page, perPage } = await packagePolicyService.list(
      soClient,
      request.query
    );
    return response.ok({
      body: {
        items,
        total,
        page,
        perPage,
      },
    });
  } catch (error) {
    return defaultIngestErrorHandler({ error, response });
  }
};

export const getOnePackagePolicyHandler: RequestHandler<
  TypeOf<typeof GetOnePackagePolicyRequestSchema.params>
> = async (context, request, response) => {
  const soClient = context.core.savedObjects.client;
  const { packagePolicyId } = request.params;
  const notFoundResponse = () =>
    response.notFound({ body: { message: `Package policy ${packagePolicyId} not found` } });

  try {
    const packagePolicy = await packagePolicyService.get(soClient, packagePolicyId);
    if (packagePolicy) {
      return response.ok({
        body: {
          item: packagePolicy,
        },
      });
    } else {
      return notFoundResponse();
    }
  } catch (error) {
    if (SavedObjectsErrorHelpers.isNotFoundError(error)) {
      return notFoundResponse();
    } else {
      return defaultIngestErrorHandler({ error, response });
    }
  }
};

export const createPackagePolicyHandler: RequestHandler<
  undefined,
  undefined,
  TypeOf<typeof CreatePackagePolicyRequestSchema.body>
> = async (context, request, response) => {
  const soClient = context.core.savedObjects.client;
  const esClient = context.core.elasticsearch.client.asCurrentUser;
  const callCluster = context.core.elasticsearch.legacy.client.callAsCurrentUser;
  const user = (await appContextService.getSecurity()?.authc.getCurrentUser(request)) || undefined;
  try {
    const newData = await packagePolicyService.runExternalCallbacks(
      'packagePolicyCreate',
      { ...request.body },
      context,
      request
    );

    // Create package policy
    const packagePolicy = await packagePolicyService.create(
      soClient,
      esClient,
      callCluster,
      newData,
      {
        user,
      }
    );
    const body: CreatePackagePolicyResponse = { item: packagePolicy };
    return response.ok({
      body,
    });
  } catch (error) {
    if (error.statusCode) {
      return response.customError({
        statusCode: error.statusCode,
        body: { message: error.message },
      });
    }
    return defaultIngestErrorHandler({ error, response });
  }
};

export const updatePackagePolicyHandler: RequestHandler<
  TypeOf<typeof UpdatePackagePolicyRequestSchema.params>,
  unknown,
  TypeOf<typeof UpdatePackagePolicyRequestSchema.body>
> = async (context, request, response) => {
  const soClient = context.core.savedObjects.client;
  const esClient = context.core.elasticsearch.client.asCurrentUser;
  const user = (await appContextService.getSecurity()?.authc.getCurrentUser(request)) || undefined;
  const packagePolicy = await packagePolicyService.get(soClient, request.params.packagePolicyId);

  if (!packagePolicy) {
    throw Boom.notFound('Package policy not found');
  }

  let newData = { ...request.body };
  const pkg = newData.package || packagePolicy.package;
  const inputs = newData.inputs || packagePolicy.inputs;

  try {
    newData = await packagePolicyService.runExternalCallbacks(
      'packagePolicyUpdate',
      newData,
      context,
      request
    );

    const updatedPackagePolicy = await packagePolicyService.update(
      soClient,
      esClient,
      request.params.packagePolicyId,
      { ...newData, package: pkg, inputs },
      { user }
    );
    return response.ok({
      body: { item: updatedPackagePolicy },
    });
  } catch (error) {
    return defaultIngestErrorHandler({ error, response });
  }
};

export const deletePackagePolicyHandler: RequestHandler<
  unknown,
  unknown,
  TypeOf<typeof DeletePackagePoliciesRequestSchema.body>
> = async (context, request, response) => {
  const soClient = context.core.savedObjects.client;
  const esClient = context.core.elasticsearch.client.asCurrentUser;
  const user = (await appContextService.getSecurity()?.authc.getCurrentUser(request)) || undefined;
  try {
    const body: DeletePackagePoliciesResponse = await packagePolicyService.delete(
      soClient,
      esClient,
      request.body.packagePolicyIds,
      { user }
    );
    return response.ok({
      body,
    });
  } catch (error) {
    return defaultIngestErrorHandler({ error, response });
  }
};<|MERGE_RESOLUTION|>--- conflicted
+++ resolved
@@ -7,10 +7,7 @@
 
 import type { TypeOf } from '@kbn/config-schema';
 import Boom from '@hapi/boom';
-<<<<<<< HEAD
-=======
 
->>>>>>> 7832aeb1
 import { SavedObjectsErrorHelpers } from '../../../../../../src/core/server';
 import type { RequestHandler } from '../../../../../../src/core/server';
 import { appContextService, packagePolicyService } from '../../services';
