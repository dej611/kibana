--- conflicted
+++ resolved
@@ -8,21 +8,14 @@
 import { httpServerMock, httpServiceMock } from 'src/core/server/mocks';
 import { KibanaRequest } from 'kibana/server';
 import type { IRouter, RequestHandler, RouteConfig } from 'kibana/server';
-<<<<<<< HEAD
-import { registerRoutes } from './index';
-=======
-
->>>>>>> 7832aeb1
+
 import { PACKAGE_POLICY_API_ROUTES } from '../../../common/constants';
 import { appContextService, packagePolicyService } from '../../services';
 import { createAppContextStartContractMock, xpackMocks } from '../../mocks';
 import type { PackagePolicyServiceInterface, ExternalCallback } from '../..';
 import { CreatePackagePolicyRequestSchema } from '../../types/rest_spec';
-<<<<<<< HEAD
-=======
 
 import { registerRoutes } from './index';
->>>>>>> 7832aeb1
 
 const packagePolicyServiceMock = packagePolicyService as jest.Mocked<PackagePolicyServiceInterface>;
 
