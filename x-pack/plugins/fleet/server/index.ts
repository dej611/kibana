--- conflicted
+++ resolved
@@ -8,11 +8,7 @@
 import { schema } from '@kbn/config-schema';
 import type { TypeOf } from '@kbn/config-schema';
 import type { PluginConfigDescriptor, PluginInitializerContext } from 'src/core/server';
-<<<<<<< HEAD
-import { FleetPlugin } from './plugin';
-=======
 
->>>>>>> 7832aeb1
 import {
   AGENT_POLICY_ROLLOUT_RATE_LIMIT_INTERVAL_MS,
   AGENT_POLICY_ROLLOUT_RATE_LIMIT_REQUEST_PER_INTERVAL,
