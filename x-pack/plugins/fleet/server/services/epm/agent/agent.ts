--- conflicted
+++ resolved
@@ -7,10 +7,7 @@
 
 import Handlebars from 'handlebars';
 import { safeLoad, safeDump } from 'js-yaml';
-<<<<<<< HEAD
-=======
 
->>>>>>> 7832aeb1
 import type { PackagePolicyConfigRecord } from '../../../../common';
 
 const handlebars = Handlebars.create();
