/*
 * Copyright Elasticsearch B.V. and/or licensed to Elasticsearch B.V. under one
 * or more contributor license agreements. Licensed under the Elastic License
 * 2.0; you may not use this file except in compliance with the Elastic License
 * 2.0.
 */

import tar from 'tar';
import yauzl from 'yauzl';

import { bufferToStream, streamToBuffer } from '../streams';
<<<<<<< HEAD
=======

>>>>>>> 7832aeb1
import type { ArchiveEntry } from './index';

export async function untarBuffer(
  buffer: Buffer,
  filter = (entry: ArchiveEntry): boolean => true,
  onEntry = (entry: ArchiveEntry): void => {}
): Promise<unknown> {
  const deflatedStream = bufferToStream(buffer);
  // use tar.list vs .extract to avoid writing to disk
  const inflateStream = tar.list().on('entry', (entry: tar.FileStat) => {
    const path = entry.header.path || '';
    if (!filter({ path })) return;
    streamToBuffer(entry).then((entryBuffer) => onEntry({ buffer: entryBuffer, path }));
  });

  return new Promise((resolve, reject) => {
    inflateStream.on('end', resolve).on('error', reject);
    deflatedStream.pipe(inflateStream);
  });
}

export async function unzipBuffer(
  buffer: Buffer,
  filter = (entry: ArchiveEntry): boolean => true,
  onEntry = (entry: ArchiveEntry): void => {}
): Promise<unknown> {
  const zipfile = await yauzlFromBuffer(buffer, { lazyEntries: true });
  zipfile.readEntry();
  zipfile.on('entry', async (entry: yauzl.Entry) => {
    const path = entry.fileName;
    if (!filter({ path })) return zipfile.readEntry();

    const entryBuffer = await getZipReadStream(zipfile, entry).then(streamToBuffer);
    onEntry({ buffer: entryBuffer, path });
    zipfile.readEntry();
  });
  return new Promise((resolve, reject) => zipfile.on('end', resolve).on('error', reject));
}

type BufferExtractor = typeof unzipBuffer | typeof untarBuffer;
export function getBufferExtractor(
  args: { contentType: string } | { archivePath: string }
): BufferExtractor | undefined {
  if ('contentType' in args) {
    if (args.contentType === 'application/gzip') {
      return untarBuffer;
    } else if (args.contentType === 'application/zip') {
      return unzipBuffer;
    }
  } else if ('archivePath' in args) {
    if (args.archivePath.endsWith('.zip')) {
      return unzipBuffer;
    }
    if (args.archivePath.endsWith('.gz')) {
      return untarBuffer;
    }
  }
}

function yauzlFromBuffer(buffer: Buffer, opts: yauzl.Options): Promise<yauzl.ZipFile> {
  return new Promise((resolve, reject) =>
    yauzl.fromBuffer(buffer, opts, (err?: Error, handle?: yauzl.ZipFile) =>
      err ? reject(err) : resolve(handle!)
    )
  );
}

function getZipReadStream(
  zipfile: yauzl.ZipFile,
  entry: yauzl.Entry
): Promise<NodeJS.ReadableStream> {
  return new Promise((resolve, reject) =>
    zipfile.openReadStream(entry, (err?: Error, readStream?: NodeJS.ReadableStream) =>
      err ? reject(err) : resolve(readStream!)
    )
  );
}<|MERGE_RESOLUTION|>--- conflicted
+++ resolved
@@ -9,10 +9,7 @@
 import yauzl from 'yauzl';
 
 import { bufferToStream, streamToBuffer } from '../streams';
-<<<<<<< HEAD
-=======
 
->>>>>>> 7832aeb1
 import type { ArchiveEntry } from './index';
 
 export async function untarBuffer(
