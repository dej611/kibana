/*
 * Copyright Elasticsearch B.V. and/or licensed to Elasticsearch B.V. under one
 * or more contributor license agreements. Licensed under the Elastic License
 * 2.0; you may not use this file except in compliance with the Elastic License
 * 2.0.
 */

import semverGt from 'semver/functions/gt';
import semverLt from 'semver/functions/lt';
import Boom from '@hapi/boom';
import type { UnwrapPromise } from '@kbn/utility-types';
import type { SavedObject, SavedObjectsClientContract } from 'src/core/server';
<<<<<<< HEAD
import { generateESIndexPatterns } from '../elasticsearch/template/template';
import {
  isRequiredPackage,
  getInstallation,
  getInstallationObject,
  bulkInstallPackages,
  isBulkInstallError,
} from './index';
import { defaultPackages } from '../../../../common';
import type { BulkInstallPackageInfo, InstallablePackage, InstallSource } from '../../../../common';
=======

import { generateESIndexPatterns } from '../elasticsearch/template/template';

import { defaultPackages } from '../../../../common';
import type { BulkInstallPackageInfo, InstallablePackage, InstallSource } from '../../../../common';
import {
  IngestManagerError,
  PackageOperationNotSupportedError,
  PackageOutdatedError,
} from '../../../errors';
>>>>>>> 7832aeb1
import { PACKAGES_SAVED_OBJECT_TYPE, MAX_TIME_COMPLETE_INSTALL } from '../../../constants';
import { KibanaAssetType } from '../../../types';
import type {
  AssetReference,
  Installation,
  CallESAsCurrentUser,
  AssetType,
  EsAssetReference,
  InstallType,
} from '../../../types';
import { appContextService } from '../../app_context';
import * as Registry from '../registry';
import { setPackageInfo, parseAndVerifyArchiveEntries, unpackBufferToCache } from '../archive';
import { toAssetReference } from '../kibana/assets/install';
import type { ArchiveAsset } from '../kibana/assets/install';
<<<<<<< HEAD
=======

import {
  isRequiredPackage,
  getInstallation,
  getInstallationObject,
  bulkInstallPackages,
  isBulkInstallError,
} from './index';
>>>>>>> 7832aeb1
import { removeInstallation } from './remove';
import { getPackageSavedObjects } from './get';
import { _installPackage } from './_install_package';

export async function installLatestPackage(options: {
  savedObjectsClient: SavedObjectsClientContract;
  pkgName: string;
  callCluster: CallESAsCurrentUser;
}): Promise<AssetReference[]> {
  const { savedObjectsClient, pkgName, callCluster } = options;
  try {
    const latestPackage = await Registry.fetchFindLatestPackage(pkgName);
    const pkgkey = Registry.pkgToPkgKey({
      name: latestPackage.name,
      version: latestPackage.version,
    });
    return installPackage({ installSource: 'registry', savedObjectsClient, pkgkey, callCluster });
  } catch (err) {
    throw err;
  }
}

export async function ensureInstalledDefaultPackages(
  savedObjectsClient: SavedObjectsClientContract,
  callCluster: CallESAsCurrentUser
): Promise<Installation[]> {
  const installations = [];
  const bulkResponse = await bulkInstallPackages({
    savedObjectsClient,
    packagesToUpgrade: Object.values(defaultPackages),
    callCluster,
  });

  for (const resp of bulkResponse) {
    if (isBulkInstallError(resp)) {
      throw resp.error;
    } else {
      installations.push(getInstallation({ savedObjectsClient, pkgName: resp.name }));
    }
  }

  const retrievedInstallations = await Promise.all(installations);
  return retrievedInstallations.map((installation, index) => {
    if (!installation) {
      throw new Error(`could not get installation ${bulkResponse[index].name}`);
    }
    return installation;
  });
}

export async function ensureInstalledPackage(options: {
  savedObjectsClient: SavedObjectsClientContract;
  pkgName: string;
  callCluster: CallESAsCurrentUser;
}): Promise<Installation> {
  const { savedObjectsClient, pkgName, callCluster } = options;
  const installedPackage = await getInstallation({ savedObjectsClient, pkgName });
  if (installedPackage) {
    return installedPackage;
  }
  // if the requested packaged was not found to be installed, install
  await installLatestPackage({
    savedObjectsClient,
    pkgName,
    callCluster,
  });
  const installation = await getInstallation({ savedObjectsClient, pkgName });
  if (!installation) throw new Error(`could not get installation ${pkgName}`);
  return installation;
}

export async function handleInstallPackageFailure({
  savedObjectsClient,
  error,
  pkgName,
  pkgVersion,
  installedPkg,
  callCluster,
}: {
  savedObjectsClient: SavedObjectsClientContract;
  error: IngestManagerError | Boom.Boom | Error;
  pkgName: string;
  pkgVersion: string;
  installedPkg: SavedObject<Installation> | undefined;
  callCluster: CallESAsCurrentUser;
}) {
  if (error instanceof IngestManagerError) {
    return;
  }
  const logger = appContextService.getLogger();
  const pkgkey = Registry.pkgToPkgKey({
    name: pkgName,
    version: pkgVersion,
  });

  // if there is an unknown server error, uninstall any package assets or reinstall the previous version if update
  try {
    const installType = getInstallType({ pkgVersion, installedPkg });
    if (installType === 'install' || installType === 'reinstall') {
      logger.error(`uninstalling ${pkgkey} after error installing`);
      await removeInstallation({ savedObjectsClient, pkgkey, callCluster });
    }

    if (installType === 'update') {
      if (!installedPkg) {
        logger.error(
          `failed to rollback package after installation error ${error} because saved object was undefined`
        );
        return;
      }
      const prevVersion = `${pkgName}-${installedPkg.attributes.version}`;
      logger.error(`rolling back to ${prevVersion} after error installing ${pkgkey}`);
      await installPackage({
        installSource: 'registry',
        savedObjectsClient,
        pkgkey: prevVersion,
        callCluster,
      });
    }
  } catch (e) {
    logger.error(`failed to uninstall or rollback package after installation error ${e}`);
  }
}

export interface IBulkInstallPackageError {
  name: string;
  error: Error;
}
export type BulkInstallResponse = BulkInstallPackageInfo | IBulkInstallPackageError;

interface UpgradePackageParams {
  savedObjectsClient: SavedObjectsClientContract;
  callCluster: CallESAsCurrentUser;
  installedPkg: UnwrapPromise<ReturnType<typeof getInstallationObject>>;
  latestPkg: UnwrapPromise<ReturnType<typeof Registry.fetchFindLatestPackage>>;
  pkgToUpgrade: string;
}
export async function upgradePackage({
  savedObjectsClient,
  callCluster,
  installedPkg,
  latestPkg,
  pkgToUpgrade,
}: UpgradePackageParams): Promise<BulkInstallResponse> {
  if (!installedPkg || semverGt(latestPkg.version, installedPkg.attributes.version)) {
    const pkgkey = Registry.pkgToPkgKey({
      name: latestPkg.name,
      version: latestPkg.version,
    });

    try {
      const assets = await installPackage({
        installSource: 'registry',
        savedObjectsClient,
        pkgkey,
        callCluster,
      });
      return {
        name: pkgToUpgrade,
        newVersion: latestPkg.version,
        oldVersion: installedPkg?.attributes.version ?? null,
        assets,
      };
    } catch (installFailed) {
      await handleInstallPackageFailure({
        savedObjectsClient,
        error: installFailed,
        pkgName: latestPkg.name,
        pkgVersion: latestPkg.version,
        installedPkg,
        callCluster,
      });
      return { name: pkgToUpgrade, error: installFailed };
    }
  } else {
    // package was already at the latest version
    return {
      name: pkgToUpgrade,
      newVersion: latestPkg.version,
      oldVersion: latestPkg.version,
      assets: [
        ...installedPkg.attributes.installed_es,
        ...installedPkg.attributes.installed_kibana,
      ],
    };
  }
}

interface InstallRegistryPackageParams {
  savedObjectsClient: SavedObjectsClientContract;
  pkgkey: string;
  callCluster: CallESAsCurrentUser;
  force?: boolean;
}

async function installPackageFromRegistry({
  savedObjectsClient,
  pkgkey,
  callCluster,
  force = false,
}: InstallRegistryPackageParams): Promise<AssetReference[]> {
  // TODO: change epm API to /packageName/version so we don't need to do this
  const { pkgName, pkgVersion } = Registry.splitPkgKey(pkgkey);
  // get the currently installed package
  const installedPkg = await getInstallationObject({ savedObjectsClient, pkgName });
  const installType = getInstallType({ pkgVersion, installedPkg });
  // let the user install if using the force flag or needing to reinstall or install a previous version due to failed update
  const installOutOfDateVersionOk =
    installType === 'reinstall' || installType === 'reupdate' || installType === 'rollback';

  const latestPackage = await Registry.fetchFindLatestPackage(pkgName);
  if (semverLt(pkgVersion, latestPackage.version) && !force && !installOutOfDateVersionOk) {
    throw new PackageOutdatedError(`${pkgkey} is out-of-date and cannot be installed or updated`);
  }

  const { paths, packageInfo } = await Registry.getRegistryPackage(pkgName, pkgVersion);

  return _installPackage({
    savedObjectsClient,
    callCluster,
    installedPkg,
    paths,
    packageInfo,
    installType,
    installSource: 'registry',
  });
}

interface InstallUploadedArchiveParams {
  savedObjectsClient: SavedObjectsClientContract;
  callCluster: CallESAsCurrentUser;
  archiveBuffer: Buffer;
  contentType: string;
}

export type InstallPackageParams =
  | ({ installSource: Extract<InstallSource, 'registry'> } & InstallRegistryPackageParams)
  | ({ installSource: Extract<InstallSource, 'upload'> } & InstallUploadedArchiveParams);

async function installPackageByUpload({
  savedObjectsClient,
  callCluster,
  archiveBuffer,
  contentType,
}: InstallUploadedArchiveParams): Promise<AssetReference[]> {
  const { packageInfo } = await parseAndVerifyArchiveEntries(archiveBuffer, contentType);

  const installedPkg = await getInstallationObject({
    savedObjectsClient,
    pkgName: packageInfo.name,
  });

  const installType = getInstallType({ pkgVersion: packageInfo.version, installedPkg });
  if (installType !== 'install') {
    throw new PackageOperationNotSupportedError(
      `Package upload only supports fresh installations. Package ${packageInfo.name} is already installed, please uninstall first.`
    );
  }

  const installSource = 'upload';
  const paths = await unpackBufferToCache({
    name: packageInfo.name,
    version: packageInfo.version,
    installSource,
    archiveBuffer,
    contentType,
  });

  setPackageInfo({
    name: packageInfo.name,
    version: packageInfo.version,
    packageInfo,
  });

  return _installPackage({
    savedObjectsClient,
    callCluster,
    installedPkg,
    paths,
    packageInfo,
    installType,
    installSource,
  });
}

export async function installPackage(args: InstallPackageParams) {
  if (!('installSource' in args)) {
    throw new Error('installSource is required');
  }

  if (args.installSource === 'registry') {
    const { savedObjectsClient, pkgkey, callCluster, force } = args;

    return installPackageFromRegistry({
      savedObjectsClient,
      pkgkey,
      callCluster,
      force,
    });
  } else if (args.installSource === 'upload') {
    const { savedObjectsClient, callCluster, archiveBuffer, contentType } = args;

    return installPackageByUpload({
      savedObjectsClient,
      callCluster,
      archiveBuffer,
      contentType,
    });
  }
  // @ts-expect-error s/b impossibe b/c `never` by this point, but just in case
  throw new Error(`Unknown installSource: ${args.installSource}`);
}

export const updateVersion = async (
  savedObjectsClient: SavedObjectsClientContract,
  pkgName: string,
  pkgVersion: string
) => {
  return savedObjectsClient.update(PACKAGES_SAVED_OBJECT_TYPE, pkgName, {
    version: pkgVersion,
  });
};
export async function createInstallation(options: {
  savedObjectsClient: SavedObjectsClientContract;
  packageInfo: InstallablePackage;
  installSource: InstallSource;
}) {
  const { savedObjectsClient, packageInfo, installSource } = options;
  const { internal = false, name: pkgName, version: pkgVersion } = packageInfo;
  const removable = !isRequiredPackage(pkgName);
  const toSaveESIndexPatterns = generateESIndexPatterns(packageInfo.data_streams);

  const created = await savedObjectsClient.create<Installation>(
    PACKAGES_SAVED_OBJECT_TYPE,
    {
      installed_kibana: [],
      installed_es: [],
      package_assets: [],
      es_index_patterns: toSaveESIndexPatterns,
      name: pkgName,
      version: pkgVersion,
      internal,
      removable,
      install_version: pkgVersion,
      install_status: 'installing',
      install_started_at: new Date().toISOString(),
      install_source: installSource,
    },
    { id: pkgName, overwrite: true }
  );

  return created;
}

export const saveKibanaAssetsRefs = async (
  savedObjectsClient: SavedObjectsClientContract,
  pkgName: string,
  kibanaAssets: Record<KibanaAssetType, ArchiveAsset[]>
) => {
  const assetRefs = Object.values(kibanaAssets).flat().map(toAssetReference);
  await savedObjectsClient.update(PACKAGES_SAVED_OBJECT_TYPE, pkgName, {
    installed_kibana: assetRefs,
  });
  return assetRefs;
};

export const saveInstalledEsRefs = async (
  savedObjectsClient: SavedObjectsClientContract,
  pkgName: string,
  installedAssets: EsAssetReference[]
) => {
  const installedPkg = await getInstallationObject({ savedObjectsClient, pkgName });
  const installedAssetsToSave = installedPkg?.attributes.installed_es.concat(installedAssets);
  await savedObjectsClient.update(PACKAGES_SAVED_OBJECT_TYPE, pkgName, {
    installed_es: installedAssetsToSave,
  });
  return installedAssets;
};

export const removeAssetsFromInstalledEsByType = async (
  savedObjectsClient: SavedObjectsClientContract,
  pkgName: string,
  assetType: AssetType
) => {
  const installedPkg = await getInstallationObject({ savedObjectsClient, pkgName });
  const installedAssets = installedPkg?.attributes.installed_es;
  if (!installedAssets?.length) return;
  const installedAssetsToSave = installedAssets?.filter(({ id, type }) => {
    return type !== assetType;
  });

  return savedObjectsClient.update(PACKAGES_SAVED_OBJECT_TYPE, pkgName, {
    installed_es: installedAssetsToSave,
  });
};

export async function ensurePackagesCompletedInstall(
  savedObjectsClient: SavedObjectsClientContract,
  callCluster: CallESAsCurrentUser
) {
  const installingPackages = await getPackageSavedObjects(savedObjectsClient, {
    searchFields: ['install_status'],
    search: 'installing',
  });
  const installingPromises = installingPackages.saved_objects.reduce<
    Array<Promise<AssetReference[]>>
  >((acc, pkg) => {
    const startDate = pkg.attributes.install_started_at;
    const nowDate = new Date().toISOString();
    const elapsedTime = Date.parse(nowDate) - Date.parse(startDate);
    const pkgkey = `${pkg.attributes.name}-${pkg.attributes.install_version}`;
    // reinstall package
    if (elapsedTime > MAX_TIME_COMPLETE_INSTALL) {
      acc.push(
        installPackage({ installSource: 'registry', savedObjectsClient, pkgkey, callCluster })
      );
    }
    return acc;
  }, []);
  await Promise.all(installingPromises);
  return installingPackages;
}

interface NoPkgArgs {
  pkgVersion: string;
  installedPkg?: undefined;
}

interface HasPkgArgs {
  pkgVersion: string;
  installedPkg: SavedObject<Installation>;
}

type OnlyInstall = Extract<InstallType, 'install'>;
type NotInstall = Exclude<InstallType, 'install'>;

// overloads
export function getInstallType(args: NoPkgArgs): OnlyInstall;
export function getInstallType(args: HasPkgArgs): NotInstall;
export function getInstallType(args: NoPkgArgs | HasPkgArgs): OnlyInstall | NotInstall;

// implementation
export function getInstallType(args: NoPkgArgs | HasPkgArgs): OnlyInstall | NotInstall {
  const { pkgVersion, installedPkg } = args;
  if (!installedPkg) return 'install';

  const currentPkgVersion = installedPkg.attributes.version;
  const lastStartedInstallVersion = installedPkg.attributes.install_version;

  if (pkgVersion === currentPkgVersion && pkgVersion !== lastStartedInstallVersion)
    return 'rollback';
  if (pkgVersion === currentPkgVersion) return 'reinstall';
  if (pkgVersion === lastStartedInstallVersion && pkgVersion !== currentPkgVersion)
    return 'reupdate';
  if (pkgVersion !== lastStartedInstallVersion && pkgVersion !== currentPkgVersion) return 'update';
  throw new Error('unknown install type');
}<|MERGE_RESOLUTION|>--- conflicted
+++ resolved
@@ -10,18 +10,6 @@
 import Boom from '@hapi/boom';
 import type { UnwrapPromise } from '@kbn/utility-types';
 import type { SavedObject, SavedObjectsClientContract } from 'src/core/server';
-<<<<<<< HEAD
-import { generateESIndexPatterns } from '../elasticsearch/template/template';
-import {
-  isRequiredPackage,
-  getInstallation,
-  getInstallationObject,
-  bulkInstallPackages,
-  isBulkInstallError,
-} from './index';
-import { defaultPackages } from '../../../../common';
-import type { BulkInstallPackageInfo, InstallablePackage, InstallSource } from '../../../../common';
-=======
 
 import { generateESIndexPatterns } from '../elasticsearch/template/template';
 
@@ -32,7 +20,6 @@
   PackageOperationNotSupportedError,
   PackageOutdatedError,
 } from '../../../errors';
->>>>>>> 7832aeb1
 import { PACKAGES_SAVED_OBJECT_TYPE, MAX_TIME_COMPLETE_INSTALL } from '../../../constants';
 import { KibanaAssetType } from '../../../types';
 import type {
@@ -48,8 +35,6 @@
 import { setPackageInfo, parseAndVerifyArchiveEntries, unpackBufferToCache } from '../archive';
 import { toAssetReference } from '../kibana/assets/install';
 import type { ArchiveAsset } from '../kibana/assets/install';
-<<<<<<< HEAD
-=======
 
 import {
   isRequiredPackage,
@@ -58,7 +43,6 @@
   bulkInstallPackages,
   isBulkInstallError,
 } from './index';
->>>>>>> 7832aeb1
 import { removeInstallation } from './remove';
 import { getPackageSavedObjects } from './get';
 import { _installPackage } from './_install_package';
