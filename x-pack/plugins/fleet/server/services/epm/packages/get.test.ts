--- conflicted
+++ resolved
@@ -6,17 +6,11 @@
  */
 
 import type { SavedObjectsClientContract, SavedObjectsFindResult } from 'kibana/server';
-<<<<<<< HEAD
-import { savedObjectsClientMock } from '../../../../../../../src/core/server/mocks';
-import { PACKAGE_POLICY_SAVED_OBJECT_TYPE } from '../../../../common';
-import type { PackagePolicySOAttributes } from '../../../../common';
-=======
 
 import { savedObjectsClientMock } from '../../../../../../../src/core/server/mocks';
 import { PACKAGE_POLICY_SAVED_OBJECT_TYPE } from '../../../../common';
 import type { PackagePolicySOAttributes } from '../../../../common';
 
->>>>>>> 7832aeb1
 import { getPackageUsageStats } from './get';
 
 describe('When using EPM `get` services', () => {
