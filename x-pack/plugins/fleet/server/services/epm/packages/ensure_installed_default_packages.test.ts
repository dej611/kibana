--- conflicted
+++ resolved
@@ -5,16 +5,10 @@
  * 2.0.
  */
 
-<<<<<<< HEAD
-import { ElasticsearchAssetType, KibanaSavedObjectType } from '../../../types';
-import type { Installation } from '../../../types';
-import type { SavedObject, SavedObjectsClientContract } from 'src/core/server';
-=======
 import type { SavedObject, SavedObjectsClientContract } from 'src/core/server';
 
 import { ElasticsearchAssetType, KibanaSavedObjectType } from '../../../types';
 import type { Installation } from '../../../types';
->>>>>>> 7832aeb1
 
 jest.mock('./install');
 jest.mock('./bulk_install_packages');
