--- conflicted
+++ resolved
@@ -6,10 +6,7 @@
  */
 
 import type { SavedObject } from 'src/core/server';
-<<<<<<< HEAD
-=======
 
->>>>>>> 7832aeb1
 import { requiredPackages, installationStatuses } from '../../../../common';
 import type { RequiredPackage, ValueOf } from '../../../../common';
 import { KibanaAssetType } from '../../../types';
