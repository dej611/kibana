--- conflicted
+++ resolved
@@ -5,18 +5,12 @@
  * 2.0.
  */
 
-<<<<<<< HEAD
-=======
 import type { SavedObject } from 'src/core/server';
 
 import { ElasticsearchAssetType, KibanaSavedObjectType } from '../../../types';
 import type { Installation } from '../../../types';
 
->>>>>>> 7832aeb1
 import { getInstallType } from './install';
-import type { SavedObject } from 'src/core/server';
-import { ElasticsearchAssetType, KibanaSavedObjectType } from '../../../types';
-import type { Installation } from '../../../types';
 
 const mockInstallation: SavedObject<Installation> = {
   id: 'test-pkg',
