/*
 * Copyright Elasticsearch B.V. and/or licensed to Elasticsearch B.V. under one
 * or more contributor license agreements. Licensed under the Elastic License
 * 2.0; you may not use this file except in compliance with the Elastic License
 * 2.0.
 */

import { readFileSync } from 'fs';
import path from 'path';
<<<<<<< HEAD
import type { RegistryDataStream } from '../../../../types';
import { processFields } from '../../fields/field';
import type { Field } from '../../fields/field';
=======

import { safeLoad } from 'js-yaml';

import type { RegistryDataStream } from '../../../../types';
import { processFields } from '../../fields/field';
import type { Field } from '../../fields/field';

>>>>>>> 7832aeb1
import {
  generateMappings,
  getTemplate,
  getTemplatePriority,
  generateTemplateIndexPattern,
} from './template';

// Add our own serialiser to just do JSON.stringify
expect.addSnapshotSerializer({
  print(val) {
    return JSON.stringify(val, null, 2);
  },

  test(val) {
    return val;
  },
});

test('get template', () => {
  const templateIndexPattern = 'logs-nginx.access-abcd-*';

  const template = getTemplate({
    type: 'logs',
    templateIndexPattern,
    packageName: 'nginx',
    mappings: { properties: {} },
    composedOfTemplates: [],
    templatePriority: 200,
  });
  expect(template.index_patterns).toStrictEqual([templateIndexPattern]);
});

test('adds composed_of correctly', () => {
  const composedOfTemplates = ['component1', 'component2'];

  const template = getTemplate({
    type: 'logs',
    templateIndexPattern: 'name-*',
    packageName: 'nginx',
    mappings: { properties: {} },
    composedOfTemplates,
    templatePriority: 200,
  });
  expect(template.composed_of).toStrictEqual(composedOfTemplates);
});

test('adds empty composed_of correctly', () => {
  const composedOfTemplates: string[] = [];

  const template = getTemplate({
    type: 'logs',
    templateIndexPattern: 'name-*',
    packageName: 'nginx',
    mappings: { properties: {} },
    composedOfTemplates,
    templatePriority: 200,
  });
  expect(template.composed_of).toStrictEqual(composedOfTemplates);
});

test('adds hidden field correctly', () => {
  const templateIndexPattern = 'logs-nginx.access-abcd-*';

  const templateWithHidden = getTemplate({
    type: 'logs',
    templateIndexPattern,
    packageName: 'nginx',
    mappings: { properties: {} },
    composedOfTemplates: [],
    templatePriority: 200,
    hidden: true,
  });
  expect(templateWithHidden.data_stream.hidden).toEqual(true);

  const templateWithoutHidden = getTemplate({
    type: 'logs',
    templateIndexPattern,
    packageName: 'nginx',
    mappings: { properties: {} },
    composedOfTemplates: [],
    templatePriority: 200,
  });
  expect(templateWithoutHidden.data_stream.hidden).toEqual(undefined);
});

test('tests loading base.yml', () => {
  const ymlPath = path.join(__dirname, '../../fields/tests/base.yml');
  const fieldsYML = readFileSync(ymlPath, 'utf-8');
  const fields: Field[] = safeLoad(fieldsYML);

  const processedFields = processFields(fields);
  const mappings = generateMappings(processedFields);
  const template = getTemplate({
    type: 'logs',
    templateIndexPattern: 'foo-*',
    packageName: 'nginx',
    mappings,
    composedOfTemplates: [],
    templatePriority: 200,
  });

  expect(template).toMatchSnapshot(path.basename(ymlPath));
});

test('tests loading coredns.logs.yml', () => {
  const ymlPath = path.join(__dirname, '../../fields/tests/coredns.logs.yml');
  const fieldsYML = readFileSync(ymlPath, 'utf-8');
  const fields: Field[] = safeLoad(fieldsYML);

  const processedFields = processFields(fields);
  const mappings = generateMappings(processedFields);
  const template = getTemplate({
    type: 'logs',
    templateIndexPattern: 'foo-*',
    packageName: 'coredns',
    mappings,
    composedOfTemplates: [],
    templatePriority: 200,
  });

  expect(template).toMatchSnapshot(path.basename(ymlPath));
});

test('tests loading system.yml', () => {
  const ymlPath = path.join(__dirname, '../../fields/tests/system.yml');
  const fieldsYML = readFileSync(ymlPath, 'utf-8');
  const fields: Field[] = safeLoad(fieldsYML);

  const processedFields = processFields(fields);
  const mappings = generateMappings(processedFields);
  const template = getTemplate({
    type: 'metrics',
    templateIndexPattern: 'whatsthis-*',
    packageName: 'system',
    mappings,
    composedOfTemplates: [],
    templatePriority: 200,
  });

  expect(template).toMatchSnapshot(path.basename(ymlPath));
});

test('tests processing text field with multi fields', () => {
  const textWithMultiFieldsLiteralYml = `
- name: textWithMultiFields
  type: text
  multi_fields:
    - name: raw
      type: keyword
    - name: indexed
      type: text
`;
  const textWithMultiFieldsMapping = {
    properties: {
      textWithMultiFields: {
        type: 'text',
        fields: {
          raw: {
            ignore_above: 1024,
            type: 'keyword',
          },
          indexed: {
            type: 'text',
          },
        },
      },
    },
  };
  const fields: Field[] = safeLoad(textWithMultiFieldsLiteralYml);
  const processedFields = processFields(fields);
  const mappings = generateMappings(processedFields);
  expect(mappings).toEqual(textWithMultiFieldsMapping);
});

test('tests processing keyword field with multi fields', () => {
  const keywordWithMultiFieldsLiteralYml = `
- name: keywordWithMultiFields
  type: keyword
  multi_fields:
    - name: raw
      type: keyword
    - name: indexed
      type: text
`;

  const keywordWithMultiFieldsMapping = {
    properties: {
      keywordWithMultiFields: {
        ignore_above: 1024,
        type: 'keyword',
        fields: {
          raw: {
            ignore_above: 1024,
            type: 'keyword',
          },
          indexed: {
            type: 'text',
          },
        },
      },
    },
  };
  const fields: Field[] = safeLoad(keywordWithMultiFieldsLiteralYml);
  const processedFields = processFields(fields);
  const mappings = generateMappings(processedFields);
  expect(mappings).toEqual(keywordWithMultiFieldsMapping);
});

test('tests processing keyword field with multi fields with analyzed text field', () => {
  const keywordWithAnalyzedMultiFieldsLiteralYml = `
  - name: keywordWithAnalyzedMultiField
    type: keyword
    multi_fields:
      - name: analyzed
        type: text
        analyzer: autocomplete
        search_analyzer: standard
  `;

  const keywordWithAnalyzedMultiFieldsMapping = {
    properties: {
      keywordWithAnalyzedMultiField: {
        ignore_above: 1024,
        type: 'keyword',
        fields: {
          analyzed: {
            analyzer: 'autocomplete',
            search_analyzer: 'standard',
            type: 'text',
          },
        },
      },
    },
  };
  const fields: Field[] = safeLoad(keywordWithAnalyzedMultiFieldsLiteralYml);
  const processedFields = processFields(fields);
  const mappings = generateMappings(processedFields);
  expect(mappings).toEqual(keywordWithAnalyzedMultiFieldsMapping);
});

test('tests processing keyword field with multi fields with normalized keyword field', () => {
  const keywordWithNormalizedMultiFieldsLiteralYml = `
  - name: keywordWithNormalizedMultiField
    type: keyword
    multi_fields:
      - name: normalized
        type: keyword
        normalizer: lowercase
  `;

  const keywordWithNormalizedMultiFieldsMapping = {
    properties: {
      keywordWithNormalizedMultiField: {
        ignore_above: 1024,
        type: 'keyword',
        fields: {
          normalized: {
            type: 'keyword',
            ignore_above: 1024,
            normalizer: 'lowercase',
          },
        },
      },
    },
  };
  const fields: Field[] = safeLoad(keywordWithNormalizedMultiFieldsLiteralYml);
  const processedFields = processFields(fields);
  const mappings = generateMappings(processedFields);
  expect(mappings).toEqual(keywordWithNormalizedMultiFieldsMapping);
});

test('tests processing object field with no other attributes', () => {
  const objectFieldLiteralYml = `
- name: objectField
  type: object
`;
  const objectFieldMapping = {
    properties: {
      objectField: {
        type: 'object',
      },
    },
  };
  const fields: Field[] = safeLoad(objectFieldLiteralYml);
  const processedFields = processFields(fields);
  const mappings = generateMappings(processedFields);
  expect(mappings).toEqual(objectFieldMapping);
});

test('tests processing object field with enabled set to false', () => {
  const objectFieldEnabledFalseLiteralYml = `
- name: objectField
  type: object
  enabled: false
`;
  const objectFieldEnabledFalseMapping = {
    properties: {
      objectField: {
        type: 'object',
        enabled: false,
      },
    },
  };
  const fields: Field[] = safeLoad(objectFieldEnabledFalseLiteralYml);
  const processedFields = processFields(fields);
  const mappings = generateMappings(processedFields);
  expect(mappings).toEqual(objectFieldEnabledFalseMapping);
});

test('tests processing object field with dynamic set to false', () => {
  const objectFieldDynamicFalseLiteralYml = `
- name: objectField
  type: object
  dynamic: false
`;
  const objectFieldDynamicFalseMapping = {
    properties: {
      objectField: {
        type: 'object',
        dynamic: false,
      },
    },
  };
  const fields: Field[] = safeLoad(objectFieldDynamicFalseLiteralYml);
  const processedFields = processFields(fields);
  const mappings = generateMappings(processedFields);
  expect(mappings).toEqual(objectFieldDynamicFalseMapping);
});

test('tests processing object field with dynamic set to true', () => {
  const objectFieldDynamicTrueLiteralYml = `
- name: objectField
  type: object
  dynamic: true
`;
  const objectFieldDynamicTrueMapping = {
    properties: {
      objectField: {
        type: 'object',
        dynamic: true,
      },
    },
  };
  const fields: Field[] = safeLoad(objectFieldDynamicTrueLiteralYml);
  const processedFields = processFields(fields);
  const mappings = generateMappings(processedFields);
  expect(mappings).toEqual(objectFieldDynamicTrueMapping);
});

test('tests processing object field with dynamic set to strict', () => {
  const objectFieldDynamicStrictLiteralYml = `
- name: objectField
  type: object
  dynamic: strict
`;
  const objectFieldDynamicStrictMapping = {
    properties: {
      objectField: {
        type: 'object',
        dynamic: 'strict',
      },
    },
  };
  const fields: Field[] = safeLoad(objectFieldDynamicStrictLiteralYml);
  const processedFields = processFields(fields);
  const mappings = generateMappings(processedFields);
  expect(mappings).toEqual(objectFieldDynamicStrictMapping);
});

test('tests processing object field with property', () => {
  const objectFieldWithPropertyLiteralYml = `
- name: a
  type: object
- name: a.b
  type: keyword
  `;
  const objectFieldWithPropertyMapping = {
    properties: {
      a: {
        properties: {
          b: {
            ignore_above: 1024,
            type: 'keyword',
          },
        },
      },
    },
  };
  const fields: Field[] = safeLoad(objectFieldWithPropertyLiteralYml);
  const processedFields = processFields(fields);
  const mappings = generateMappings(processedFields);
  expect(mappings).toEqual(objectFieldWithPropertyMapping);
});

test('tests processing object field with property, reverse order', () => {
  const objectFieldWithPropertyReversedLiteralYml = `
- name: a.b
  type: keyword
- name: a
  type: object
  dynamic: false
  `;
  const objectFieldWithPropertyReversedMapping = {
    properties: {
      a: {
        dynamic: false,
        properties: {
          b: {
            ignore_above: 1024,
            type: 'keyword',
          },
        },
      },
    },
  };
  const fields: Field[] = safeLoad(objectFieldWithPropertyReversedLiteralYml);
  const processedFields = processFields(fields);
  const mappings = generateMappings(processedFields);
  expect(mappings).toEqual(objectFieldWithPropertyReversedMapping);
});

test('tests processing nested field with property', () => {
  const nestedYaml = `
  - name: a.b
    type: keyword
  - name: a
    type: nested
    dynamic: false
    `;
  const expectedMapping = {
    properties: {
      a: {
        dynamic: false,
        type: 'nested',
        properties: {
          b: {
            ignore_above: 1024,
            type: 'keyword',
          },
        },
      },
    },
  };
  const fields: Field[] = safeLoad(nestedYaml);
  const processedFields = processFields(fields);
  const mappings = generateMappings(processedFields);
  expect(mappings).toEqual(expectedMapping);
});

test('tests processing nested field with property, nested field first', () => {
  const nestedYaml = `
  - name: a
    type: nested
    include_in_parent: true
  - name: a.b
    type: keyword
    `;
  const expectedMapping = {
    properties: {
      a: {
        include_in_parent: true,
        type: 'nested',
        properties: {
          b: {
            ignore_above: 1024,
            type: 'keyword',
          },
        },
      },
    },
  };
  const fields: Field[] = safeLoad(nestedYaml);
  const processedFields = processFields(fields);
  const mappings = generateMappings(processedFields);
  expect(mappings).toEqual(expectedMapping);
});

test('tests processing nested leaf field with properties', () => {
  const nestedYaml = `
  - name: a
    type: object
    dynamic: false
  - name: a.b
    type: nested
    enabled: false
    `;
  const expectedMapping = {
    properties: {
      a: {
        dynamic: false,
        properties: {
          b: {
            enabled: false,
            type: 'nested',
          },
        },
      },
    },
  };
  const fields: Field[] = safeLoad(nestedYaml);
  const processedFields = processFields(fields);
  const mappings = generateMappings(processedFields);
  expect(mappings).toEqual(expectedMapping);
});

test('tests constant_keyword field type handling', () => {
  const constantKeywordLiteralYaml = `
- name: constantKeyword
  type: constant_keyword
  `;
  const constantKeywordMapping = {
    properties: {
      constantKeyword: {
        type: 'constant_keyword',
      },
    },
  };
  const fields: Field[] = safeLoad(constantKeywordLiteralYaml);
  const processedFields = processFields(fields);
  const mappings = generateMappings(processedFields);
  expect(JSON.stringify(mappings)).toEqual(JSON.stringify(constantKeywordMapping));
});

test('tests priority and index pattern for data stream without dataset_is_prefix', () => {
  const dataStreamDatasetIsPrefixUnset = {
    type: 'metrics',
    dataset: 'package.dataset',
    title: 'test data stream',
    release: 'experimental',
    package: 'package',
    path: 'path',
    ingest_pipeline: 'default',
  } as RegistryDataStream;
  const templateIndexPatternDatasetIsPrefixUnset = 'metrics-package.dataset-*';
  const templatePriorityDatasetIsPrefixUnset = 200;
  const templateIndexPattern = generateTemplateIndexPattern(dataStreamDatasetIsPrefixUnset);
  const templatePriority = getTemplatePriority(dataStreamDatasetIsPrefixUnset);

  expect(templateIndexPattern).toEqual(templateIndexPatternDatasetIsPrefixUnset);
  expect(templatePriority).toEqual(templatePriorityDatasetIsPrefixUnset);
});

test('tests priority and index pattern for data stream with dataset_is_prefix set to false', () => {
  const dataStreamDatasetIsPrefixFalse = {
    type: 'metrics',
    dataset: 'package.dataset',
    title: 'test data stream',
    release: 'experimental',
    package: 'package',
    path: 'path',
    ingest_pipeline: 'default',
    dataset_is_prefix: false,
  } as RegistryDataStream;
  const templateIndexPatternDatasetIsPrefixFalse = 'metrics-package.dataset-*';
  const templatePriorityDatasetIsPrefixFalse = 200;
  const templateIndexPattern = generateTemplateIndexPattern(dataStreamDatasetIsPrefixFalse);
  const templatePriority = getTemplatePriority(dataStreamDatasetIsPrefixFalse);

  expect(templateIndexPattern).toEqual(templateIndexPatternDatasetIsPrefixFalse);
  expect(templatePriority).toEqual(templatePriorityDatasetIsPrefixFalse);
});

test('tests priority and index pattern for data stream with dataset_is_prefix set to true', () => {
  const dataStreamDatasetIsPrefixTrue = {
    type: 'metrics',
    dataset: 'package.dataset',
    title: 'test data stream',
    release: 'experimental',
    package: 'package',
    path: 'path',
    ingest_pipeline: 'default',
    dataset_is_prefix: true,
  } as RegistryDataStream;
  const templateIndexPatternDatasetIsPrefixTrue = 'metrics-package.dataset.*-*';
  const templatePriorityDatasetIsPrefixTrue = 150;
  const templateIndexPattern = generateTemplateIndexPattern(dataStreamDatasetIsPrefixTrue);
  const templatePriority = getTemplatePriority(dataStreamDatasetIsPrefixTrue);

  expect(templateIndexPattern).toEqual(templateIndexPatternDatasetIsPrefixTrue);
  expect(templatePriority).toEqual(templatePriorityDatasetIsPrefixTrue);
});<|MERGE_RESOLUTION|>--- conflicted
+++ resolved
@@ -7,19 +7,13 @@
 
 import { readFileSync } from 'fs';
 import path from 'path';
-<<<<<<< HEAD
+
+import { safeLoad } from 'js-yaml';
+
 import type { RegistryDataStream } from '../../../../types';
 import { processFields } from '../../fields/field';
 import type { Field } from '../../fields/field';
-=======
-
-import { safeLoad } from 'js-yaml';
-
-import type { RegistryDataStream } from '../../../../types';
-import { processFields } from '../../fields/field';
-import type { Field } from '../../fields/field';
-
->>>>>>> 7832aeb1
+
 import {
   generateMappings,
   getTemplate,
