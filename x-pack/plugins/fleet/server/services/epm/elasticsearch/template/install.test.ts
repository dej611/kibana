--- conflicted
+++ resolved
@@ -5,11 +5,6 @@
  * 2.0.
  */
 
-<<<<<<< HEAD
-import type { RegistryDataStream } from '../../../../types';
-import type { Field } from '../../fields/field';
-=======
->>>>>>> 7832aeb1
 import { elasticsearchServiceMock } from 'src/core/server/mocks';
 
 import type { RegistryDataStream } from '../../../../types';
