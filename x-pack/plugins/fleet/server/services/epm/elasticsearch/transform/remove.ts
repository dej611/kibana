--- conflicted
+++ resolved
@@ -6,10 +6,7 @@
  */
 
 import type { SavedObjectsClientContract } from 'kibana/server';
-<<<<<<< HEAD
-=======
 
->>>>>>> 7832aeb1
 import { ElasticsearchAssetType } from '../../../../types';
 import type { CallESAsCurrentUser, EsAssetReference } from '../../../../types';
 import { PACKAGES_SAVED_OBJECT_TYPE } from '../../../../../common/constants';
