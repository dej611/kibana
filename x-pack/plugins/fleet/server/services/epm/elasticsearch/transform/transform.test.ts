/*
 * Copyright Elasticsearch B.V. and/or licensed to Elasticsearch B.V. under one
 * or more contributor license agreements. Licensed under the Elastic License
 * 2.0; you may not use this file except in compliance with the Elastic License
 * 2.0.
 */

// eslint-disable-next-line import/order
import { createAppContextStartContractMock } from '../../../../mocks';

jest.mock('../../packages/get', () => {
  return { getInstallation: jest.fn(), getInstallationObject: jest.fn() };
});

jest.mock('./common', () => {
  return {
    getAsset: jest.fn(),
  };
});

import { errors as LegacyESErrors } from 'elasticsearch';
<<<<<<< HEAD
import { installTransform } from './install';
=======

>>>>>>> 7832aeb1
import type {
  ILegacyScopedClusterClient,
  SavedObject,
  SavedObjectsClientContract,
} from 'kibana/server';
<<<<<<< HEAD
=======

>>>>>>> 7832aeb1
import { ElasticsearchAssetType } from '../../../../types';
import type { Installation, RegistryPackage } from '../../../../types';
import { getInstallation, getInstallationObject } from '../../packages';
// eslint-disable-next-line @kbn/eslint/no-restricted-paths
import { savedObjectsClientMock } from '../../../../../../../../src/core/server/saved_objects/service/saved_objects_client.mock';
import { appContextService } from '../../../app_context';

import { getAsset } from './common';
import { installTransform } from './install';

describe('test transform install', () => {
  let legacyScopedClusterClient: jest.Mocked<ILegacyScopedClusterClient>;
  let savedObjectsClient: jest.Mocked<SavedObjectsClientContract>;
  beforeEach(() => {
    appContextService.start(createAppContextStartContractMock());
    legacyScopedClusterClient = {
      callAsInternalUser: jest.fn(),
      callAsCurrentUser: jest.fn(),
    };
    (getInstallation as jest.MockedFunction<typeof getInstallation>).mockReset();
    (getInstallationObject as jest.MockedFunction<typeof getInstallationObject>).mockReset();
    savedObjectsClient = savedObjectsClientMock.create();
  });

  afterEach(() => {
    jest.clearAllMocks();
  });

  test('can install new versions and removes older version', async () => {
    const previousInstallation: Installation = ({
      installed_es: [
        {
          id: 'metrics-endpoint.policy-0.16.0-dev.0',
          type: ElasticsearchAssetType.ingestPipeline,
        },
        {
          id: 'endpoint.metadata_current-default-0.15.0-dev.0',
          type: ElasticsearchAssetType.transform,
        },
      ],
    } as unknown) as Installation;

    const currentInstallation: Installation = ({
      installed_es: [
        {
          id: 'metrics-endpoint.policy-0.16.0-dev.0',
          type: ElasticsearchAssetType.ingestPipeline,
        },
        {
          id: 'endpoint.metadata_current-default-0.15.0-dev.0',
          type: ElasticsearchAssetType.transform,
        },
        {
          id: 'endpoint.metadata_current-default-0.16.0-dev.0',
          type: ElasticsearchAssetType.transform,
        },
        {
          id: 'endpoint.metadata-default-0.16.0-dev.0',
          type: ElasticsearchAssetType.transform,
        },
      ],
    } as unknown) as Installation;
    (getAsset as jest.MockedFunction<typeof getAsset>)
      .mockReturnValueOnce(Buffer.from('{"content": "data"}', 'utf8'))
      .mockReturnValueOnce(Buffer.from('{"content": "data"}', 'utf8'));

    (getInstallation as jest.MockedFunction<typeof getInstallation>)
      .mockReturnValueOnce(Promise.resolve(previousInstallation))
      .mockReturnValueOnce(Promise.resolve(currentInstallation));

    (getInstallationObject as jest.MockedFunction<
      typeof getInstallationObject
    >).mockReturnValueOnce(
      Promise.resolve(({
        attributes: {
          installed_es: previousInstallation.installed_es,
        },
      } as unknown) as SavedObject<Installation>)
    );

    legacyScopedClusterClient.callAsCurrentUser.mockReturnValueOnce(
      Promise.resolve({
        count: 1,
        transforms: [
          {
            dest: {
              index: 'index',
            },
          },
        ],
      } as {
        count: number;
        transforms: Array<{
          dest: {
            index: string;
          };
        }>;
      })
    );
    await installTransform(
      ({
        name: 'endpoint',
        version: '0.16.0-dev.0',
        data_streams: [
          {
            type: 'metrics',
            dataset: 'endpoint.metadata',
            title: 'Endpoint Metadata',
            release: 'experimental',
            package: 'endpoint',
            ingest_pipeline: 'default',
            elasticsearch: {
              'index_template.mappings': {
                dynamic: false,
              },
            },
            path: 'metadata',
          },
          {
            type: 'metrics',
            dataset: 'endpoint.metadata_current',
            title: 'Endpoint Metadata Current',
            release: 'experimental',
            package: 'endpoint',
            ingest_pipeline: 'default',
            elasticsearch: {
              'index_template.mappings': {
                dynamic: false,
              },
            },
            path: 'metadata_current',
          },
        ],
      } as unknown) as RegistryPackage,
      [
        'endpoint-0.16.0-dev.0/data_stream/policy/elasticsearch/ingest_pipeline/default.json',
        'endpoint-0.16.0-dev.0/elasticsearch/transform/metadata/default.json',
        'endpoint-0.16.0-dev.0/elasticsearch/transform/metadata_current/default.json',
      ],
      legacyScopedClusterClient.callAsCurrentUser,
      savedObjectsClient
    );

    expect(legacyScopedClusterClient.callAsCurrentUser.mock.calls).toEqual([
      [
        'transport.request',
        {
          method: 'GET',
          path: '/_transform/endpoint.metadata_current-default-0.15.0-dev.0',
          ignore: [404],
        },
      ],
      [
        'transport.request',
        {
          method: 'POST',
          path: '/_transform/endpoint.metadata_current-default-0.15.0-dev.0/_stop',
          query: 'force=true',
          ignore: [404],
        },
      ],
      [
        'transport.request',
        {
          method: 'DELETE',
          query: 'force=true',
          path: '/_transform/endpoint.metadata_current-default-0.15.0-dev.0',
          ignore: [404],
        },
      ],
      [
        'transport.request',
        {
          method: 'DELETE',
          path: '/index',
          ignore: [404],
        },
      ],
      [
        'transport.request',
        {
          method: 'PUT',
          path: '/_transform/endpoint.metadata-default-0.16.0-dev.0',
          query: 'defer_validation=true',
          body: '{"content": "data"}',
        },
      ],
      [
        'transport.request',
        {
          method: 'PUT',
          path: '/_transform/endpoint.metadata_current-default-0.16.0-dev.0',
          query: 'defer_validation=true',
          body: '{"content": "data"}',
        },
      ],
      [
        'transport.request',
        {
          method: 'POST',
          path: '/_transform/endpoint.metadata-default-0.16.0-dev.0/_start',
          ignore: [409],
        },
      ],
      [
        'transport.request',
        {
          method: 'POST',
          path: '/_transform/endpoint.metadata_current-default-0.16.0-dev.0/_start',
          ignore: [409],
        },
      ],
    ]);

    expect(savedObjectsClient.update.mock.calls).toEqual([
      [
        'epm-packages',
        'endpoint',
        {
          installed_es: [
            {
              id: 'metrics-endpoint.policy-0.16.0-dev.0',
              type: 'ingest_pipeline',
            },
            {
              id: 'endpoint.metadata_current-default-0.15.0-dev.0',
              type: 'transform',
            },
            {
              id: 'endpoint.metadata-default-0.16.0-dev.0',
              type: 'transform',
            },
            {
              id: 'endpoint.metadata_current-default-0.16.0-dev.0',
              type: 'transform',
            },
          ],
        },
      ],
      [
        'epm-packages',
        'endpoint',
        {
          installed_es: [
            {
              id: 'metrics-endpoint.policy-0.16.0-dev.0',
              type: 'ingest_pipeline',
            },
            {
              id: 'endpoint.metadata_current-default-0.16.0-dev.0',
              type: 'transform',
            },
            {
              id: 'endpoint.metadata-default-0.16.0-dev.0',
              type: 'transform',
            },
          ],
        },
      ],
    ]);
  });

  test('can install new version and when no older version', async () => {
    const previousInstallation: Installation = ({
      installed_es: [],
    } as unknown) as Installation;

    const currentInstallation: Installation = ({
      installed_es: [
        {
          id: 'metrics-endpoint.metadata-current-default-0.16.0-dev.0',
          type: ElasticsearchAssetType.transform,
        },
      ],
    } as unknown) as Installation;
    (getAsset as jest.MockedFunction<typeof getAsset>).mockReturnValueOnce(
      Buffer.from('{"content": "data"}', 'utf8')
    );
    (getInstallation as jest.MockedFunction<typeof getInstallation>)
      .mockReturnValueOnce(Promise.resolve(previousInstallation))
      .mockReturnValueOnce(Promise.resolve(currentInstallation));

    (getInstallationObject as jest.MockedFunction<
      typeof getInstallationObject
    >).mockReturnValueOnce(
      Promise.resolve(({
        attributes: { installed_es: [] },
      } as unknown) as SavedObject<Installation>)
    );
    legacyScopedClusterClient.callAsCurrentUser = jest.fn();
    await installTransform(
      ({
        name: 'endpoint',
        version: '0.16.0-dev.0',
        data_streams: [
          {
            type: 'metrics',
            dataset: 'endpoint.metadata_current',
            title: 'Endpoint Metadata',
            release: 'experimental',
            package: 'endpoint',
            ingest_pipeline: 'default',
            elasticsearch: {
              'index_template.mappings': {
                dynamic: false,
              },
            },
            path: 'metadata_current',
          },
        ],
      } as unknown) as RegistryPackage,
      ['endpoint-0.16.0-dev.0/elasticsearch/transform/metadata_current/default.json'],
      legacyScopedClusterClient.callAsCurrentUser,
      savedObjectsClient
    );

    expect(legacyScopedClusterClient.callAsCurrentUser.mock.calls).toEqual([
      [
        'transport.request',
        {
          method: 'PUT',
          path: '/_transform/endpoint.metadata_current-default-0.16.0-dev.0',
          query: 'defer_validation=true',
          body: '{"content": "data"}',
        },
      ],
      [
        'transport.request',
        {
          method: 'POST',
          path: '/_transform/endpoint.metadata_current-default-0.16.0-dev.0/_start',
          ignore: [409],
        },
      ],
    ]);
    expect(savedObjectsClient.update.mock.calls).toEqual([
      [
        'epm-packages',
        'endpoint',
        {
          installed_es: [
            { id: 'endpoint.metadata_current-default-0.16.0-dev.0', type: 'transform' },
          ],
        },
      ],
    ]);
  });

  test('can removes older version when no new install in package', async () => {
    const previousInstallation: Installation = ({
      installed_es: [
        {
          id: 'endpoint.metadata-current-default-0.15.0-dev.0',
          type: ElasticsearchAssetType.transform,
        },
      ],
    } as unknown) as Installation;

    const currentInstallation: Installation = ({
      installed_es: [],
    } as unknown) as Installation;

    (getInstallation as jest.MockedFunction<typeof getInstallation>)
      .mockReturnValueOnce(Promise.resolve(previousInstallation))
      .mockReturnValueOnce(Promise.resolve(currentInstallation));

    (getInstallationObject as jest.MockedFunction<
      typeof getInstallationObject
    >).mockReturnValueOnce(
      Promise.resolve(({
        attributes: { installed_es: currentInstallation.installed_es },
      } as unknown) as SavedObject<Installation>)
    );

    legacyScopedClusterClient.callAsCurrentUser.mockReturnValueOnce(
      Promise.resolve({
        count: 1,
        transforms: [
          {
            dest: {
              index: 'index',
            },
          },
        ],
      } as {
        count: number;
        transforms: Array<{
          dest: {
            index: string;
          };
        }>;
      })
    );
    await installTransform(
      ({
        name: 'endpoint',
        version: '0.16.0-dev.0',
        data_streams: [
          {
            type: 'metrics',
            dataset: 'endpoint.metadata',
            title: 'Endpoint Metadata',
            release: 'experimental',
            package: 'endpoint',
            ingest_pipeline: 'default',
            elasticsearch: {
              'index_template.mappings': {
                dynamic: false,
              },
            },
            path: 'metadata',
          },
          {
            type: 'metrics',
            dataset: 'endpoint.metadata_current',
            title: 'Endpoint Metadata Current',
            release: 'experimental',
            package: 'endpoint',
            ingest_pipeline: 'default',
            elasticsearch: {
              'index_template.mappings': {
                dynamic: false,
              },
            },
            path: 'metadata_current',
          },
        ],
      } as unknown) as RegistryPackage,
      [],
      legacyScopedClusterClient.callAsCurrentUser,
      savedObjectsClient
    );

    expect(legacyScopedClusterClient.callAsCurrentUser.mock.calls).toEqual([
      [
        'transport.request',
        {
          method: 'GET',
          path: '/_transform/endpoint.metadata-current-default-0.15.0-dev.0',
          ignore: [404],
        },
      ],
      [
        'transport.request',
        {
          method: 'POST',
          path: '/_transform/endpoint.metadata-current-default-0.15.0-dev.0/_stop',
          query: 'force=true',
          ignore: [404],
        },
      ],
      [
        'transport.request',
        {
          method: 'DELETE',
          query: 'force=true',
          path: '/_transform/endpoint.metadata-current-default-0.15.0-dev.0',
          ignore: [404],
        },
      ],
      [
        'transport.request',
        {
          method: 'DELETE',
          path: '/index',
          ignore: [404],
        },
      ],
    ]);
    expect(savedObjectsClient.update.mock.calls).toEqual([
      [
        'epm-packages',
        'endpoint',
        {
          installed_es: [],
        },
      ],
    ]);
  });

  test('ignore already exists error if saved object and ES transforms are out of sync', async () => {
    const previousInstallation: Installation = ({
      installed_es: [],
    } as unknown) as Installation;

    const currentInstallation: Installation = ({
      installed_es: [
        {
          id: 'metrics-endpoint.metadata-current-default-0.16.0-dev.0',
          type: ElasticsearchAssetType.transform,
        },
      ],
    } as unknown) as Installation;
    (getAsset as jest.MockedFunction<typeof getAsset>).mockReturnValueOnce(
      Buffer.from('{"content": "data"}', 'utf8')
    );
    (getInstallation as jest.MockedFunction<typeof getInstallation>)
      .mockReturnValueOnce(Promise.resolve(previousInstallation))
      .mockReturnValueOnce(Promise.resolve(currentInstallation));

    (getInstallationObject as jest.MockedFunction<
      typeof getInstallationObject
    >).mockReturnValueOnce(
      Promise.resolve(({
        attributes: { installed_es: [] },
      } as unknown) as SavedObject<Installation>)
    );
    legacyScopedClusterClient.callAsCurrentUser = jest.fn();

    legacyScopedClusterClient.callAsCurrentUser.mockImplementation(
      async (endpoint, clientParams, options) => {
        if (
          endpoint === 'transport.request' &&
          clientParams?.method === 'PUT' &&
          clientParams?.path === '/_transform/endpoint.metadata_current-default-0.16.0-dev.0'
        ) {
          const err: LegacyESErrors._Abstract & { body?: any } = new LegacyESErrors.BadRequest();
          err.body = {
            error: { type: 'resource_already_exists_exception' },
          };
          throw err;
        }
      }
    );
    await installTransform(
      ({
        name: 'endpoint',
        version: '0.16.0-dev.0',
        data_streams: [
          {
            type: 'metrics',
            dataset: 'endpoint.metadata_current',
            title: 'Endpoint Metadata',
            release: 'experimental',
            package: 'endpoint',
            ingest_pipeline: 'default',
            elasticsearch: {
              'index_template.mappings': {
                dynamic: false,
              },
            },
            path: 'metadata_current',
          },
        ],
      } as unknown) as RegistryPackage,
      ['endpoint-0.16.0-dev.0/elasticsearch/transform/metadata_current/default.json'],
      legacyScopedClusterClient.callAsCurrentUser,
      savedObjectsClient
    );

    expect(legacyScopedClusterClient.callAsCurrentUser.mock.calls).toEqual([
      [
        'transport.request',
        {
          method: 'PUT',
          path: '/_transform/endpoint.metadata_current-default-0.16.0-dev.0',
          query: 'defer_validation=true',
          body: '{"content": "data"}',
        },
      ],
      [
        'transport.request',
        {
          method: 'POST',
          path: '/_transform/endpoint.metadata_current-default-0.16.0-dev.0/_start',
          ignore: [409],
        },
      ],
    ]);
    expect(savedObjectsClient.update.mock.calls).toEqual([
      [
        'epm-packages',
        'endpoint',
        {
          installed_es: [
            { id: 'endpoint.metadata_current-default-0.16.0-dev.0', type: 'transform' },
          ],
        },
      ],
    ]);
  });
});<|MERGE_RESOLUTION|>--- conflicted
+++ resolved
@@ -19,20 +19,13 @@
 });
 
 import { errors as LegacyESErrors } from 'elasticsearch';
-<<<<<<< HEAD
-import { installTransform } from './install';
-=======
-
->>>>>>> 7832aeb1
+
 import type {
   ILegacyScopedClusterClient,
   SavedObject,
   SavedObjectsClientContract,
 } from 'kibana/server';
-<<<<<<< HEAD
-=======
-
->>>>>>> 7832aeb1
+
 import { ElasticsearchAssetType } from '../../../../types';
 import type { Installation, RegistryPackage } from '../../../../types';
 import { getInstallation, getInstallationObject } from '../../packages';
