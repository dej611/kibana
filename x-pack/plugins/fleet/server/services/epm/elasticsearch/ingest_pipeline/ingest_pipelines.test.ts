/*
 * Copyright Elasticsearch B.V. and/or licensed to Elasticsearch B.V. under one
 * or more contributor license agreements. Licensed under the Elastic License
 * 2.0; you may not use this file except in compliance with the Elastic License
 * 2.0.
 */

import { readFileSync } from 'fs';
import path from 'path';

import type { RegistryDataStream } from '../../../../types';

import { rewriteIngestPipeline, getPipelineNameForInstallation } from './install';
<<<<<<< HEAD
import type { RegistryDataStream } from '../../../../types';
=======
>>>>>>> 7832aeb1

test('a json-format pipeline with pipeline references is correctly rewritten', () => {
  const inputStandard = readFileSync(
    path.join(__dirname, '/tests/ingest_pipelines/real_input_standard.json'),
    'utf-8'
  );
  const inputBeats = readFileSync(
    path.join(__dirname, '/tests/ingest_pipelines/real_input_beats.json'),
    'utf-8'
  );
  const output = readFileSync(
    path.join(__dirname, '/tests/ingest_pipelines/real_output.json')
  ).toString('utf-8');

  const substitutions = [
    {
      source: 'pipeline-json',
      target: 'new-pipeline-json',
      templateFunction: 'IngestPipeline',
    },
    {
      source: 'pipeline-plaintext',
      target: 'new-pipeline-plaintext',
      templateFunction: 'IngestPipeline',
    },
  ];
  expect(rewriteIngestPipeline(inputStandard, substitutions)).toBe(output);
  expect(rewriteIngestPipeline(inputBeats, substitutions)).toBe(output);
});

test('a yml-format pipeline with pipeline references is correctly rewritten', () => {
  const inputStandard = readFileSync(
    path.join(__dirname, '/tests/ingest_pipelines/real_input_standard.yml')
  ).toString('utf-8');
  const inputBeats = readFileSync(
    path.join(__dirname, '/tests/ingest_pipelines/real_input_beats.yml')
  ).toString('utf-8');
  const output = readFileSync(
    path.join(__dirname, '/tests/ingest_pipelines/real_output.yml')
  ).toString('utf-8');

  const substitutions = [
    {
      source: 'pipeline-json',
      target: 'new-pipeline-json',
      templateFunction: 'IngestPipeline',
    },
    {
      source: 'pipeline-plaintext',
      target: 'new-pipeline-plaintext',
      templateFunction: 'IngestPipeline',
    },
  ];
  expect(rewriteIngestPipeline(inputStandard, substitutions)).toBe(output);
  expect(rewriteIngestPipeline(inputBeats, substitutions)).toBe(output);
});

test('a json-format pipeline with no pipeline references stays unchanged', () => {
  const input = readFileSync(
    path.join(__dirname, '/tests/ingest_pipelines/no_replacement.json')
  ).toString('utf-8');

  const substitutions = [
    {
      source: 'pipeline-json',
      target: 'new-pipeline-json',
      templateFunction: 'IngestPipeline',
    },
    {
      source: 'pipeline-plaintext',
      target: 'new-pipeline-plaintext',
      templateFunction: 'IngestPipeline',
    },
  ];
  expect(rewriteIngestPipeline(input, substitutions)).toBe(input);
});

test('a yml-format pipeline with no pipeline references stays unchanged', () => {
  const input = readFileSync(
    path.join(__dirname, '/tests/ingest_pipelines/no_replacement.yml')
  ).toString('utf-8');

  const substitutions = [
    {
      source: 'pipeline-json',
      target: 'new-pipeline-json',
      templateFunction: 'IngestPipeline',
    },
    {
      source: 'pipeline-plaintext',
      target: 'new-pipeline-plaintext',
      templateFunction: 'IngestPipeline',
    },
  ];
  expect(rewriteIngestPipeline(input, substitutions)).toBe(input);
});

test('getPipelineNameForInstallation gets correct name', () => {
  const dataStream: RegistryDataStream = {
    dataset: 'coredns.log',
    title: 'CoreDNS logs',
    release: 'ga',
    type: 'logs',
    ingest_pipeline: 'pipeline-entry',
    package: 'coredns',
    path: 'log',
  };
  const packageVersion = '1.0.1';
  const pipelineRefName = 'pipeline-json';
  const pipelineEntryNameForInstallation = getPipelineNameForInstallation({
    pipelineName: dataStream.ingest_pipeline,
    dataStream,
    packageVersion,
  });
  const pipelineRefNameForInstallation = getPipelineNameForInstallation({
    pipelineName: pipelineRefName,
    dataStream,
    packageVersion,
  });
  expect(pipelineEntryNameForInstallation).toBe(
    `${dataStream.type}-${dataStream.dataset}-${packageVersion}`
  );
  expect(pipelineRefNameForInstallation).toBe(
    `${dataStream.type}-${dataStream.dataset}-${packageVersion}-${pipelineRefName}`
  );
});<|MERGE_RESOLUTION|>--- conflicted
+++ resolved
@@ -11,10 +11,6 @@
 import type { RegistryDataStream } from '../../../../types';
 
 import { rewriteIngestPipeline, getPipelineNameForInstallation } from './install';
-<<<<<<< HEAD
-import type { RegistryDataStream } from '../../../../types';
-=======
->>>>>>> 7832aeb1
 
 test('a json-format pipeline with pipeline references is correctly rewritten', () => {
   const inputStandard = readFileSync(
