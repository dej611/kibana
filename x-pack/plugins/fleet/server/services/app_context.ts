/*
 * Copyright Elasticsearch B.V. and/or licensed to Elasticsearch B.V. under one
 * or more contributor license agreements. Licensed under the Elastic License
 * 2.0; you may not use this file except in compliance with the Elastic License
 * 2.0.
 */

import { BehaviorSubject, Observable } from 'rxjs';
import { first } from 'rxjs/operators';
import { kibanaPackageJson } from '@kbn/utils';
import { KibanaRequest } from 'src/core/server';
import type {
  ElasticsearchClient,
  SavedObjectsServiceStart,
  HttpServiceSetup,
  Logger,
} from 'src/core/server';
<<<<<<< HEAD
=======

>>>>>>> 7832aeb1
import type {
  EncryptedSavedObjectsClient,
  EncryptedSavedObjectsPluginSetup,
} from '../../../encrypted_saved_objects/server';
import type { SecurityPluginStart } from '../../../security/server';
import type { FleetConfigType } from '../../common';
import type { ExternalCallback, ExternalCallbacksStorage, FleetAppContext } from '../plugin';
import type { CloudSetup } from '../../../cloud/server';

class AppContextService {
  private encryptedSavedObjects: EncryptedSavedObjectsClient | undefined;
  private encryptedSavedObjectsSetup: EncryptedSavedObjectsPluginSetup | undefined;
  private esClient: ElasticsearchClient | undefined;
  private security: SecurityPluginStart | undefined;
  private config$?: Observable<FleetConfigType>;
  private configSubject$?: BehaviorSubject<FleetConfigType>;
  private savedObjects: SavedObjectsServiceStart | undefined;
  private isProductionMode: FleetAppContext['isProductionMode'] = false;
  private kibanaVersion: FleetAppContext['kibanaVersion'] = kibanaPackageJson.version;
  private kibanaBranch: FleetAppContext['kibanaBranch'] = kibanaPackageJson.branch;
  private cloud?: CloudSetup;
  private logger: Logger | undefined;
  private httpSetup?: HttpServiceSetup;
  private externalCallbacks: ExternalCallbacksStorage = new Map();

  public async start(appContext: FleetAppContext) {
    this.esClient = appContext.elasticsearch.client.asInternalUser;
    this.encryptedSavedObjects = appContext.encryptedSavedObjectsStart?.getClient();
    this.encryptedSavedObjectsSetup = appContext.encryptedSavedObjectsSetup;
    this.security = appContext.security;
    this.savedObjects = appContext.savedObjects;
    this.isProductionMode = appContext.isProductionMode;
    this.cloud = appContext.cloud;
    this.logger = appContext.logger;
    this.kibanaVersion = appContext.kibanaVersion;
    this.kibanaBranch = appContext.kibanaBranch;
    this.httpSetup = appContext.httpSetup;

    if (appContext.config$) {
      this.config$ = appContext.config$;
      const initialValue = await this.config$.pipe(first()).toPromise();
      this.configSubject$ = new BehaviorSubject(initialValue);
      this.config$.subscribe(this.configSubject$);
    }
  }

  public stop() {
    this.externalCallbacks.clear();
  }

  public getEncryptedSavedObjects() {
    if (!this.encryptedSavedObjects) {
      throw new Error('Encrypted saved object start service not set.');
    }
    return this.encryptedSavedObjects;
  }

  public getSecurity() {
    if (!this.security) {
      throw new Error('Security service not set.');
    }
    return this.security;
  }

  public hasSecurity() {
    return !!this.security;
  }

  public getCloud() {
    return this.cloud;
  }

  public getLogger() {
    if (!this.logger) {
      throw new Error('Logger not set.');
    }
    return this.logger;
  }

  public getConfig() {
    return this.configSubject$?.value;
  }

  public getConfig$() {
    return this.config$;
  }

  public getSavedObjects() {
    if (!this.savedObjects) {
      throw new Error('Saved objects start service not set.');
    }
    return this.savedObjects;
  }

  public getInternalUserSOClient(request: KibanaRequest) {
    // soClient as kibana internal users, be careful on how you use it, security is not enabled
    return appContextService.getSavedObjects().getScopedClient(request, {
      excludedWrappers: ['security'],
    });
  }

  public getInternalUserESClient() {
    if (!this.esClient) {
      throw new Error('Elasticsearch start service not set.');
    }
    // soClient as kibana internal users, be careful on how you use it, security is not enabled
    return this.esClient;
  }

  public getIsProductionMode() {
    return this.isProductionMode;
  }

  public getHttpSetup() {
    if (!this.httpSetup) {
      throw new Error('HttpServiceSetup not set.');
    }
    return this.httpSetup;
  }

  public getEncryptedSavedObjectsSetup() {
    return this.encryptedSavedObjectsSetup;
  }

  public getKibanaVersion() {
    return this.kibanaVersion;
  }

  public getKibanaBranch() {
    return this.kibanaBranch;
  }

  public addExternalCallback(type: ExternalCallback[0], callback: ExternalCallback[1]) {
    if (!this.externalCallbacks.has(type)) {
      this.externalCallbacks.set(type, new Set());
    }
    this.externalCallbacks.get(type)!.add(callback);
  }

  public getExternalCallbacks(type: ExternalCallback[0]) {
    if (this.externalCallbacks) {
      return this.externalCallbacks.get(type);
    }
  }
}

export const appContextService = new AppContextService();<|MERGE_RESOLUTION|>--- conflicted
+++ resolved
@@ -15,10 +15,7 @@
   HttpServiceSetup,
   Logger,
 } from 'src/core/server';
-<<<<<<< HEAD
-=======
 
->>>>>>> 7832aeb1
 import type {
   EncryptedSavedObjectsClient,
   EncryptedSavedObjectsPluginSetup,
