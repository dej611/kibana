/*
 * Copyright Elasticsearch B.V. and/or licensed to Elasticsearch B.V. under one
 * or more contributor license agreements. Licensed under the Elastic License
 * 2.0; you may not use this file except in compliance with the Elastic License
 * 2.0.
 */

import { KibanaRequest } from 'src/core/server';
import type {
  ElasticsearchClient,
  RequestHandlerContext,
  SavedObjectsClientContract,
} from 'src/core/server';
import uuid from 'uuid';
<<<<<<< HEAD
=======

>>>>>>> 7832aeb1
import type { AuthenticatedUser } from '../../../security/server';
import {
  packageToPackagePolicy,
  isPackageLimited,
  doesAgentPolicyAlreadyIncludePackage,
} from '../../common';
import type {
  DeletePackagePoliciesResponse,
  PackagePolicyInput,
  NewPackagePolicyInput,
  PackagePolicyInputStream,
  PackageInfo,
  ListWithKuery,
  ListResult,
} from '../../common';
import { PACKAGE_POLICY_SAVED_OBJECT_TYPE } from '../constants';
import { IngestManagerError, ingestErrorToResponseOptions } from '../errors';
import { NewPackagePolicySchema, UpdatePackagePolicySchema } from '../types';
import type {
  NewPackagePolicy,
  UpdatePackagePolicy,
  PackagePolicy,
  PackagePolicySOAttributes,
  RegistryPackage,
  CallESAsCurrentUser,
} from '../types';
import { ExternalCallback } from '..';

import { agentPolicyService } from './agent_policy';
import { outputService } from './output';
import * as Registry from './epm/registry';
import { getPackageInfo, getInstallation, ensureInstalledPackage } from './epm/packages';
import { getAssetsData } from './epm/packages/assets';
import { compileTemplate } from './epm/agent/agent';
import { normalizeKuery } from './saved_object';
import { appContextService } from '.';
<<<<<<< HEAD
import type { ExternalCallback } from '..';
=======
>>>>>>> 7832aeb1

const SAVED_OBJECT_TYPE = PACKAGE_POLICY_SAVED_OBJECT_TYPE;

function getDataset(st: string) {
  return st.split('.')[1];
}

class PackagePolicyService {
  public async create(
    soClient: SavedObjectsClientContract,
    esClient: ElasticsearchClient,
    callCluster: CallESAsCurrentUser,
    packagePolicy: NewPackagePolicy,
    options?: { id?: string; user?: AuthenticatedUser; bumpRevision?: boolean }
  ): Promise<PackagePolicy> {
    // Check that its agent policy does not have a package policy with the same name
    const parentAgentPolicy = await agentPolicyService.get(soClient, packagePolicy.policy_id);
    if (!parentAgentPolicy) {
      throw new Error('Agent policy not found');
    }
    if (parentAgentPolicy.is_managed) {
      throw new IngestManagerError(
        `Cannot add integrations to managed policy ${parentAgentPolicy.id}`
      );
    }
    if (
      (parentAgentPolicy.package_policies as PackagePolicy[]).find(
        (siblingPackagePolicy) => siblingPackagePolicy.name === packagePolicy.name
      )
    ) {
      throw new Error('There is already a package with the same name on this agent policy');
    }

    // Add ids to stream
    const packagePolicyId = options?.id || uuid.v4();
    let inputs: PackagePolicyInput[] = packagePolicy.inputs.map((input) =>
      assignStreamIdToInput(packagePolicyId, input)
    );

    // Make sure the associated package is installed
    if (packagePolicy.package?.name) {
      const [, pkgInfo] = await Promise.all([
        ensureInstalledPackage({
          savedObjectsClient: soClient,
          pkgName: packagePolicy.package.name,
          callCluster,
        }),
        getPackageInfo({
          savedObjectsClient: soClient,
          pkgName: packagePolicy.package.name,
          pkgVersion: packagePolicy.package.version,
        }),
      ]);

      // Check if it is a limited package, and if so, check that the corresponding agent policy does not
      // already contain a package policy for this package
      if (isPackageLimited(pkgInfo)) {
        const agentPolicy = await agentPolicyService.get(soClient, packagePolicy.policy_id, true);
        if (agentPolicy && doesAgentPolicyAlreadyIncludePackage(agentPolicy, pkgInfo.name)) {
          throw new Error(
            `Unable to create package policy. Package '${pkgInfo.name}' already exists on this agent policy.`
          );
        }
      }

      inputs = await this.compilePackagePolicyInputs(pkgInfo, inputs);
    }

    const isoDate = new Date().toISOString();
    const newSo = await soClient.create<PackagePolicySOAttributes>(
      SAVED_OBJECT_TYPE,
      {
        ...packagePolicy,
        inputs,
        revision: 1,
        created_at: isoDate,
        created_by: options?.user?.username ?? 'system',
        updated_at: isoDate,
        updated_by: options?.user?.username ?? 'system',
      },

      { ...options, id: packagePolicyId }
    );

    // Assign it to the given agent policy
    await agentPolicyService.assignPackagePolicies(
      soClient,
      esClient,
      packagePolicy.policy_id,
      [newSo.id],
      {
        user: options?.user,
        bumpRevision: options?.bumpRevision ?? true,
      }
    );

    return {
      id: newSo.id,
      version: newSo.version,
      ...newSo.attributes,
    };
  }

  public async bulkCreate(
    soClient: SavedObjectsClientContract,
    esClient: ElasticsearchClient,
    packagePolicies: NewPackagePolicy[],
    agentPolicyId: string,
    options?: { user?: AuthenticatedUser; bumpRevision?: boolean }
  ): Promise<PackagePolicy[]> {
    const isoDate = new Date().toISOString();
    // eslint-disable-next-line @typescript-eslint/naming-convention
    const { saved_objects } = await soClient.bulkCreate<PackagePolicySOAttributes>(
      packagePolicies.map((packagePolicy) => {
        const packagePolicyId = uuid.v4();

        const inputs = packagePolicy.inputs.map((input) =>
          assignStreamIdToInput(packagePolicyId, input)
        );

        return {
          type: SAVED_OBJECT_TYPE,
          id: packagePolicyId,
          attributes: {
            ...packagePolicy,
            inputs,
            policy_id: agentPolicyId,
            revision: 1,
            created_at: isoDate,
            created_by: options?.user?.username ?? 'system',
            updated_at: isoDate,
            updated_by: options?.user?.username ?? 'system',
          },
        };
      })
    );

    // Filter out invalid SOs
    const newSos = saved_objects.filter((so) => !so.error && so.attributes);

    // Assign it to the given agent policy
    await agentPolicyService.assignPackagePolicies(
      soClient,
      esClient,
      agentPolicyId,
      newSos.map((newSo) => newSo.id),
      {
        user: options?.user,
        bumpRevision: options?.bumpRevision ?? true,
      }
    );

    return newSos.map((newSo) => ({
      id: newSo.id,
      version: newSo.version,
      ...newSo.attributes,
    }));
  }

  public async get(
    soClient: SavedObjectsClientContract,
    id: string
  ): Promise<PackagePolicy | null> {
    const packagePolicySO = await soClient.get<PackagePolicySOAttributes>(SAVED_OBJECT_TYPE, id);
    if (!packagePolicySO) {
      return null;
    }

    if (packagePolicySO.error) {
      throw new Error(packagePolicySO.error.message);
    }

    return {
      id: packagePolicySO.id,
      version: packagePolicySO.version,
      ...packagePolicySO.attributes,
    };
  }

  public async getByIDs(
    soClient: SavedObjectsClientContract,
    ids: string[]
  ): Promise<PackagePolicy[] | null> {
    const packagePolicySO = await soClient.bulkGet<PackagePolicySOAttributes>(
      ids.map((id) => ({
        id,
        type: SAVED_OBJECT_TYPE,
      }))
    );
    if (!packagePolicySO) {
      return null;
    }

    return packagePolicySO.saved_objects.map((so) => ({
      id: so.id,
      version: so.version,
      ...so.attributes,
    }));
  }

  public async list(
    soClient: SavedObjectsClientContract,
    options: ListWithKuery
  ): Promise<ListResult<PackagePolicy>> {
    const { page = 1, perPage = 20, sortField = 'updated_at', sortOrder = 'desc', kuery } = options;

    const packagePolicies = await soClient.find<PackagePolicySOAttributes>({
      type: SAVED_OBJECT_TYPE,
      sortField,
      sortOrder,
      page,
      perPage,
      filter: kuery ? normalizeKuery(SAVED_OBJECT_TYPE, kuery) : undefined,
    });

    return {
      items: packagePolicies.saved_objects.map((packagePolicySO) => ({
        id: packagePolicySO.id,
        version: packagePolicySO.version,
        ...packagePolicySO.attributes,
      })),
      total: packagePolicies.total,
      page,
      perPage,
    };
  }

  public async listIds(
    soClient: SavedObjectsClientContract,
    options: ListWithKuery
  ): Promise<ListResult<string>> {
    const { page = 1, perPage = 20, sortField = 'updated_at', sortOrder = 'desc', kuery } = options;

    const packagePolicies = await soClient.find<{}>({
      type: SAVED_OBJECT_TYPE,
      sortField,
      sortOrder,
      page,
      perPage,
      fields: [],
      filter: kuery ? normalizeKuery(SAVED_OBJECT_TYPE, kuery) : undefined,
    });

    return {
      items: packagePolicies.saved_objects.map((packagePolicySO) => packagePolicySO.id),
      total: packagePolicies.total,
      page,
      perPage,
    };
  }

  public async update(
    soClient: SavedObjectsClientContract,
    esClient: ElasticsearchClient,
    id: string,
    packagePolicy: UpdatePackagePolicy,
    options?: { user?: AuthenticatedUser }
  ): Promise<PackagePolicy> {
    const oldPackagePolicy = await this.get(soClient, id);
    const { version, ...restOfPackagePolicy } = packagePolicy;

    if (!oldPackagePolicy) {
      throw new Error('Package policy not found');
    }

    // Check that its agent policy does not have a package policy with the same name
    const parentAgentPolicy = await agentPolicyService.get(soClient, packagePolicy.policy_id);
    if (!parentAgentPolicy) {
      throw new Error('Agent policy not found');
    } else {
      if (parentAgentPolicy.is_managed) {
        throw new IngestManagerError(`Cannot update integrations of managed policy ${id}`);
      }
      if (
        (parentAgentPolicy.package_policies as PackagePolicy[]).find(
          (siblingPackagePolicy) =>
            siblingPackagePolicy.id !== id && siblingPackagePolicy.name === packagePolicy.name
        )
      ) {
        throw new Error('There is already a package with the same name on this agent policy');
      }
    }

    let inputs = restOfPackagePolicy.inputs.map((input) =>
      assignStreamIdToInput(oldPackagePolicy.id, input)
    );

    if (packagePolicy.package?.name) {
      const pkgInfo = await getPackageInfo({
        savedObjectsClient: soClient,
        pkgName: packagePolicy.package.name,
        pkgVersion: packagePolicy.package.version,
      });

      inputs = await this.compilePackagePolicyInputs(pkgInfo, inputs);
    }

    await soClient.update<PackagePolicySOAttributes>(
      SAVED_OBJECT_TYPE,
      id,
      {
        ...restOfPackagePolicy,
        inputs,
        revision: oldPackagePolicy.revision + 1,
        updated_at: new Date().toISOString(),
        updated_by: options?.user?.username ?? 'system',
      },
      {
        version,
      }
    );

    // Bump revision of associated agent policy
    await agentPolicyService.bumpRevision(soClient, esClient, packagePolicy.policy_id, {
      user: options?.user,
    });

    return (await this.get(soClient, id)) as PackagePolicy;
  }

  public async delete(
    soClient: SavedObjectsClientContract,
    esClient: ElasticsearchClient,
    ids: string[],
    options?: { user?: AuthenticatedUser; skipUnassignFromAgentPolicies?: boolean }
  ): Promise<DeletePackagePoliciesResponse> {
    const result: DeletePackagePoliciesResponse = [];

    for (const id of ids) {
      try {
        const packagePolicy = await this.get(soClient, id);
        if (!packagePolicy) {
          throw new Error('Package policy not found');
        }
        if (!options?.skipUnassignFromAgentPolicies) {
          await agentPolicyService.unassignPackagePolicies(
            soClient,
            esClient,
            packagePolicy.policy_id,
            [packagePolicy.id],
            {
              user: options?.user,
            }
          );
        }
        await soClient.delete(SAVED_OBJECT_TYPE, id);
        result.push({
          id,
          name: packagePolicy.name,
          success: true,
        });
      } catch (error) {
        result.push({
          id,
          success: false,
          ...ingestErrorToResponseOptions(error),
        });
      }
    }

    return result;
  }

  public async buildPackagePolicyFromPackage(
    soClient: SavedObjectsClientContract,
    pkgName: string
  ): Promise<NewPackagePolicy | undefined> {
    const pkgInstall = await getInstallation({ savedObjectsClient: soClient, pkgName });
    if (pkgInstall) {
      const [pkgInfo, defaultOutputId] = await Promise.all([
        getPackageInfo({
          savedObjectsClient: soClient,
          pkgName: pkgInstall.name,
          pkgVersion: pkgInstall.version,
        }),
        outputService.getDefaultOutputId(soClient),
      ]);
      if (pkgInfo) {
        if (!defaultOutputId) {
          throw new Error('Default output is not set');
        }
        return packageToPackagePolicy(pkgInfo, '', defaultOutputId);
      }
    }
  }

  public async compilePackagePolicyInputs(
    pkgInfo: PackageInfo,
    inputs: PackagePolicyInput[]
  ): Promise<PackagePolicyInput[]> {
    const registryPkgInfo = await Registry.fetchInfo(pkgInfo.name, pkgInfo.version);
    const inputsPromises = inputs.map(async (input) => {
      const compiledInput = await _compilePackagePolicyInput(registryPkgInfo, pkgInfo, input);
      const compiledStreams = await _compilePackageStreams(registryPkgInfo, pkgInfo, input);
      return {
        ...input,
        compiled_input: compiledInput,
        streams: compiledStreams,
      };
    });

    return Promise.all(inputsPromises);
  }

  public async runExternalCallbacks(
    externalCallbackType: ExternalCallback[0],
    newPackagePolicy: NewPackagePolicy,
    context: RequestHandlerContext,
    request: KibanaRequest
  ): Promise<NewPackagePolicy> {
    let newData = newPackagePolicy;

    const externalCallbacks = appContextService.getExternalCallbacks(externalCallbackType);
    if (externalCallbacks && externalCallbacks.size > 0) {
      let updatedNewData: NewPackagePolicy = newData;

      for (const callback of externalCallbacks) {
        const result = await callback(updatedNewData, context, request);
        if (externalCallbackType === 'packagePolicyCreate') {
          updatedNewData = NewPackagePolicySchema.validate(result);
        } else if (externalCallbackType === 'packagePolicyUpdate') {
          updatedNewData = UpdatePackagePolicySchema.validate(result);
        }
      }

      newData = updatedNewData;
    }
    return newData;
  }
}

function assignStreamIdToInput(packagePolicyId: string, input: NewPackagePolicyInput) {
  return {
    ...input,
    streams: input.streams.map((stream) => {
      return { ...stream, id: `${input.type}-${stream.data_stream.dataset}-${packagePolicyId}` };
    }),
  };
}

async function _compilePackagePolicyInput(
  registryPkgInfo: RegistryPackage,
  pkgInfo: PackageInfo,
  input: PackagePolicyInput
) {
  if ((!input.enabled || !pkgInfo.policy_templates?.[0]?.inputs?.length) ?? 0 > 0) {
    return undefined;
  }

  const packageInputs = pkgInfo.policy_templates[0].inputs;
  const packageInput = packageInputs.find((pkgInput) => pkgInput.type === input.type);
  if (!packageInput) {
    throw new Error(`Input template not found, unable to find input type ${input.type}`);
  }

  if (!packageInput.template_path) {
    return undefined;
  }

  const [pkgInputTemplate] = await getAssetsData(registryPkgInfo, (path: string) =>
    path.endsWith(`/agent/input/${packageInput.template_path!}`)
  );

  if (!pkgInputTemplate || !pkgInputTemplate.buffer) {
    throw new Error(`Unable to load input template at /agent/input/${packageInput.template_path!}`);
  }

  return compileTemplate(
    // Populate template variables from input vars
    Object.assign({}, input.vars),
    pkgInputTemplate.buffer.toString()
  );
}

async function _compilePackageStreams(
  registryPkgInfo: RegistryPackage,
  pkgInfo: PackageInfo,
  input: PackagePolicyInput
) {
  const streamsPromises = input.streams.map((stream) =>
    _compilePackageStream(registryPkgInfo, pkgInfo, input, stream)
  );

  return await Promise.all(streamsPromises);
}

async function _compilePackageStream(
  registryPkgInfo: RegistryPackage,
  pkgInfo: PackageInfo,
  input: PackagePolicyInput,
  stream: PackagePolicyInputStream
) {
  if (!stream.enabled) {
    return { ...stream, compiled_stream: undefined };
  }
  const datasetPath = getDataset(stream.data_stream.dataset);
  const packageDataStreams = pkgInfo.data_streams;
  if (!packageDataStreams) {
    throw new Error('Stream template not found, no data streams');
  }

  const packageDataStream = packageDataStreams.find(
    (pkgDataStream) => pkgDataStream.dataset === stream.data_stream.dataset
  );
  if (!packageDataStream) {
    throw new Error(`Stream template not found, unable to find dataset ${datasetPath}`);
  }

  const streamFromPkg = (packageDataStream.streams || []).find(
    (pkgStream) => pkgStream.input === input.type
  );
  if (!streamFromPkg) {
    throw new Error(`Stream template not found, unable to find stream for input ${input.type}`);
  }

  if (!streamFromPkg.template_path) {
    throw new Error(`Stream template path not found for dataset ${datasetPath}`);
  }

  const [pkgStreamTemplate] = await getAssetsData(
    registryPkgInfo,
    (path: string) => path.endsWith(streamFromPkg.template_path),
    datasetPath
  );

  if (!pkgStreamTemplate || !pkgStreamTemplate.buffer) {
    throw new Error(
      `Unable to load stream template ${streamFromPkg.template_path} for dataset ${datasetPath}`
    );
  }

  const yaml = compileTemplate(
    // Populate template variables from input vars and stream vars
    Object.assign({}, input.vars, stream.vars),
    pkgStreamTemplate.buffer.toString()
  );

  stream.compiled_stream = yaml;

  return { ...stream };
}

export type PackagePolicyServiceInterface = PackagePolicyService;
export const packagePolicyService = new PackagePolicyService();

export type { PackagePolicyService };<|MERGE_RESOLUTION|>--- conflicted
+++ resolved
@@ -12,10 +12,7 @@
   SavedObjectsClientContract,
 } from 'src/core/server';
 import uuid from 'uuid';
-<<<<<<< HEAD
-=======
-
->>>>>>> 7832aeb1
+
 import type { AuthenticatedUser } from '../../../security/server';
 import {
   packageToPackagePolicy,
@@ -52,10 +49,6 @@
 import { compileTemplate } from './epm/agent/agent';
 import { normalizeKuery } from './saved_object';
 import { appContextService } from '.';
-<<<<<<< HEAD
-import type { ExternalCallback } from '..';
-=======
->>>>>>> 7832aeb1
 
 const SAVED_OBJECT_TYPE = PACKAGE_POLICY_SAVED_OBJECT_TYPE;
 
