/*
 * Copyright Elasticsearch B.V. and/or licensed to Elasticsearch B.V. under one
 * or more contributor license agreements. Licensed under the Elastic License
 * 2.0; you may not use this file except in compliance with the Elastic License
 * 2.0.
 */

<<<<<<< HEAD
import { createAgentAction } from './actions';
import type { SavedObject } from 'kibana/server';
import type { AgentAction } from '../../../common/types/models';
=======
import type { SavedObject } from 'kibana/server';

>>>>>>> 7832aeb1
import { savedObjectsClientMock, elasticsearchServiceMock } from 'src/core/server/mocks';

import type { AgentAction } from '../../../common/types/models';

import { createAgentAction } from './actions';

describe('test agent actions services', () => {
  it('should create a new action', async () => {
    const mockSavedObjectsClient = savedObjectsClientMock.create();
    const mockedEsClient = elasticsearchServiceMock.createInternalClient();
    const newAgentAction: Omit<AgentAction, 'id'> = {
      agent_id: 'agentid',
      type: 'POLICY_CHANGE',
      data: { content: 'data' },
      sent_at: '2020-03-14T19:45:02.620Z',
      created_at: '2020-03-14T19:45:02.620Z',
    };
    mockSavedObjectsClient.create.mockReturnValue(
      Promise.resolve({
        attributes: {
          agent_id: 'agentid',
          type: 'POLICY_CHANGE',
          data: JSON.stringify({ content: 'data' }),
          sent_at: '2020-03-14T19:45:02.620Z',
          created_at: '2020-03-14T19:45:02.620Z',
        },
      } as SavedObject)
    );
    await createAgentAction(mockSavedObjectsClient, mockedEsClient, newAgentAction);

    const createdAction = (mockSavedObjectsClient.create.mock
      .calls[0][1] as unknown) as AgentAction;
    expect(createdAction).toBeDefined();
    expect(createdAction?.type).toEqual(newAgentAction.type);
    expect(createdAction?.data).toEqual(JSON.stringify(newAgentAction.data));
    expect(createdAction?.sent_at).toEqual(newAgentAction.sent_at);
  });
});<|MERGE_RESOLUTION|>--- conflicted
+++ resolved
@@ -5,14 +5,8 @@
  * 2.0.
  */
 
-<<<<<<< HEAD
-import { createAgentAction } from './actions';
-import type { SavedObject } from 'kibana/server';
-import type { AgentAction } from '../../../common/types/models';
-=======
 import type { SavedObject } from 'kibana/server';
 
->>>>>>> 7832aeb1
 import { savedObjectsClientMock, elasticsearchServiceMock } from 'src/core/server/mocks';
 
 import type { AgentAction } from '../../../common/types/models';
