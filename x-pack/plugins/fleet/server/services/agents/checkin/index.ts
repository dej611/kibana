--- conflicted
+++ resolved
@@ -11,10 +11,7 @@
   SavedObjectsClientContract,
   SavedObjectsBulkCreateObject,
 } from 'src/core/server';
-<<<<<<< HEAD
-=======
 
->>>>>>> 7832aeb1
 import type {
   Agent,
   NewAgentEvent,
