--- conflicted
+++ resolved
@@ -23,10 +23,7 @@
 } from 'rxjs/operators';
 import { KibanaRequest } from 'src/core/server';
 import type { ElasticsearchClient, SavedObjectsClientContract } from 'src/core/server';
-<<<<<<< HEAD
-=======
-
->>>>>>> 7832aeb1
+
 import type {
   Agent,
   AgentAction,
