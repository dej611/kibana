/*
 * Copyright Elasticsearch B.V. and/or licensed to Elasticsearch B.V. under one
 * or more contributor license agreements. Licensed under the Elastic License
 * 2.0; you may not use this file except in compliance with the Elastic License
 * 2.0.
 */

import type { ElasticsearchClient } from 'kibana/server';
import { savedObjectsClientMock } from 'src/core/server/mocks';
import { take } from 'rxjs/operators';

import { getNewActionsSince } from '../actions';
import type { Agent, AgentAction, AgentPolicyAction } from '../../../types';
import { outputType } from '../../../../common/constants';

import {
  createAgentActionFromPolicyAction,
  createNewActionsSharedObservable,
} from './state_new_actions';
<<<<<<< HEAD
import { getNewActionsSince } from '../actions';
import type { Agent, AgentAction, AgentPolicyAction } from '../../../types';
import { outputType } from '../../../../common/constants';
=======
>>>>>>> 7832aeb1

jest.mock('../../app_context', () => ({
  appContextService: {
    getConfig: () => ({}),
    getInternalUserSOClient: () => {
      return {};
    },
    getEncryptedSavedObjects: () => ({
      getDecryptedAsInternalUser: () => ({
        attributes: {
          default_api_key: 'MOCK_API_KEY',
        },
      }),
    }),
  },
}));

jest.mock('../actions');

jest.useFakeTimers();

function waitForPromiseResolved() {
  return new Promise((resolve) => setImmediate(resolve));
}

function getMockedNewActionSince() {
  return getNewActionsSince as jest.MockedFunction<typeof getNewActionsSince>;
}

const mockedEsClient = {} as ElasticsearchClient;

describe('test agent checkin new action services', () => {
  describe('newAgetActionObservable', () => {
    beforeEach(() => {
      (getNewActionsSince as jest.MockedFunction<typeof getNewActionsSince>).mockReset();
    });
    it('should work, call get actions until there is new action', async () => {
      const observable = createNewActionsSharedObservable();

      getMockedNewActionSince()
        .mockResolvedValueOnce([])
        .mockResolvedValueOnce([
          ({ id: 'action1', created_at: new Date().toISOString() } as unknown) as AgentAction,
        ])
        .mockResolvedValueOnce([
          ({ id: 'action2', created_at: new Date().toISOString() } as unknown) as AgentAction,
        ]);
      // First call
      const promise = observable.pipe(take(1)).toPromise();

      jest.advanceTimersByTime(5000);
      await waitForPromiseResolved();
      jest.advanceTimersByTime(5000);
      await waitForPromiseResolved();

      const res = await promise;
      expect(getNewActionsSince).toBeCalledTimes(2);
      expect(res).toHaveLength(1);
      expect(res[0].id).toBe('action1');
      // Second call
      const secondSubscription = observable.pipe(take(1)).toPromise();

      jest.advanceTimersByTime(5000);
      await waitForPromiseResolved();

      const secondRes = await secondSubscription;
      expect(secondRes).toHaveLength(1);
      expect(secondRes[0].id).toBe('action2');
      expect(getNewActionsSince).toBeCalledTimes(3);
      // It should call getNewActionsSince with the last action returned
      expect(getMockedNewActionSince().mock.calls[2][1]).toBe(res[0].created_at);
    });

    it('should not fetch actions concurrently', async () => {
      const observable = createNewActionsSharedObservable();

      const resolves: Array<(value?: any) => void> = [];
      getMockedNewActionSince().mockImplementation(() => {
        return new Promise<any>((resolve) => {
          resolves.push(resolve);
        });
      });

      observable.pipe(take(1)).toPromise();

      jest.advanceTimersByTime(5000);
      await waitForPromiseResolved();
      jest.advanceTimersByTime(5000);
      await waitForPromiseResolved();
      jest.advanceTimersByTime(5000);
      await waitForPromiseResolved();

      expect(getNewActionsSince).toBeCalledTimes(1);
    });
  });

  describe('createAgentActionFromPolicyAction()', () => {
    const mockSavedObjectsClient = savedObjectsClientMock.create();
    const mockAgent: Agent = {
      id: 'agent1',
      active: true,
      type: 'PERMANENT',
      local_metadata: { elastic: { agent: { version: '7.10.0' } } },
      user_provided_metadata: {},
      current_error_events: [],
      packages: [],
      enrolled_at: '2020-03-14T19:45:02.620Z',
    };
    const mockPolicyAction: AgentPolicyAction = {
      id: 'action1',
      type: 'POLICY_CHANGE',
      policy_id: 'policy1',
      policy_revision: 1,
      sent_at: '2020-03-14T19:45:02.620Z',
      created_at: '2020-03-14T19:45:02.620Z',
      data: {
        policy: {
          id: 'policy1',
          outputs: {
            default: {
              type: outputType.Elasticsearch,
              hosts: [],
              ca_sha256: undefined,
              api_key: undefined,
            },
          },
          inputs: [],
        },
      },
    };

    it('should return POLICY_CHANGE and data.policy for agent version >= 7.10', async () => {
      const expectedResult = [
        {
          agent_id: 'agent1',
          created_at: '2020-03-14T19:45:02.620Z',
          data: {
            policy: {
              id: 'policy1',
              inputs: [],
              outputs: { default: { api_key: 'MOCK_API_KEY', hosts: [], type: 'elasticsearch' } },
            },
          },
          id: 'action1',
          sent_at: '2020-03-14T19:45:02.620Z',
          type: 'POLICY_CHANGE',
        },
      ];

      expect(
        await createAgentActionFromPolicyAction(
          mockSavedObjectsClient,
          mockedEsClient,
          mockAgent,
          mockPolicyAction
        )
      ).toEqual(expectedResult);

      expect(
        await createAgentActionFromPolicyAction(
          mockSavedObjectsClient,
          mockedEsClient,
          { ...mockAgent, local_metadata: { elastic: { agent: { version: '7.10.0-SNAPSHOT' } } } },
          mockPolicyAction
        )
      ).toEqual(expectedResult);

      expect(
        await createAgentActionFromPolicyAction(
          mockSavedObjectsClient,
          mockedEsClient,
          { ...mockAgent, local_metadata: { elastic: { agent: { version: '7.10.2' } } } },
          mockPolicyAction
        )
      ).toEqual(expectedResult);

      expect(
        await createAgentActionFromPolicyAction(
          mockSavedObjectsClient,
          mockedEsClient,
          { ...mockAgent, local_metadata: { elastic: { agent: { version: '8.0.0' } } } },
          mockPolicyAction
        )
      ).toEqual(expectedResult);

      expect(
        await createAgentActionFromPolicyAction(
          mockSavedObjectsClient,
          mockedEsClient,
          { ...mockAgent, local_metadata: { elastic: { agent: { version: '8.0.0-SNAPSHOT' } } } },
          mockPolicyAction
        )
      ).toEqual(expectedResult);
    });

    it('should return CONNFIG_CHANGE and data.config for agent version <= 7.9', async () => {
      const expectedResult = [
        {
          agent_id: 'agent1',
          created_at: '2020-03-14T19:45:02.620Z',
          data: {
            config: {
              id: 'policy1',
              inputs: [],
              outputs: { default: { api_key: 'MOCK_API_KEY', hosts: [], type: 'elasticsearch' } },
            },
          },
          id: 'action1',
          sent_at: '2020-03-14T19:45:02.620Z',
          type: 'CONFIG_CHANGE',
        },
      ];

      expect(
        await createAgentActionFromPolicyAction(
          mockSavedObjectsClient,
          mockedEsClient,
          { ...mockAgent, local_metadata: { elastic: { agent: { version: '7.9.0' } } } },
          mockPolicyAction
        )
      ).toEqual(expectedResult);

      expect(
        await createAgentActionFromPolicyAction(
          mockSavedObjectsClient,
          mockedEsClient,
          { ...mockAgent, local_metadata: { elastic: { agent: { version: '7.9.3' } } } },
          mockPolicyAction
        )
      ).toEqual(expectedResult);

      expect(
        await createAgentActionFromPolicyAction(
          mockSavedObjectsClient,
          mockedEsClient,
          { ...mockAgent, local_metadata: { elastic: { agent: { version: '7.9.1-SNAPSHOT' } } } },
          mockPolicyAction
        )
      ).toEqual(expectedResult);

      expect(
        await createAgentActionFromPolicyAction(
          mockSavedObjectsClient,
          mockedEsClient,
          { ...mockAgent, local_metadata: { elastic: { agent: { version: '7.8.2' } } } },
          mockPolicyAction
        )
      ).toEqual(expectedResult);
    });
  });
});<|MERGE_RESOLUTION|>--- conflicted
+++ resolved
@@ -17,12 +17,6 @@
   createAgentActionFromPolicyAction,
   createNewActionsSharedObservable,
 } from './state_new_actions';
-<<<<<<< HEAD
-import { getNewActionsSince } from '../actions';
-import type { Agent, AgentAction, AgentPolicyAction } from '../../../types';
-import { outputType } from '../../../../common/constants';
-=======
->>>>>>> 7832aeb1
 
 jest.mock('../../app_context', () => ({
   appContextService: {
