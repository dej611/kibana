/*
 * Copyright Elasticsearch B.V. and/or licensed to Elasticsearch B.V. under one
 * or more contributor license agreements. Licensed under the Elastic License
 * 2.0; you may not use this file except in compliance with the Elastic License
 * 2.0.
 */

import type { ElasticsearchClient, SavedObjectsClientContract } from 'src/core/server';
<<<<<<< HEAD
import { listAgents } from './crud';
=======

>>>>>>> 7832aeb1
import { AGENT_SAVED_OBJECT_TYPE } from '../../constants';

import { listAgents } from './crud';
import { unenrollAgent } from './unenroll';

export async function unenrollForAgentPolicyId(
  soClient: SavedObjectsClientContract,
  esClient: ElasticsearchClient,
  policyId: string
) {
  let hasMore = true;
  let page = 1;
  while (hasMore) {
    const { agents } = await listAgents(soClient, esClient, {
      kuery: `${AGENT_SAVED_OBJECT_TYPE}.policy_id:"${policyId}"`,
      page: page++,
      perPage: 1000,
      showInactive: true,
    });

    if (agents.length === 0) {
      hasMore = false;
    }
    for (const agent of agents) {
      await unenrollAgent(soClient, esClient, agent.id);
    }
  }
}<|MERGE_RESOLUTION|>--- conflicted
+++ resolved
@@ -6,11 +6,7 @@
  */
 
 import type { ElasticsearchClient, SavedObjectsClientContract } from 'src/core/server';
-<<<<<<< HEAD
-import { listAgents } from './crud';
-=======
 
->>>>>>> 7832aeb1
 import { AGENT_SAVED_OBJECT_TYPE } from '../../constants';
 
 import { listAgents } from './crud';
