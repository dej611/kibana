--- conflicted
+++ resolved
@@ -7,11 +7,7 @@
 
 import type { ElasticsearchClient, SavedObjectsClientContract } from 'src/core/server';
 import pMap from 'p-map';
-<<<<<<< HEAD
-import { getAgent, listAgents } from './crud';
-=======
 
->>>>>>> 7832aeb1
 import { AGENT_EVENT_SAVED_OBJECT_TYPE, AGENT_SAVED_OBJECT_TYPE } from '../../constants';
 import type { AgentStatus } from '../../types';
 import { AgentStatusKueryHelper } from '../../../common/services';
