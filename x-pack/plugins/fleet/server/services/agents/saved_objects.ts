--- conflicted
+++ resolved
@@ -7,10 +7,7 @@
 
 import Boom from '@hapi/boom';
 import type { SavedObject } from 'src/core/server';
-<<<<<<< HEAD
-=======
 
->>>>>>> 7832aeb1
 import type {
   Agent,
   AgentSOAttributes,
