/*
 * Copyright Elasticsearch B.V. and/or licensed to Elasticsearch B.V. under one
 * or more contributor license agreements. Licensed under the Elastic License
 * 2.0; you may not use this file except in compliance with the Elastic License
 * 2.0.
 */

import {
  elasticsearchServiceMock,
  savedObjectsClientMock,
  httpServerMock,
} from 'src/core/server/mocks';
<<<<<<< HEAD
=======

import type { SavedObjectsUpdateResponse } from 'src/core/server';
import { KibanaRequest } from 'kibana/server';

import type { PackageInfo, PackagePolicySOAttributes } from '../types';
>>>>>>> 7832aeb1
import { createPackagePolicyMock } from '../../common/mocks';
import type { ExternalCallback } from '..';

import { createAppContextStartContractMock, xpackMocks } from '../mocks';

import { packagePolicyService } from './package_policy';
<<<<<<< HEAD
import type { PackageInfo, PackagePolicySOAttributes } from '../types';
import type { SavedObjectsUpdateResponse } from 'src/core/server';
import { KibanaRequest } from 'kibana/server';
import type { ExternalCallback } from '..';
=======
>>>>>>> 7832aeb1
import { appContextService } from './app_context';

async function mockedGetAssetsData(_a: any, _b: any, dataset: string) {
  if (dataset === 'dataset1') {
    return [
      {
        buffer: Buffer.from(`
type: log
metricset: ["dataset1"]
paths:
{{#each paths}}
- {{this}}
{{/each}}
`),
      },
    ];
  }
  return [
    {
      buffer: Buffer.from(`
hosts:
{{#each hosts}}
- {{this}}
{{/each}}
`),
    },
  ];
}

jest.mock('./epm/packages/assets', () => {
  return {
    getAssetsData: mockedGetAssetsData,
  };
});

jest.mock('./epm/packages', () => {
  return {
    getPackageInfo: () => ({}),
  };
});

jest.mock('./epm/registry', () => {
  return {
    fetchInfo: () => ({}),
  };
});

describe('Package policy service', () => {
  describe('compilePackagePolicyInputs', () => {
    it('should work with config variables from the stream', async () => {
      const inputs = await packagePolicyService.compilePackagePolicyInputs(
        ({
          data_streams: [
            {
              type: 'logs',
              dataset: 'package.dataset1',
              streams: [{ input: 'log', template_path: 'some_template_path.yml' }],
            },
          ],
          policy_templates: [
            {
              inputs: [{ type: 'log' }],
            },
          ],
        } as unknown) as PackageInfo,
        [
          {
            type: 'log',
            enabled: true,
            streams: [
              {
                id: 'datastream01',
                data_stream: { dataset: 'package.dataset1', type: 'logs' },
                enabled: true,
                vars: {
                  paths: {
                    value: ['/var/log/set.log'],
                  },
                },
              },
            ],
          },
        ]
      );

      expect(inputs).toEqual([
        {
          type: 'log',
          enabled: true,
          streams: [
            {
              id: 'datastream01',
              data_stream: { dataset: 'package.dataset1', type: 'logs' },
              enabled: true,
              vars: {
                paths: {
                  value: ['/var/log/set.log'],
                },
              },
              compiled_stream: {
                metricset: ['dataset1'],
                paths: ['/var/log/set.log'],
                type: 'log',
              },
            },
          ],
        },
      ]);
    });

    it('should work with config variables at the input level', async () => {
      const inputs = await packagePolicyService.compilePackagePolicyInputs(
        ({
          data_streams: [
            {
              dataset: 'package.dataset1',
              type: 'logs',
              streams: [{ input: 'log', template_path: 'some_template_path.yml' }],
            },
          ],
          policy_templates: [
            {
              inputs: [{ type: 'log' }],
            },
          ],
        } as unknown) as PackageInfo,
        [
          {
            type: 'log',
            enabled: true,
            vars: {
              paths: {
                value: ['/var/log/set.log'],
              },
            },
            streams: [
              {
                id: 'datastream01',
                data_stream: { dataset: 'package.dataset1', type: 'logs' },
                enabled: true,
              },
            ],
          },
        ]
      );

      expect(inputs).toEqual([
        {
          type: 'log',
          enabled: true,
          vars: {
            paths: {
              value: ['/var/log/set.log'],
            },
          },
          streams: [
            {
              id: 'datastream01',
              data_stream: { dataset: 'package.dataset1', type: 'logs' },
              enabled: true,
              compiled_stream: {
                metricset: ['dataset1'],
                paths: ['/var/log/set.log'],
                type: 'log',
              },
            },
          ],
        },
      ]);
    });

    it('should work with an input with a template and no streams', async () => {
      const inputs = await packagePolicyService.compilePackagePolicyInputs(
        ({
          data_streams: [],
          policy_templates: [
            {
              inputs: [{ type: 'log', template_path: 'some_template_path.yml' }],
            },
          ],
        } as unknown) as PackageInfo,
        [
          {
            type: 'log',
            enabled: true,
            vars: {
              hosts: {
                value: ['localhost'],
              },
            },
            streams: [],
          },
        ]
      );

      expect(inputs).toEqual([
        {
          type: 'log',
          enabled: true,
          vars: {
            hosts: {
              value: ['localhost'],
            },
          },
          compiled_input: {
            hosts: ['localhost'],
          },
          streams: [],
        },
      ]);
    });

    it('should work with an input with a template and streams', async () => {
      const inputs = await packagePolicyService.compilePackagePolicyInputs(
        ({
          data_streams: [
            {
              dataset: 'package.dataset1',
              type: 'logs',
              streams: [{ input: 'log', template_path: 'some_template_path.yml' }],
            },
          ],
          policy_templates: [
            {
              inputs: [{ type: 'log', template_path: 'some_template_path.yml' }],
            },
          ],
        } as unknown) as PackageInfo,
        [
          {
            type: 'log',
            enabled: true,
            vars: {
              hosts: {
                value: ['localhost'],
              },
              paths: {
                value: ['/var/log/set.log'],
              },
            },
            streams: [
              {
                id: 'datastream01',
                data_stream: { dataset: 'package.dataset1', type: 'logs' },
                enabled: true,
              },
            ],
          },
        ]
      );

      expect(inputs).toEqual([
        {
          type: 'log',
          enabled: true,
          vars: {
            hosts: {
              value: ['localhost'],
            },
            paths: {
              value: ['/var/log/set.log'],
            },
          },
          compiled_input: {
            hosts: ['localhost'],
          },
          streams: [
            {
              id: 'datastream01',
              data_stream: { dataset: 'package.dataset1', type: 'logs' },
              enabled: true,
              compiled_stream: {
                metricset: ['dataset1'],
                paths: ['/var/log/set.log'],
                type: 'log',
              },
            },
          ],
        },
      ]);
    });

    it('should work with a package without input', async () => {
      const inputs = await packagePolicyService.compilePackagePolicyInputs(
        ({
          policy_templates: [
            {
              inputs: undefined,
            },
          ],
        } as unknown) as PackageInfo,
        []
      );

      expect(inputs).toEqual([]);
    });

    it('should work with a package with a empty inputs array', async () => {
      const inputs = await packagePolicyService.compilePackagePolicyInputs(
        ({
          policy_templates: [
            {
              inputs: [],
            },
          ],
        } as unknown) as PackageInfo,
        []
      );

      expect(inputs).toEqual([]);
    });
  });

  describe('update', () => {
    it('should fail to update on version conflict', async () => {
      const savedObjectsClient = savedObjectsClientMock.create();
      savedObjectsClient.get.mockResolvedValue({
        id: 'test',
        type: 'abcd',
        references: [],
        version: 'test',
        attributes: createPackagePolicyMock(),
      });
      savedObjectsClient.update.mockImplementation(
        async (
          type: string,
          id: string
        ): Promise<SavedObjectsUpdateResponse<PackagePolicySOAttributes>> => {
          throw savedObjectsClient.errors.createConflictError('abc', '123');
        }
      );
      const elasticsearchClient = elasticsearchServiceMock.createClusterClient().asInternalUser;
      await expect(
        packagePolicyService.update(
          savedObjectsClient,
          elasticsearchClient,
          'the-package-policy-id',
          createPackagePolicyMock()
        )
      ).rejects.toThrow('Saved object [abc/123] conflict');
    });
  });

  describe('runExternalCallbacks', () => {
    let context: ReturnType<typeof xpackMocks.createRequestHandlerContext>;
    let request: KibanaRequest;

    const newPackagePolicy = {
      policy_id: 'a5ca00c0-b30c-11ea-9732-1bb05811278c',
      description: '',
      enabled: true,
      inputs: [],
      name: 'endpoint-1',
      namespace: 'default',
      output_id: '',
      package: {
        name: 'endpoint',
        title: 'Elastic Endpoint',
        version: '0.5.0',
      },
    };

    const callbackCallingOrder: string[] = [];

    // Callback one adds an input that includes a `config` property
    const callbackOne: ExternalCallback[1] = jest.fn(async (ds) => {
      callbackCallingOrder.push('one');
      return {
        ...ds,
        inputs: [
          {
            type: 'endpoint',
            enabled: true,
            streams: [],
            config: {
              one: {
                value: 'inserted by callbackOne',
              },
            },
          },
        ],
      };
    });

    // Callback two adds an additional `input[0].config` property
    const callbackTwo: ExternalCallback[1] = jest.fn(async (ds) => {
      callbackCallingOrder.push('two');
      return {
        ...ds,
        inputs: [
          {
            ...ds.inputs[0],
            config: {
              ...ds.inputs[0].config,
              two: {
                value: 'inserted by callbackTwo',
              },
            },
          },
        ],
      };
    });

    beforeEach(() => {
      context = xpackMocks.createRequestHandlerContext();
      request = httpServerMock.createKibanaRequest();
      appContextService.start(createAppContextStartContractMock());
    });

    afterEach(() => {
      appContextService.stop();
      jest.clearAllMocks();
      callbackCallingOrder.length = 0;
    });

    it('should call external callbacks in expected order', async () => {
      const callbackA: ExternalCallback[1] = jest.fn(async (ds) => {
        callbackCallingOrder.push('a');
        return ds;
      });

      const callbackB: ExternalCallback[1] = jest.fn(async (ds) => {
        callbackCallingOrder.push('b');
        return ds;
      });

      appContextService.addExternalCallback('packagePolicyCreate', callbackA);
      appContextService.addExternalCallback('packagePolicyCreate', callbackB);

      await packagePolicyService.runExternalCallbacks(
        'packagePolicyCreate',
        newPackagePolicy,
        context,
        request
      );
      expect(callbackCallingOrder).toEqual(['a', 'b']);
    });

    it('should feed package policy returned by last callback', async () => {
      appContextService.addExternalCallback('packagePolicyCreate', callbackOne);
      appContextService.addExternalCallback('packagePolicyCreate', callbackTwo);

      await packagePolicyService.runExternalCallbacks(
        'packagePolicyCreate',
        newPackagePolicy,
        context,
        request
      );

      expect((callbackOne as jest.Mock).mock.calls[0][0].inputs).toHaveLength(0);
      expect((callbackTwo as jest.Mock).mock.calls[0][0].inputs).toHaveLength(1);
      expect((callbackTwo as jest.Mock).mock.calls[0][0].inputs[0].config.one.value).toEqual(
        'inserted by callbackOne'
      );
    });

    describe('with a callback that throws an exception', () => {
      const callbackThree: ExternalCallback[1] = jest.fn(async () => {
        callbackCallingOrder.push('three');
        throw new Error('callbackThree threw error on purpose');
      });

      const callbackFour: ExternalCallback[1] = jest.fn(async (ds) => {
        callbackCallingOrder.push('four');
        return {
          ...ds,
          inputs: [
            {
              ...ds.inputs[0],
              config: {
                ...ds.inputs[0].config,
                four: {
                  value: 'inserted by callbackFour',
                },
              },
            },
          ],
        };
      });

      beforeEach(() => {
        appContextService.addExternalCallback('packagePolicyCreate', callbackOne);
        appContextService.addExternalCallback('packagePolicyCreate', callbackTwo);
        appContextService.addExternalCallback('packagePolicyCreate', callbackThree);
        appContextService.addExternalCallback('packagePolicyCreate', callbackFour);
      });

      it('should fail to execute remaining callbacks after a callback exception', async () => {
        try {
          await packagePolicyService.runExternalCallbacks(
            'packagePolicyCreate',
            newPackagePolicy,
            context,
            request
          );
        } catch (e) {
          // expecting an error
        }

        expect(callbackCallingOrder).toEqual(['one', 'two', 'three']);
        expect((callbackOne as jest.Mock).mock.calls.length).toBe(1);
        expect((callbackTwo as jest.Mock).mock.calls.length).toBe(1);
        expect((callbackThree as jest.Mock).mock.calls.length).toBe(1);
        expect((callbackFour as jest.Mock).mock.calls.length).toBe(0);
      });

      it('should fail to return the package policy', async () => {
        expect(
          packagePolicyService.runExternalCallbacks(
            'packagePolicyCreate',
            newPackagePolicy,
            context,
            request
          )
        ).rejects.toThrow('callbackThree threw error on purpose');
      });
    });
  });
});<|MERGE_RESOLUTION|>--- conflicted
+++ resolved
@@ -10,27 +10,17 @@
   savedObjectsClientMock,
   httpServerMock,
 } from 'src/core/server/mocks';
-<<<<<<< HEAD
-=======
 
 import type { SavedObjectsUpdateResponse } from 'src/core/server';
 import { KibanaRequest } from 'kibana/server';
 
 import type { PackageInfo, PackagePolicySOAttributes } from '../types';
->>>>>>> 7832aeb1
 import { createPackagePolicyMock } from '../../common/mocks';
 import type { ExternalCallback } from '..';
 
 import { createAppContextStartContractMock, xpackMocks } from '../mocks';
 
 import { packagePolicyService } from './package_policy';
-<<<<<<< HEAD
-import type { PackageInfo, PackagePolicySOAttributes } from '../types';
-import type { SavedObjectsUpdateResponse } from 'src/core/server';
-import { KibanaRequest } from 'kibana/server';
-import type { ExternalCallback } from '..';
-=======
->>>>>>> 7832aeb1
 import { appContextService } from './app_context';
 
 async function mockedGetAssetsData(_a: any, _b: any, dataset: string) {
