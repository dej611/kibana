--- conflicted
+++ resolved
@@ -7,13 +7,9 @@
 
 import { KibanaRequest } from 'kibana/server';
 import type { ElasticsearchClient, SavedObjectsClientContract } from 'kibana/server';
-<<<<<<< HEAD
-import type { AgentStatus, Agent, EsAssetReference } from '../types';
-=======
 
 import type { AgentStatus, Agent, EsAssetReference } from '../types';
 
->>>>>>> 7832aeb1
 import { getAgent, listAgents } from './agents';
 import { agentPolicyService } from './agent_policy';
 import * as settingsService from './settings';
