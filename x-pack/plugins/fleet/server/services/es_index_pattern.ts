--- conflicted
+++ resolved
@@ -6,15 +6,10 @@
  */
 
 import type { SavedObjectsClientContract } from 'kibana/server';
-<<<<<<< HEAD
-import { getInstallation } from './epm/packages';
-import type { ESIndexPatternService } from '../../server';
-=======
 
 import type { ESIndexPatternService } from '../../server';
 
 import { getInstallation } from './epm/packages';
->>>>>>> 7832aeb1
 
 export class ESIndexPatternSavedObjectService implements ESIndexPatternService {
   public async getESIndexPattern(
