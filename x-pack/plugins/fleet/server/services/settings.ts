/*
 * Copyright Elasticsearch B.V. and/or licensed to Elasticsearch B.V. under one
 * or more contributor license agreements. Licensed under the Elastic License
 * 2.0; you may not use this file except in compliance with the Elastic License
 * 2.0.
 */

<<<<<<< HEAD
import Boom from '@hapi/boom';
import type { SavedObjectsClientContract } from 'kibana/server';
import url from 'url';
import { GLOBAL_SETTINGS_SAVED_OBJECT_TYPE, decodeCloudId } from '../../common';
import type { SettingsSOAttributes, Settings, BaseSettings } from '../../common';
=======
import url from 'url';

import Boom from '@hapi/boom';
import type { SavedObjectsClientContract } from 'kibana/server';

import { GLOBAL_SETTINGS_SAVED_OBJECT_TYPE, decodeCloudId } from '../../common';
import type { SettingsSOAttributes, Settings, BaseSettings } from '../../common';

>>>>>>> 7832aeb1
import { appContextService } from './app_context';

export async function getSettings(soClient: SavedObjectsClientContract): Promise<Settings> {
  const res = await soClient.find<SettingsSOAttributes>({
    type: GLOBAL_SETTINGS_SAVED_OBJECT_TYPE,
  });

  if (res.total === 0) {
    throw Boom.notFound('Global settings not found');
  }
  const settingsSo = res.saved_objects[0];
  return {
    id: settingsSo.id,
    ...settingsSo.attributes,
  };
}

export async function saveSettings(
  soClient: SavedObjectsClientContract,
  newData: Partial<Omit<Settings, 'id'>>
): Promise<Partial<Settings> & Pick<Settings, 'id'>> {
  try {
    const settings = await getSettings(soClient);

    const res = await soClient.update<SettingsSOAttributes>(
      GLOBAL_SETTINGS_SAVED_OBJECT_TYPE,
      settings.id,
      newData
    );

    return {
      id: settings.id,
      ...res.attributes,
    };
  } catch (e) {
    if (e.isBoom && e.output.statusCode === 404) {
      const defaultSettings = createDefaultSettings();
      const res = await soClient.create<SettingsSOAttributes>(GLOBAL_SETTINGS_SAVED_OBJECT_TYPE, {
        ...defaultSettings,
        ...newData,
      });

      return {
        id: res.id,
        ...res.attributes,
      };
    }

    throw e;
  }
}

export function createDefaultSettings(): BaseSettings {
  const http = appContextService.getHttpSetup();
  const serverInfo = http.getServerInfo();
  const basePath = http.basePath;

  const cloud = appContextService.getCloud();
  const cloudId = cloud?.isCloudEnabled && cloud.cloudId;
  const cloudUrl = cloudId && decodeCloudId(cloudId)?.kibanaUrl;
  const flagsUrl = appContextService.getConfig()?.agents?.kibana?.host;
  const defaultUrl = url.format({
    protocol: serverInfo.protocol,
    hostname: serverInfo.hostname,
    port: serverInfo.port,
    pathname: basePath.serverBasePath,
  });

  return {
    agent_auto_upgrade: true,
    package_auto_upgrade: true,
    kibana_urls: [cloudUrl || flagsUrl || defaultUrl].flat(),
  };
}<|MERGE_RESOLUTION|>--- conflicted
+++ resolved
@@ -5,13 +5,6 @@
  * 2.0.
  */
 
-<<<<<<< HEAD
-import Boom from '@hapi/boom';
-import type { SavedObjectsClientContract } from 'kibana/server';
-import url from 'url';
-import { GLOBAL_SETTINGS_SAVED_OBJECT_TYPE, decodeCloudId } from '../../common';
-import type { SettingsSOAttributes, Settings, BaseSettings } from '../../common';
-=======
 import url from 'url';
 
 import Boom from '@hapi/boom';
@@ -20,7 +13,6 @@
 import { GLOBAL_SETTINGS_SAVED_OBJECT_TYPE, decodeCloudId } from '../../common';
 import type { SettingsSOAttributes, Settings, BaseSettings } from '../../common';
 
->>>>>>> 7832aeb1
 import { appContextService } from './app_context';
 
 export async function getSettings(soClient: SavedObjectsClientContract): Promise<Settings> {
