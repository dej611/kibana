/*
 * Copyright Elasticsearch B.V. and/or licensed to Elasticsearch B.V. under one
 * or more contributor license agreements. Licensed under the Elastic License
 * 2.0; you may not use this file except in compliance with the Elastic License
 * 2.0.
 */

<<<<<<< HEAD
import type { FullAgentPolicy } from './agent_policy';
=======
>>>>>>> 7832aeb1
import { AGENT_TYPE_EPHEMERAL, AGENT_TYPE_PERMANENT, AGENT_TYPE_TEMPORARY } from '../../constants';

import type { FullAgentPolicy } from './agent_policy';

export type AgentType =
  | typeof AGENT_TYPE_EPHEMERAL
  | typeof AGENT_TYPE_PERMANENT
  | typeof AGENT_TYPE_TEMPORARY;

export type AgentStatus =
  | 'offline'
  | 'error'
  | 'online'
  | 'inactive'
  | 'warning'
  | 'enrolling'
  | 'unenrolling'
  | 'updating'
  | 'degraded';

export type SimplifiedAgentStatus = 'healthy' | 'unhealthy' | 'updating' | 'offline' | 'inactive';

export type AgentActionType =
  | 'POLICY_CHANGE'
  | 'UNENROLL'
  | 'UPGRADE'
  | 'SETTINGS'
  // INTERNAL* actions are mean to interupt long polling calls these actions will not be distributed to the agent
  | 'INTERNAL_POLICY_REASSIGN';

export interface NewAgentAction {
  type: AgentActionType;
  data?: any;
  sent_at?: string;
}

export interface AgentAction extends NewAgentAction {
  type: AgentActionType;
  data?: any;
  sent_at?: string;
  id: string;
  agent_id: string;
  created_at: string;
  ack_data?: any;
}

export interface AgentPolicyAction extends NewAgentAction {
  id: string;
  type: AgentActionType;
  data: {
    policy: FullAgentPolicy;
  };
  policy_id: string;
  policy_revision: number;
  created_at: string;
  ack_data?: any;
}

// Make policy change action renaming BWC with agent version <= 7.9
// eslint-disable-next-line @typescript-eslint/naming-convention
export type AgentPolicyActionV7_9 = Omit<AgentPolicyAction, 'type' | 'data'> & {
  type: 'CONFIG_CHANGE';
  data: {
    config: FullAgentPolicy;
  };
};

interface CommonAgentActionSOAttributes {
  type: AgentActionType;
  sent_at?: string;
  timestamp?: string;
  created_at: string;
  data?: string;
  ack_data?: string;
}

export type AgentActionSOAttributes = CommonAgentActionSOAttributes & {
  agent_id: string;
};
export type AgentPolicyActionSOAttributes = CommonAgentActionSOAttributes & {
  policy_id: string;
  policy_revision: number;
};
export type BaseAgentActionSOAttributes = AgentActionSOAttributes | AgentPolicyActionSOAttributes;

export interface NewAgentEvent {
  type: 'STATE' | 'ERROR' | 'ACTION_RESULT' | 'ACTION';
  subtype: // State
  | 'RUNNING'
    | 'STARTING'
    | 'IN_PROGRESS'
    | 'CONFIG'
    | 'FAILED'
    | 'STOPPING'
    | 'STOPPED'
    | 'DEGRADED'
    | 'UPDATING'
    // Action results
    | 'DATA_DUMP'
    // Actions
    | 'ACKNOWLEDGED'
    | 'UNKNOWN';
  timestamp: string;
  message: string;
  payload?: any;
  agent_id: string;
  action_id?: string;
  policy_id?: string;
  stream_id?: string;
}

export interface AgentEvent extends NewAgentEvent {
  id: string;
}

export type AgentEventSOAttributes = NewAgentEvent;

export interface AgentMetadata {
  [x: string]: any;
}
interface AgentBase {
  type: AgentType;
  active: boolean;
  enrolled_at: string;
  unenrolled_at?: string;
  unenrollment_started_at?: string;
  upgraded_at?: string | null;
  upgrade_started_at?: string | null;
  access_api_key_id?: string;
  default_api_key?: string;
  default_api_key_id?: string;
  policy_id?: string;
  policy_revision?: number | null;
  last_checkin?: string;
  last_checkin_status?: 'error' | 'online' | 'degraded' | 'updating';
  user_provided_metadata: AgentMetadata;
  local_metadata: AgentMetadata;
}

export interface Agent extends AgentBase {
  id: string;
  current_error_events: AgentEvent[];
  access_api_key?: string;
  status?: string;
  packages: string[];
}

export interface AgentSOAttributes extends AgentBase {
  current_error_events?: string;
  packages?: string[];
}

// Generated from FleetServer schema.json

/**
 * An Elastic Agent that has enrolled into Fleet
 */
export interface FleetServerAgent {
  /**
   * The version of the document in the index
   */
  _version?: number;
  /**
   * Shared ID
   */
  shared_id?: string;
  /**
   * Type
   */
  type: AgentType;
  /**
   * Active flag
   */
  active: boolean;
  /**
   * Date/time the Elastic Agent enrolled
   */
  enrolled_at: string;
  /**
   * Date/time the Elastic Agent unenrolled
   */
  unenrolled_at?: string;
  /**
   * Date/time the Elastic Agent unenrolled started
   */
  unenrollment_started_at?: string;
  /**
   * Date/time the Elastic Agent was last upgraded
   */
  upgraded_at?: string | null;
  /**
   * Date/time the Elastic Agent started the current upgrade
   */
  upgrade_started_at?: string | null;
  /**
   * ID of the API key the Elastic Agent must used to contact Fleet Server
   */
  access_api_key_id?: string;
  agent?: FleetServerAgentMetadata;
  /**
   * User provided metadata information for the Elastic Agent
   */
  user_provided_metadata: AgentMetadata;
  /**
   * Local metadata information for the Elastic Agent
   */
  local_metadata: AgentMetadata;
  /**
   * The policy ID for the Elastic Agent
   */
  policy_id?: string;
  /**
   * The current policy revision_idx for the Elastic Agent
   */
  policy_revision_idx?: number | null;
  /**
   * The current policy coordinator for the Elastic Agent
   */
  policy_coordinator_idx?: number;
  /**
   * Date/time the Elastic Agent was last updated
   */
  last_updated?: string;
  /**
   * Date/time the Elastic Agent checked in last time
   */
  last_checkin?: string;
  /**
   * Lst checkin status
   */
  last_checkin_status?: 'error' | 'online' | 'degraded' | 'updating';
  /**
   * ID of the API key the Elastic Agent uses to authenticate with elasticsearch
   */
  default_api_key_id?: string;
  /**
   * API key the Elastic Agent uses to authenticate with elasticsearch
   */
  default_api_key?: string;
  /**
   * Date/time the Elastic Agent was last updated
   */
  updated_at?: string;
  /**
   * Packages array
   */
  packages?: string[];
  /**
   * The last acknowledged action sequence number for the Elastic Agent
   */
  action_seq_no?: number;
}
/**
 * An Elastic Agent metadata
 */
export interface FleetServerAgentMetadata {
  /**
   * The unique identifier for the Elastic Agent
   */
  id: string;
  /**
   * The version of the Elastic Agent
   */
  version: string;
  [k: string]: any;
}

/**
 * An Elastic Agent action
 */
export interface FleetServerAgentAction {
  /**
   * The unique identifier for action document
   */
  _id?: string;
  /**
   * The action sequence number
   */
  _seq_no?: number;
  /**
   * The unique identifier for the Elastic Agent action. There could be multiple documents with the same action_id if the action is split into two separate documents.
   */
  action_id?: string;
  /**
   * Date/time the action was created
   */
  '@timestamp'?: string;
  /**
   * The action expiration date/time
   */
  expiration?: string;
  /**
   * The action type. APP_ACTION is the value for the actions that suppose to be routed to the endpoints/beats.
   */
  type?: string;
  /**
   * The input identifier the actions should be routed to.
   */
  input_id?: string;
  /**
   * The Agent IDs the action is intended for. No support for json.RawMessage with the current generator. Could be useful to lazy parse the agent ids
   */
  agents?: string[];
  /**
   * The opaque payload.
   */
  data?: {
    [k: string]: unknown;
  };
  [k: string]: unknown;
}<|MERGE_RESOLUTION|>--- conflicted
+++ resolved
@@ -5,10 +5,6 @@
  * 2.0.
  */
 
-<<<<<<< HEAD
-import type { FullAgentPolicy } from './agent_policy';
-=======
->>>>>>> 7832aeb1
 import { AGENT_TYPE_EPHEMERAL, AGENT_TYPE_PERMANENT, AGENT_TYPE_TEMPORARY } from '../../constants';
 
 import type { FullAgentPolicy } from './agent_policy';
