--- conflicted
+++ resolved
@@ -7,10 +7,7 @@
 
 import { agentPolicyStatuses } from '../../constants';
 import type { DataType, ValueOf } from '../../types';
-<<<<<<< HEAD
-=======
 
->>>>>>> 7832aeb1
 import type { PackagePolicy, PackagePolicyPackage } from './package_policy';
 import type { Output } from './output';
 
