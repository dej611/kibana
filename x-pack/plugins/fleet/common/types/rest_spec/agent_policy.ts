/*
 * Copyright Elasticsearch B.V. and/or licensed to Elasticsearch B.V. under one
 * or more contributor license agreements. Licensed under the Elastic License
 * 2.0; you may not use this file except in compliance with the Elastic License
 * 2.0.
 */

import type { AgentPolicy, NewAgentPolicy, FullAgentPolicy } from '../models';
<<<<<<< HEAD
=======

>>>>>>> 7832aeb1
import type { ListWithKuery } from './common';

export interface GetAgentPoliciesRequest {
  query: ListWithKuery & {
    full?: boolean;
  };
}

export type GetAgentPoliciesResponseItem = AgentPolicy & { agents?: number };

export interface GetAgentPoliciesResponse {
  items: GetAgentPoliciesResponseItem[];
  total: number;
  page: number;
  perPage: number;
}

export interface GetOneAgentPolicyRequest {
  params: {
    agentPolicyId: string;
  };
}

export interface GetOneAgentPolicyResponse {
  item: AgentPolicy;
}

export interface CreateAgentPolicyRequest {
  body: NewAgentPolicy;
}

export interface CreateAgentPolicyResponse {
  item: AgentPolicy;
}

export type UpdateAgentPolicyRequest = GetOneAgentPolicyRequest & {
  body: NewAgentPolicy;
};

export interface UpdateAgentPolicyResponse {
  item: AgentPolicy;
}

export interface CopyAgentPolicyRequest {
  body: Pick<AgentPolicy, 'name' | 'description'>;
}

export interface CopyAgentPolicyResponse {
  item: AgentPolicy;
}

export interface DeleteAgentPolicyRequest {
  body: {
    agentPolicyId: string;
  };
}

export interface DeleteAgentPolicyResponse {
  id: string;
  name: string;
}

export interface GetFullAgentPolicyRequest {
  params: {
    agentPolicyId: string;
  };
}

export interface GetFullAgentPolicyResponse {
  item: FullAgentPolicy;
}<|MERGE_RESOLUTION|>--- conflicted
+++ resolved
@@ -6,10 +6,7 @@
  */
 
 import type { AgentPolicy, NewAgentPolicy, FullAgentPolicy } from '../models';
-<<<<<<< HEAD
-=======
 
->>>>>>> 7832aeb1
 import type { ListWithKuery } from './common';
 
 export interface GetAgentPoliciesRequest {
