/*
 * Copyright Elasticsearch B.V. and/or licensed to Elasticsearch B.V. under one
 * or more contributor license agreements. Licensed under the Elastic License
 * 2.0; you may not use this file except in compliance with the Elastic License
 * 2.0.
 */

import type { AgentPolicy } from '../types';

import { defaultPackages } from './epm';
<<<<<<< HEAD
import type { AgentPolicy } from '../types';
=======
>>>>>>> 7832aeb1

export const AGENT_POLICY_SAVED_OBJECT_TYPE = 'ingest-agent-policies';
export const AGENT_POLICY_INDEX = '.fleet-policies';
export const agentPolicyStatuses = {
  Active: 'active',
  Inactive: 'inactive',
} as const;

export const DEFAULT_AGENT_POLICY: Omit<
  AgentPolicy,
  'id' | 'updated_at' | 'updated_by' | 'revision'
> = {
  name: 'Default policy',
  namespace: 'default',
  description: 'Default agent policy created by Kibana',
  status: agentPolicyStatuses.Active,
  package_policies: [],
  is_default: true,
  is_managed: false,
  monitoring_enabled: ['logs', 'metrics'] as Array<'logs' | 'metrics'>,
};

export const DEFAULT_FLEET_SERVER_AGENT_POLICY: Omit<
  AgentPolicy,
  'id' | 'updated_at' | 'updated_by' | 'revision'
> = {
  name: 'Default Fleet Server policy',
  namespace: 'default',
  description: 'Default Fleet Server agent policy created by Kibana',
  status: agentPolicyStatuses.Active,
  package_policies: [],
  is_default: false,
  is_default_fleet_server: true,
  is_managed: false,
  monitoring_enabled: ['logs', 'metrics'] as Array<'logs' | 'metrics'>,
};

export const DEFAULT_AGENT_POLICIES_PACKAGES = [defaultPackages.System];<|MERGE_RESOLUTION|>--- conflicted
+++ resolved
@@ -8,10 +8,6 @@
 import type { AgentPolicy } from '../types';
 
 import { defaultPackages } from './epm';
-<<<<<<< HEAD
-import type { AgentPolicy } from '../types';
-=======
->>>>>>> 7832aeb1
 
 export const AGENT_POLICY_SAVED_OBJECT_TYPE = 'ingest-agent-policies';
 export const AGENT_POLICY_INDEX = '.fleet-policies';
