/*
 * Copyright Elasticsearch B.V. and/or licensed to Elasticsearch B.V. under one
 * or more contributor license agreements. Licensed under the Elastic License
 * 2.0; you may not use this file except in compliance with the Elastic License
 * 2.0.
 */

import { safeDump } from 'js-yaml';
<<<<<<< HEAD
=======

>>>>>>> 7832aeb1
import type { FullAgentPolicy } from '../types';

const POLICY_KEYS_ORDER = [
  'id',
  'name',
  'revision',
  'dataset',
  'type',
  'outputs',
  'agent',
  'inputs',
  'enabled',
  'use_output',
  'meta',
  'input',
];

export const fullAgentPolicyToYaml = (policy: FullAgentPolicy): string => {
  return safeDump(policy, {
    skipInvalid: true,
    sortKeys: (keyA: string, keyB: string) => {
      const indexA = POLICY_KEYS_ORDER.indexOf(keyA);
      const indexB = POLICY_KEYS_ORDER.indexOf(keyB);
      if (indexA >= 0 && indexB < 0) {
        return -1;
      }

      if (indexA < 0 && indexB >= 0) {
        return 1;
      }

      return indexA - indexB;
    },
  });
};<|MERGE_RESOLUTION|>--- conflicted
+++ resolved
@@ -6,10 +6,7 @@
  */
 
 import { safeDump } from 'js-yaml';
-<<<<<<< HEAD
-=======
 
->>>>>>> 7832aeb1
 import type { FullAgentPolicy } from '../types';
 
 const POLICY_KEYS_ORDER = [
