--- conflicted
+++ resolved
@@ -7,10 +7,7 @@
 
 import semverCoerce from 'semver/functions/coerce';
 import semverLt from 'semver/functions/lt';
-<<<<<<< HEAD
-=======
 
->>>>>>> 7832aeb1
 import type { Agent } from '../types';
 
 export function isAgentUpgradeable(agent: Agent, kibanaVersion: string) {
