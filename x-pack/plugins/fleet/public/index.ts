--- conflicted
+++ resolved
@@ -6,10 +6,7 @@
  */
 
 import type { PluginInitializerContext } from 'src/core/public';
-<<<<<<< HEAD
-=======
 
->>>>>>> 7832aeb1
 import { FleetPlugin } from './plugin';
 
 export { FleetSetup, FleetStart } from './plugin';
