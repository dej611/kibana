/*
 * Copyright Elasticsearch B.V. and/or licensed to Elasticsearch B.V. under one
 * or more contributor license agreements. Licensed under the Elastic License
 * 2.0; you may not use this file except in compliance with the Elastic License
 * 2.0.
 */

import type { ApplicationStart } from 'kibana/public';
<<<<<<< HEAD
=======

>>>>>>> 7832aeb1
import type { PackagePolicy } from './';

/**
 * Supported routing state for the create package policy page routes
 */
export interface CreatePackagePolicyRouteState {
  /** On a successful save of the package policy, use navigate to the given app */
  onSaveNavigateTo?:
    | Parameters<ApplicationStart['navigateToApp']>
    | ((newPackagePolicy: PackagePolicy) => Parameters<ApplicationStart['navigateToApp']>);
  /** On cancel, navigate to the given app */
  onCancelNavigateTo?: Parameters<ApplicationStart['navigateToApp']>;
  /** Url to be used on cancel links */
  onCancelUrl?: string;
}

/**
 * Supported routing state for the agent policy details page routes with deploy agents action
 */
export interface AgentPolicyDetailsDeployAgentAction {
  /** On done, navigate to the given app */
  onDoneNavigateTo?: Parameters<ApplicationStart['navigateToApp']>;
}

/**
 * Supported routing state for the agent policy details page routes with deploy agents action
 */
export interface AgentDetailsReassignPolicyAction {
  /** On done, navigate to the given app */
  onDoneNavigateTo?: Parameters<ApplicationStart['navigateToApp']>;
}

/**
 * All possible Route states.
 */
export type AnyIntraAppRouteState =
  | CreatePackagePolicyRouteState
  | AgentPolicyDetailsDeployAgentAction
  | AgentDetailsReassignPolicyAction;<|MERGE_RESOLUTION|>--- conflicted
+++ resolved
@@ -6,10 +6,7 @@
  */
 
 import type { ApplicationStart } from 'kibana/public';
-<<<<<<< HEAD
-=======
 
->>>>>>> 7832aeb1
 import type { PackagePolicy } from './';
 
 /**
