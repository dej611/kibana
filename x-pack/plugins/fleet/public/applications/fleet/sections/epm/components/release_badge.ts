--- conflicted
+++ resolved
@@ -6,10 +6,7 @@
  */
 
 import { i18n } from '@kbn/i18n';
-<<<<<<< HEAD
-=======
 
->>>>>>> 7832aeb1
 import type { RegistryRelease } from '../../../types';
 
 export const RELEASE_BADGE_LABEL: { [key in Exclude<RegistryRelease, 'ga'>]: string } = {
