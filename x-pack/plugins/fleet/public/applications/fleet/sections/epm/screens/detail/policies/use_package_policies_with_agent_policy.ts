/*
 * Copyright Elasticsearch B.V. and/or licensed to Elasticsearch B.V. under one
 * or more contributor license agreements. Licensed under the Elastic License
 * 2.0; you may not use this file except in compliance with the Elastic License
 * 2.0.
 */

import { useEffect, useMemo, useState } from 'react';
<<<<<<< HEAD
=======

>>>>>>> 7832aeb1
import type {
  PackagePolicy,
  GetAgentPoliciesResponse,
  GetAgentPoliciesResponseItem,
  GetPackagePoliciesResponse,
} from '../../../../../types';
import { agentPolicyRouteService } from '../../../../../services';
import { AGENT_POLICY_SAVED_OBJECT_TYPE } from '../../../../../constants';
import { useGetPackagePolicies } from '../../../../../hooks';
import { useConditionalRequest } from '../../../../../hooks/use_request/use_request';
import type { SendConditionalRequestConfig } from '../../../../../hooks/use_request/use_request';

export interface PackagePolicyEnriched extends PackagePolicy {
  _agentPolicy: GetAgentPoliciesResponseItem | undefined;
}

export interface PackagePolicyAndAgentPolicy {
  packagePolicy: PackagePolicy;
  agentPolicy: GetAgentPoliciesResponseItem;
}

type GetPackagePoliciesWithAgentPolicy = Omit<GetPackagePoliciesResponse, 'items'> & {
  items: PackagePolicyAndAgentPolicy[];
};

/**
 * Works similar to `useGetAgentPolicies()`, except that it will add an additional property to
 * each package policy named `_agentPolicy` which may hold the Agent Policy associated with the
 * given package policy.
 * @param query
 */
export const usePackagePoliciesWithAgentPolicy = (
  query: Parameters<typeof useGetPackagePolicies>[0]
): {
  isLoading: boolean;
  error: Error | null;
  data?: GetPackagePoliciesWithAgentPolicy;
} => {
  const {
    data: packagePoliciesData,
    error,
    isLoading: isLoadingPackagePolicies,
  } = useGetPackagePolicies(query);

  const agentPoliciesFilter = useMemo<string>(() => {
    if (!packagePoliciesData?.items.length) {
      return '';
    }

    // Build a list of package_policies for which we need Agent Policies for. Since some package
    // policies can exist within the same Agent Policy, we don't need to (in some cases) include
    // the entire list of package_policy ids.
    const includedAgentPolicies = new Set<string>();

    return `${AGENT_POLICY_SAVED_OBJECT_TYPE}.package_policies: (${packagePoliciesData.items
      .filter((packagePolicy) => {
        if (includedAgentPolicies.has(packagePolicy.policy_id)) {
          return false;
        }
        includedAgentPolicies.add(packagePolicy.policy_id);
        return true;
      })
      .map((packagePolicy) => packagePolicy.id)
      .join(' or ')}) `;
  }, [packagePoliciesData]);

  const {
    data: agentPoliciesData,
    isLoading: isLoadingAgentPolicies,
  } = useConditionalRequest<GetAgentPoliciesResponse>({
    path: agentPolicyRouteService.getListPath(),
    method: 'get',
    query: {
      perPage: 100,
      kuery: agentPoliciesFilter,
    },
    shouldSendRequest: !!packagePoliciesData?.items.length,
  } as SendConditionalRequestConfig);

  const [enrichedData, setEnrichedData] = useState<GetPackagePoliciesWithAgentPolicy | undefined>();

  useEffect(() => {
    if (isLoadingPackagePolicies || isLoadingAgentPolicies) {
      return;
    }

    if (!packagePoliciesData?.items) {
      setEnrichedData(undefined);
      return;
    }

    const agentPoliciesById: Record<string, GetAgentPoliciesResponseItem> = {};

    if (agentPoliciesData?.items) {
      for (const agentPolicy of agentPoliciesData.items) {
        agentPoliciesById[agentPolicy.id] = agentPolicy;
      }
    }

    const updatedPackageData: PackagePolicyAndAgentPolicy[] = packagePoliciesData.items.map(
      (packagePolicy) => {
        return {
          packagePolicy,
          agentPolicy: agentPoliciesById[packagePolicy.policy_id],
        };
      }
    );

    setEnrichedData({
      ...packagePoliciesData,
      items: updatedPackageData,
    });
  }, [isLoadingAgentPolicies, isLoadingPackagePolicies, packagePoliciesData, agentPoliciesData]);

  return {
    data: enrichedData,
    error,
    isLoading: isLoadingPackagePolicies || isLoadingAgentPolicies,
  };
};<|MERGE_RESOLUTION|>--- conflicted
+++ resolved
@@ -6,10 +6,7 @@
  */
 
 import { useEffect, useMemo, useState } from 'react';
-<<<<<<< HEAD
-=======
 
->>>>>>> 7832aeb1
 import type {
   PackagePolicy,
   GetAgentPoliciesResponse,
