/*
 * Copyright Elasticsearch B.V. and/or licensed to Elasticsearch B.V. under one
 * or more contributor license agreements. Licensed under the Elastic License
 * 2.0; you may not use this file except in compliance with the Elastic License
 * 2.0.
 */

import type { PackagePolicyConfigRecord, RegistryVarsEntry } from '../../../../types';
<<<<<<< HEAD
=======

>>>>>>> 7832aeb1
import { validatePackagePolicyConfig } from './';

export const hasInvalidButRequiredVar = (
  registryVars?: RegistryVarsEntry[],
  packagePolicyVars?: PackagePolicyConfigRecord
): boolean => {
  return (
    (registryVars && !packagePolicyVars) ||
    Boolean(
      registryVars &&
        registryVars.find(
          (registryVar) =>
            registryVar.required &&
            (!packagePolicyVars ||
              !packagePolicyVars[registryVar.name] ||
              validatePackagePolicyConfig(packagePolicyVars[registryVar.name], registryVar)?.length)
        )
    )
  );
};<|MERGE_RESOLUTION|>--- conflicted
+++ resolved
@@ -6,10 +6,7 @@
  */
 
 import type { PackagePolicyConfigRecord, RegistryVarsEntry } from '../../../../types';
-<<<<<<< HEAD
-=======
 
->>>>>>> 7832aeb1
 import { validatePackagePolicyConfig } from './';
 
 export const hasInvalidButRequiredVar = (
