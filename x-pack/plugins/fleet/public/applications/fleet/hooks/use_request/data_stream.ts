--- conflicted
+++ resolved
@@ -7,11 +7,8 @@
 
 import { dataStreamRouteService } from '../../services';
 import type { GetDataStreamsResponse } from '../../types';
-<<<<<<< HEAD
-=======
 
 import { useRequest } from './use_request';
->>>>>>> 7832aeb1
 
 export const useGetDataStreams = () => {
   return useRequest<GetDataStreamsResponse>({
