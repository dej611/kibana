--- conflicted
+++ resolved
@@ -7,10 +7,7 @@
 
 import { useState, useEffect } from 'react';
 import type { HttpSetup } from 'src/core/public';
-<<<<<<< HEAD
-=======
 
->>>>>>> 7832aeb1
 import {
   UseRequestConfig as _UseRequestConfig,
   sendRequest as _sendRequest,
