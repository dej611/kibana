--- conflicted
+++ resolved
@@ -5,14 +5,8 @@
  * 2.0.
  */
 
-<<<<<<< HEAD
-import { useRequest, sendRequest, useConditionalRequest } from './use_request';
-import type { UseRequestConfig, SendConditionalRequestConfig } from './use_request';
-import { enrollmentAPIKeyRouteService } from '../../services';
-=======
 import { enrollmentAPIKeyRouteService } from '../../services';
 
->>>>>>> 7832aeb1
 import type {
   GetOneEnrollmentAPIKeyResponse,
   GetEnrollmentAPIKeysResponse,
