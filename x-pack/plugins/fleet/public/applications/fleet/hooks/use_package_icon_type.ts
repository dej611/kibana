/*
 * Copyright Elasticsearch B.V. and/or licensed to Elasticsearch B.V. under one
 * or more contributor license agreements. Licensed under the Elastic License
 * 2.0; you may not use this file except in compliance with the Elastic License
 * 2.0.
 */

import { useEffect, useState } from 'react';
import { ICON_TYPES } from '@elastic/eui';
<<<<<<< HEAD
=======

>>>>>>> 7832aeb1
import type { PackageInfo, PackageListItem } from '../types';
import { useLinks } from '../sections/epm/hooks';

import { sendGetPackageInfoByKey } from './index';

type Package = PackageInfo | PackageListItem;

export interface UsePackageIconType {
  packageName: Package['name'];
  version: Package['version'];
  icons?: Package['icons'];
  tryApi?: boolean; // should it call API to try to find missing icons?
}

const CACHED_ICONS = new Map<string, string>();

export const usePackageIconType = ({
  packageName,
  version,
  icons: paramIcons,
  tryApi = false,
}: UsePackageIconType) => {
  const { toPackageImage } = useLinks();
  const [iconList, setIconList] = useState<UsePackageIconType['icons']>();
  const [iconType, setIconType] = useState<string>(''); // FIXME: use `empty` icon during initialization - see: https://github.com/elastic/kibana/issues/60622
  const pkgKey = `${packageName}-${version}`;

  // Generates an icon path or Eui Icon name based on an icon list from the package
  // or by using the package name against logo icons from Eui
  useEffect(() => {
    if (CACHED_ICONS.has(pkgKey)) {
      setIconType(CACHED_ICONS.get(pkgKey) || '');
      return;
    }
    const svgIcons = (paramIcons || iconList)?.filter(
      (iconDef) => iconDef.type === 'image/svg+xml'
    );
    const localIconSrc =
      Array.isArray(svgIcons) && toPackageImage(svgIcons[0], packageName, version);
    if (localIconSrc) {
      CACHED_ICONS.set(pkgKey, localIconSrc);
      setIconType(CACHED_ICONS.get(pkgKey) || '');
      return;
    }

    const euiLogoIcon = ICON_TYPES.find((key) => key.toLowerCase() === `logo${packageName}`);
    if (euiLogoIcon) {
      CACHED_ICONS.set(pkgKey, euiLogoIcon);
      setIconType(euiLogoIcon);
      return;
    }

    if (tryApi && !paramIcons && !iconList) {
      sendGetPackageInfoByKey(pkgKey)
        .catch((error) => undefined) // Ignore API errors
        .then((res) => {
          CACHED_ICONS.delete(pkgKey);
          setIconList(res?.data?.response?.icons);
        });
    }

    CACHED_ICONS.set(pkgKey, 'package');
    setIconType('package');
  }, [paramIcons, pkgKey, toPackageImage, iconList, packageName, iconType, tryApi, version]);
  return iconType;
};<|MERGE_RESOLUTION|>--- conflicted
+++ resolved
@@ -7,10 +7,7 @@
 
 import { useEffect, useState } from 'react';
 import { ICON_TYPES } from '@elastic/eui';
-<<<<<<< HEAD
-=======
 
->>>>>>> 7832aeb1
 import type { PackageInfo, PackageListItem } from '../types';
 import { useLinks } from '../sections/epm/hooks';
 
