/*
 * Copyright Elasticsearch B.V. and/or licensed to Elasticsearch B.V. under one
 * or more contributor license agreements. Licensed under the Elastic License
 * 2.0; you may not use this file except in compliance with the Elastic License
 * 2.0.
 */

import { BASE_PATH, pagePathGetters } from '../constants';
import type { StaticPage, DynamicPage, DynamicPagePathValues } from '../constants';
<<<<<<< HEAD
=======

>>>>>>> 7832aeb1
import { useStartServices } from './';

const getPath = (page: StaticPage | DynamicPage, values: DynamicPagePathValues = {}): string => {
  return values ? pagePathGetters[page](values) : pagePathGetters[page as StaticPage]();
};

export const useLink = () => {
  const core = useStartServices();
  return {
    getPath,
    getHref: (page: StaticPage | DynamicPage, values?: DynamicPagePathValues) => {
      const path = getPath(page, values);
      return core.http.basePath.prepend(`${BASE_PATH}#${path}`);
    },
  };
};<|MERGE_RESOLUTION|>--- conflicted
+++ resolved
@@ -7,10 +7,7 @@
 
 import { BASE_PATH, pagePathGetters } from '../constants';
 import type { StaticPage, DynamicPage, DynamicPagePathValues } from '../constants';
-<<<<<<< HEAD
-=======
 
->>>>>>> 7832aeb1
 import { useStartServices } from './';
 
 const getPath = (page: StaticPage | DynamicPage, values: DynamicPagePathValues = {}): string => {
