--- conflicted
+++ resolved
@@ -6,10 +6,7 @@
  */
 
 import React, { useContext } from 'react';
-<<<<<<< HEAD
-=======
 
->>>>>>> 7832aeb1
 import type { FleetConfigType } from '../../../plugin';
 
 export const ConfigContext = React.createContext<FleetConfigType | null>(null);
