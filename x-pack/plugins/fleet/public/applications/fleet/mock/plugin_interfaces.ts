/*
 * Copyright Elasticsearch B.V. and/or licensed to Elasticsearch B.V. under one
 * or more contributor license agreements. Licensed under the Elastic License
 * 2.0; you may not use this file except in compliance with the Elastic License
 * 2.0.
 */

import type { UIExtensionsStorage } from '../types';
import { createExtensionRegistrationCallback } from '../services/ui_extensions';
<<<<<<< HEAD
=======

>>>>>>> 7832aeb1
import type { MockedFleetStart } from './types';

export const createStartMock = (extensionsStorage: UIExtensionsStorage = {}): MockedFleetStart => {
  return {
    isInitialized: jest.fn().mockResolvedValue(true),
    registerExtension: createExtensionRegistrationCallback(extensionsStorage),
  };
};<|MERGE_RESOLUTION|>--- conflicted
+++ resolved
@@ -7,10 +7,7 @@
 
 import type { UIExtensionsStorage } from '../types';
 import { createExtensionRegistrationCallback } from '../services/ui_extensions';
-<<<<<<< HEAD
-=======
 
->>>>>>> 7832aeb1
 import type { MockedFleetStart } from './types';
 
 export const createStartMock = (extensionsStorage: UIExtensionsStorage = {}): MockedFleetStart => {
