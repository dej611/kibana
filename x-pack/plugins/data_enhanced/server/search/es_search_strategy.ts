/*
 * Copyright Elasticsearch B.V. and/or licensed to Elasticsearch B.V. under one
 * or more contributor license agreements. Licensed under the Elastic License;
 * you may not use this file except in compliance with the Elastic License.
 */

import type { Observable } from 'rxjs';
import type { IScopedClusterClient, Logger, SharedGlobalConfig } from 'kibana/server';
import { catchError, first, tap } from 'rxjs/operators';
import { SearchResponse } from 'elasticsearch';
import { from } from 'rxjs';
import type {
  IEsSearchRequest,
  IEsSearchResponse,
  ISearchOptions,
  ISearchStrategy,
  SearchStrategyDependencies,
  SearchUsage,
} from '../../../../../src/plugins/data/server';
import {
  getDefaultSearchParams,
  getShardTimeout,
  getTotalLoaded,
  searchUsageObserver,
  shimAbortSignal,
  shimHitsTotal,
} from '../../../../../src/plugins/data/server';
import type { IAsyncSearchOptions } from '../../common';
import { pollSearch } from '../../common';
import {
  getDefaultAsyncGetParams,
  getDefaultAsyncSubmitParams,
  getIgnoreThrottled,
} from './request_utils';
import { toAsyncKibanaSearchResponse } from './response_utils';
import { AsyncSearchResponse } from './types';
import { getKbnServerError, KbnServerError } from '../../../../../src/plugins/kibana_utils/server';

export const enhancedEsSearchStrategyProvider = (
  config$: Observable<SharedGlobalConfig>,
  logger: Logger,
  usage?: SearchUsage
): ISearchStrategy<IEsSearchRequest> => {
  async function cancelAsyncSearch(id: string, esClient: IScopedClusterClient) {
    try {
      await esClient.asCurrentUser.asyncSearch.delete({ id });
    } catch (e) {
      throw getKbnServerError(e);
    }
  }

  function asyncSearch(
    { id, ...request }: IEsSearchRequest,
    options: IAsyncSearchOptions,
    { esClient, uiSettingsClient }: SearchStrategyDependencies
  ) {
    const client = esClient.asCurrentUser.asyncSearch;

    const search = async () => {
      const params = id
        ? getDefaultAsyncGetParams()
        : { ...(await getDefaultAsyncSubmitParams(uiSettingsClient, options)), ...request.params };
      const promise = id
        ? client.get<AsyncSearchResponse>({ ...params, id })
        : client.submit<AsyncSearchResponse>(params);
      const { body } = await shimAbortSignal(promise, options.abortSignal);
      const response = shimHitsTotal(body.response, options);
      return toAsyncKibanaSearchResponse({ ...body, response });
    };

    const cancel = async () => {
      if (id) {
        await cancelAsyncSearch(id, esClient);
      }
    };

    return pollSearch(search, cancel, options).pipe(
      tap((response) => (id = response.id)),
      tap(searchUsageObserver(logger, usage)),
      catchError((e) => {
        throw getKbnServerError(e);
      })
    );
  }

  async function rollupSearch(
    request: IEsSearchRequest,
    options: ISearchOptions,
    { esClient, uiSettingsClient }: SearchStrategyDependencies
  ): Promise<IEsSearchResponse> {
    const config = await config$.pipe(first()).toPromise();
    const { body, index, ...params } = request.params!;
    const method = 'POST';
    const path = encodeURI(`/${index}/_rollup_search`);
    const querystring = {
      ...getShardTimeout(config),
      ...(await getIgnoreThrottled(uiSettingsClient)),
      ...(await getDefaultSearchParams(uiSettingsClient)),
      ...params,
    };

    try {
      const promise = esClient.asCurrentUser.transport.request({
        method,
        path,
        body,
        querystring,
      });

      const esResponse = await shimAbortSignal(promise, options?.abortSignal);
      const response = esResponse.body as SearchResponse<any>;
      return {
<<<<<<< HEAD
        rawResponse: response,
=======
        rawResponse: shimHitsTotal(response, options),
>>>>>>> bde55d38
        ...getTotalLoaded(response),
      };
    } catch (e) {
      throw getKbnServerError(e);
    }
  }

  return {
    /**
     * @param request
     * @param options
     * @param deps `SearchStrategyDependencies`
     * @returns `Observable<IEsSearchResponse<any>>`
     * @throws `KbnServerError`
     */
    search: (request, options: IAsyncSearchOptions, deps) => {
      logger.debug(`search ${JSON.stringify(request.params) || request.id}`);
      if (request.indexType && request.indexType !== 'rollup') {
        throw new KbnServerError('Unknown indexType', 400);
      }

      if (request.indexType === undefined) {
        return asyncSearch(request, options, deps);
      } else {
        return from(rollupSearch(request, options, deps));
      }
    },
    /**
     * @param id async search ID to cancel, as returned from _async_search API
     * @param options
     * @param deps `SearchStrategyDependencies`
     * @returns `Promise<void>`
     * @throws `KbnServerError`
     */
    cancel: async (id, options, { esClient }) => {
      logger.debug(`cancel ${id}`);
      await cancelAsyncSearch(id, esClient);
    },
    /**
     *
     * @param id async search ID to extend, as returned from _async_search API
     * @param keepAlive
     * @param options
     * @param deps `SearchStrategyDependencies`
     * @returns `Promise<void>`
     * @throws `KbnServerError`
     */
    extend: async (id, keepAlive, options, { esClient }) => {
      logger.debug(`extend ${id} by ${keepAlive}`);
      try {
        await esClient.asCurrentUser.asyncSearch.get({ id, keep_alive: keepAlive });
      } catch (e) {
        throw getKbnServerError(e);
      }
    },
  };
};<|MERGE_RESOLUTION|>--- conflicted
+++ resolved
@@ -110,11 +110,7 @@
       const esResponse = await shimAbortSignal(promise, options?.abortSignal);
       const response = esResponse.body as SearchResponse<any>;
       return {
-<<<<<<< HEAD
-        rawResponse: response,
-=======
         rawResponse: shimHitsTotal(response, options),
->>>>>>> bde55d38
         ...getTotalLoaded(response),
       };
     } catch (e) {
