--- conflicted
+++ resolved
@@ -15,13 +15,9 @@
 import type { DataView } from '@kbn/data-views-plugin/public';
 import { useKibana } from '@kbn/kibana-react-plugin/public';
 import { DataViewPickerProps } from '@kbn/unified-search-plugin/public';
-<<<<<<< HEAD
 import moment from 'moment';
 import { LENS_APP_LOCATOR } from '../../common/locator/locator';
-import { ENABLE_SQL } from '../../common';
-=======
 import { ENABLE_SQL } from '../../common/constants';
->>>>>>> 4f138160
 import { LensAppServices, LensTopNavActions, LensTopNavMenuProps } from './types';
 import { toggleSettingsMenuOpen } from './settings_menu';
 import {
