/*
 * Copyright Elasticsearch B.V. and/or licensed to Elasticsearch B.V. under one
 * or more contributor license agreements. Licensed under the Elastic License
 * 2.0; you may not use this file except in compliance with the Elastic License
 * 2.0.
 */

import React, { useMemo } from 'react';
import {
  EuiButtonEmpty,
  EuiFlyoutBody,
  EuiFlyoutFooter,
  EuiSpacer,
  EuiFlexGroup,
  EuiFlexItem,
  useEuiTheme,
  EuiCallOut,
} from '@elastic/eui';
import { i18n } from '@kbn/i18n';
import { FormattedMessage } from '@kbn/i18n-react';
import { css } from '@emotion/react';
import type { CoreStart } from '@kbn/core/public';
import type { Datatable } from '@kbn/expressions-plugin/public';
import type { DataView } from '@kbn/data-views-plugin/public';
import type { LensPluginStartDependencies } from '../../../plugin';
import { useLensSelector, selectFramePublicAPI } from '../../../state_management';
import { VisualizationToolbar } from '../../../editor_frame_service/editor_frame/workspace_panel';

import type { DatasourceMap, VisualizationMap } from '../../../types';
import type { TypedLensByValueInput } from '../../../embeddable/embeddable_component';
import { ConfigPanelWrapper } from '../../../editor_frame_service/editor_frame/config_panel/config_panel';

export interface EditConfigPanelProps {
  attributes: TypedLensByValueInput['attributes'];
  dataView: DataView;
  updateAll: (datasourceState: unknown, visualizationState: unknown) => void;
  coreStart: CoreStart;
  startDependencies: LensPluginStartDependencies;
  visualizationMap: VisualizationMap;
  datasourceMap: DatasourceMap;
  closeFlyout?: () => void;
  wrapInFlyout?: boolean;
  panelId?: string;
  datasourceId: 'formBased' | 'textBased';
  adaptersTables?: Record<string, Datatable>;
}

export function LensEditConfigurationFlyout({
  attributes,
  dataView,
  coreStart,
  startDependencies,
  visualizationMap,
  datasourceMap,
  datasourceId,
  updateAll,
  closeFlyout,
  adaptersTables,
}: EditConfigPanelProps) {
  const datasourceState = attributes.state.datasourceStates[datasourceId];
  const activeVisualization = visualizationMap[attributes.visualizationType];
  const activeDatasource = datasourceMap[datasourceId];
  const { euiTheme } = useEuiTheme();

  const activeData: Record<string, Datatable> = useMemo(() => {
    return {};
  }, []);
  const layers = activeDatasource.getLayers(datasourceState);
  layers.forEach((layer) => {
    if (adaptersTables) {
      activeData[layer] = Object.values(adaptersTables)[0];
    }
  });

  const framePublicAPI = useLensSelector((state) => {
    const newState = {
      ...state,
      lens: {
        ...state.lens,
        activeData,
      },
    };
    return selectFramePublicAPI(newState, datasourceMap);
  });
  const { isLoading } = useLensSelector((state) => state.lens);
  if (isLoading) return null;

  const layerPanelsProps = {
    framePublicAPI,
    datasourceMap,
    visualizationMap,
    core: coreStart,
    dataViews: startDependencies.dataViews,
    uiActions: startDependencies.uiActions,
    hideLayerHeader: datasourceId === 'textBased',
    onUpdateStateCb: updateAll,
  };
  return (
    <>
      <EuiFlyoutBody
        className="lnsEditFlyoutBody"
        css={css`
          .euiFlyoutBody__overflowContent {
            padding: ${euiTheme.size.s};
          }
        `}
      >
        <EuiFlexGroup gutterSize="s">
          <EuiFlexItem>
<<<<<<< HEAD
            <EuiCallOut
              size="s"
              title={i18n.translate('xpack.lens.config.configFlyoutCallout', {
                defaultMessage: 'ESQL currently offers limited configuration options',
              })}
              iconType="iInCircle"
            />
=======
            {datasourceId === 'textBased' && (
              <EuiCallOut
                size="s"
                title={i18n.translate('xpack.lens.config.configFlyoutCallout', {
                  defaultMessage: 'SQL currently offers limited configuration options',
                })}
                iconType="iInCircle"
              />
            )}
>>>>>>> 99aa6ab6
            <EuiSpacer size="m" />
            <VisualizationToolbar
              activeVisualization={activeVisualization}
              framePublicAPI={framePublicAPI}
              onUpdateStateCb={updateAll}
            />
            <EuiSpacer size="m" />
            <ConfigPanelWrapper {...layerPanelsProps} />
          </EuiFlexItem>
        </EuiFlexGroup>
      </EuiFlyoutBody>
      <EuiFlyoutFooter>
        <EuiButtonEmpty
          onClick={closeFlyout}
          data-test-subj="collapseFlyoutButton"
          aria-controls="lens-config-close-button"
          aria-expanded="true"
          aria-label={i18n.translate('xpack.lens.config.closeFlyoutAriaLabel', {
            defaultMessage: 'Close flyout',
          })}
        >
          <FormattedMessage id="xpack.lens.config.closeFlyoutLabel" defaultMessage="Close" />
        </EuiButtonEmpty>
      </EuiFlyoutFooter>
    </>
  );
}<|MERGE_RESOLUTION|>--- conflicted
+++ resolved
@@ -107,25 +107,15 @@
       >
         <EuiFlexGroup gutterSize="s">
           <EuiFlexItem>
-<<<<<<< HEAD
-            <EuiCallOut
-              size="s"
-              title={i18n.translate('xpack.lens.config.configFlyoutCallout', {
-                defaultMessage: 'ESQL currently offers limited configuration options',
-              })}
-              iconType="iInCircle"
-            />
-=======
             {datasourceId === 'textBased' && (
               <EuiCallOut
                 size="s"
                 title={i18n.translate('xpack.lens.config.configFlyoutCallout', {
-                  defaultMessage: 'SQL currently offers limited configuration options',
+                  defaultMessage: 'ESQL currently offers limited configuration options',
                 })}
                 iconType="iInCircle"
               />
             )}
->>>>>>> 99aa6ab6
             <EuiSpacer size="m" />
             <VisualizationToolbar
               activeVisualization={activeVisualization}
