--- conflicted
+++ resolved
@@ -8,12 +8,8 @@
 import type { History } from 'history';
 import type { OnSaveProps } from '@kbn/saved-objects-plugin/public';
 import { Observable } from 'rxjs';
-<<<<<<< HEAD
 import type { SpacesApi } from '@kbn/spaces-plugin/public';
-=======
-import { SpacesApi } from '@kbn/spaces-plugin/public';
 import type { TimeRange } from '@kbn/es-query';
->>>>>>> 61c82dc8
 import type {
   ApplicationStart,
   AppMountParameters,
