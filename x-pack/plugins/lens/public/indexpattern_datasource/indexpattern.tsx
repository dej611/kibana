--- conflicted
+++ resolved
@@ -444,7 +444,6 @@
       });
     },
 
-<<<<<<< HEAD
     onRefreshIndexPattern,
     onIndexPatternChange(state, indexPatterns, indexPatternId, layerId) {
       if (layerId) {
@@ -458,7 +457,7 @@
         });
       }
       return changeIndexPattern({ indexPatternId, state, storage, indexPatterns });
-=======
+    },
     getRenderEventCounters(state: IndexPatternPrivateState): string[] {
       const additionalEvents = {
         time_shift: false,
@@ -487,27 +486,6 @@
           return acc;
         }, []),
       ].map((item) => `dimension_${item}`);
-    },
-
-    refreshIndexPatternsList: async ({ indexPatternId, setState }) => {
-      const newlyMappedIndexPattern = await loadIndexPatterns({
-        indexPatternsService: dataViews,
-        cache: {},
-        patterns: [indexPatternId],
-      });
-      const indexPatternRefs = await dataViews.getIdsWithTitle();
-      const indexPattern = newlyMappedIndexPattern[indexPatternId];
-      setState((s) => {
-        return {
-          ...s,
-          indexPatterns: {
-            ...s.indexPatterns,
-            [indexPattern.id]: indexPattern,
-          },
-          indexPatternRefs,
-        };
-      });
->>>>>>> 11d48661
     },
 
     // Reset the temporary invalid state when closing the editor, but don't
