/*
 * Copyright Elasticsearch B.V. and/or licensed to Elasticsearch B.V. under one
 * or more contributor license agreements. Licensed under the Elastic License
 * 2.0; you may not use this file except in compliance with the Elastic License
 * 2.0.
 */

/*
 * Copyright Elasticsearch B.V. and/or licensed to Elasticsearch B.V. under one
 * or more contributor license agreements. Licensed under the Elastic License
 * 2.0; you may not use this file except in compliance with the Elastic License
 * 2.0.
 */

import './dimension_editor.scss';
import React from 'react';
import { i18n } from '@kbn/i18n';
import { EuiFormRow, EuiFieldText, EuiTabs, EuiTab, EuiCallOut } from '@elastic/eui';
import { operationDefinitionMap } from '../operations';
import { useDebouncedValue } from '../../shared_components';

export const formulaOperationName = 'formula';
export const staticValueOperationName = 'static_value';
export const quickFunctionsName = 'quickFunctions';
export const nonQuickFunctions = new Set([formulaOperationName, staticValueOperationName]);

export type TemporaryState = typeof quickFunctionsName | typeof staticValueOperationName | 'none';

export function isQuickFunction(operationType: string) {
  return !nonQuickFunctions.has(operationType);
}

export const LabelInput = ({
  value,
  onChange,
}: {
  value: string;
  onChange: (value: string) => void;
}) => {
  const { inputValue, handleInputChange, initialValue } = useDebouncedValue({ onChange, value });

  return (
    <EuiFormRow
      label={i18n.translate('xpack.lens.indexPattern.columnLabel', {
        defaultMessage: 'Display name',
        description: 'Display name of a column of data',
      })}
      display="columnCompressed"
      fullWidth
    >
      <EuiFieldText
        compressed
        data-test-subj="indexPattern-label-edit"
        value={inputValue}
        onChange={(e) => {
          handleInputChange(e.target.value);
        }}
        placeholder={initialValue}
      />
    </EuiFormRow>
  );
};

export function getParamEditor(
  temporaryStaticValue: boolean,
  selectedOperationDefinition: typeof operationDefinitionMap[string] | undefined,
  showDefaultStaticValue: boolean
) {
  if (temporaryStaticValue) {
    return operationDefinitionMap[staticValueOperationName].paramEditor;
  }
  if (selectedOperationDefinition?.paramEditor) {
    return selectedOperationDefinition.paramEditor;
  }
  if (showDefaultStaticValue) {
    return operationDefinitionMap[staticValueOperationName].paramEditor;
  }
  return null;
}

export const CalloutWarning = ({
  currentOperationType,
  temporaryStateType,
}: {
  currentOperationType: keyof typeof operationDefinitionMap | undefined;
  temporaryStateType: TemporaryState;
}) => {
  if (
    temporaryStateType === 'none' ||
    (currentOperationType != null && isQuickFunction(currentOperationType))
  ) {
    return null;
  }
  if (
    currentOperationType === staticValueOperationName &&
    temporaryStateType === 'quickFunctions'
  ) {
    return (
      <>
        <EuiCallOut
          className="lnsIndexPatternDimensionEditor__warning"
          size="s"
          title={i18n.translate('xpack.lens.indexPattern.staticValueWarning', {
            defaultMessage: 'Static value currently applied',
          })}
          iconType="alert"
          color="warning"
        >
          <p>
            {i18n.translate('xpack.lens.indexPattern.staticValueWarningText', {
              defaultMessage: 'To overwrite your static value, select a quick function',
            })}
          </p>
        </EuiCallOut>
      </>
    );
  }
  return (
    <>
      <EuiCallOut
        className="lnsIndexPatternDimensionEditor__warning"
        size="s"
        title={i18n.translate('xpack.lens.indexPattern.formulaWarning', {
          defaultMessage: 'Formula currently applied',
        })}
        iconType="alert"
        color="warning"
      >
        {temporaryStateType !== 'quickFunctions' ? (
          <p>
            {i18n.translate('xpack.lens.indexPattern.formulaWarningStaticValueText', {
              defaultMessage: 'To overwrite your formula, change the value in the input field',
            })}
          </p>
        ) : (
          <p>
            {i18n.translate('xpack.lens.indexPattern.formulaWarningText', {
              defaultMessage: 'To overwrite your formula, select a quick function',
            })}
          </p>
        )}
      </EuiCallOut>
    </>
  );
};

export interface DimensionEditorTab {
  enabled: boolean;
  state: boolean;
  onClick: () => void;
  id: typeof quickFunctionsName | typeof staticValueOperationName | typeof formulaOperationName;
  label: string;
}

export const DimensionEditorTabs = ({ tabs }: { tabs: DimensionEditorTab[] }) => {
  return (
    <EuiTabs
      size="s"
      className="lnsIndexPatternDimensionEditor__header"
      data-test-subj="lens-dimensionTabs"
    >
      {tabs.map(({ id, enabled, state, onClick, label }) => {
        return enabled ? (
          <EuiTab
<<<<<<< HEAD
            isSelected={state}
            data-test-subj={`lens-dimensionTabs-${id}`}
            onClick={onClick}
            key={id}
=======
            key={id}
            isSelected={state}
            data-test-subj={`lens-dimensionTabs-${id}`}
            onClick={onClick}
>>>>>>> de4c5d7a
          >
            {label}
          </EuiTab>
        ) : null;
      })}
    </EuiTabs>
  );
};<|MERGE_RESOLUTION|>--- conflicted
+++ resolved
@@ -162,17 +162,10 @@
       {tabs.map(({ id, enabled, state, onClick, label }) => {
         return enabled ? (
           <EuiTab
-<<<<<<< HEAD
-            isSelected={state}
-            data-test-subj={`lens-dimensionTabs-${id}`}
-            onClick={onClick}
-            key={id}
-=======
             key={id}
             isSelected={state}
             data-test-subj={`lens-dimensionTabs-${id}`}
             onClick={onClick}
->>>>>>> de4c5d7a
           >
             {label}
           </EuiTab>
