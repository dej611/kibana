.lnsIndexPatternDimensionEditor {
  height: 100%;
}

<<<<<<< HEAD
.lnsIndexPatternDimensionEditor-fullscreen {
  position: absolute;
  top: 0;
  bottom: 0;
  display: flex;
  flex-direction: column;
}

.lnsIndexPatternDimensionEditor__section {
=======
.lnsIndexPatternDimensionEditor-isFullscreen {
  position: absolute;
  left: 0;
  right: 0;
  top: 0;
  bottom: 0;
  // display: flex;
  // flex-direction: column;

  .lnsIndexPatternDimensionEditor__section {
    height: 100%;
  }
}

.lnsIndexPatternDimensionEditor__section--padded {
>>>>>>> c0577f0d
  padding: $euiSizeS;
}

.lnsIndexPatternDimensionEditor__section--shaded {
  background-color: $euiColorLightestShade;
}

.lnsIndexPatternDimensionEditor__section--top {
  border-bottom: $euiBorderThin;
}

.lnsIndexPatternDimensionEditor__section--bottom {
  border-top: $euiBorderThin;
}

.lnsIndexPatternDimensionEditor__columns {
  column-count: 2;
  column-gap: $euiSizeXL;
}

// overrides the .euiListGroupItem display flex.
// The parent container has a column-count property that only works properly with block elements.
.lnsIndexPatternDimensionEditor__operation {
  display: block;
}

.lnsIndexPatternDimensionEditor__operation .euiListGroupItem__label {
  width: 100%;
}

.lnsIndexPatternDimensionEditor__operation > button {
  padding-top: 0;
  padding-bottom: 0;
}<|MERGE_RESOLUTION|>--- conflicted
+++ resolved
@@ -2,17 +2,6 @@
   height: 100%;
 }
 
-<<<<<<< HEAD
-.lnsIndexPatternDimensionEditor-fullscreen {
-  position: absolute;
-  top: 0;
-  bottom: 0;
-  display: flex;
-  flex-direction: column;
-}
-
-.lnsIndexPatternDimensionEditor__section {
-=======
 .lnsIndexPatternDimensionEditor-isFullscreen {
   position: absolute;
   left: 0;
@@ -28,7 +17,6 @@
 }
 
 .lnsIndexPatternDimensionEditor__section--padded {
->>>>>>> c0577f0d
   padding: $euiSizeS;
 }
 
