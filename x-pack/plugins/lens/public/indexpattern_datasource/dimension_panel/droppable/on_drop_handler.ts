--- conflicted
+++ resolved
@@ -140,7 +140,6 @@
   const layer = state.layers[layerId];
   const indexPattern = state.indexPatterns[layer.indexPatternId];
   const targetColumn = layer.columns[columnId];
-<<<<<<< HEAD
   const newOperation = shouldAddField
     ? targetColumn.operationType
     : getNewOperation(droppedItem.field, filterOperations, targetColumn);
@@ -151,16 +150,6 @@
     (shouldAddField &&
       !hasOperationSupportForMultipleFields(targetColumn, undefined, droppedItem.field))
   ) {
-=======
-  const newOperation = getNewOperation(
-    droppedItem.field,
-    filterOperations,
-    targetColumn,
-    prioritizedOperation
-  );
-
-  if (!isDraggedField(droppedItem) || !newOperation) {
->>>>>>> 32d0e877
     return false;
   }
   const field = shouldAddField ? getField(targetColumn, indexPattern) : droppedItem.field;
