/*
 * Copyright Elasticsearch B.V. and/or licensed to Elasticsearch B.V. under one
 * or more contributor license agreements. Licensed under the Elastic License
 * 2.0; you may not use this file except in compliance with the Elastic License
 * 2.0.
 */

import './field_select.scss';
import { partition } from 'lodash';
import React, { useMemo } from 'react';
import { i18n } from '@kbn/i18n';
import { EuiComboBoxOptionOption, EuiComboBoxProps } from '@elastic/eui';
import { trackUiEvent } from '../../lens_ui_telemetry';
import { fieldExists } from '../pure_helpers';
import type { OperationType } from '../indexpattern';
import type { OperationSupportMatrix } from './operation_support';
import type { IndexPattern, IndexPatternPrivateState } from '../types';
import { FieldOption, FieldOptionValue, FieldPicker } from '../../shared_components/field_picker';

export type FieldChoiceWithOperationType = FieldOptionValue & {
  operationType: OperationType;
};

export interface FieldSelectProps extends EuiComboBoxProps<EuiComboBoxOptionOption['value']> {
  currentIndexPattern: IndexPattern;
  selectedOperationType?: OperationType;
  selectedField?: string;
  incompleteOperation?: OperationType;
  operationByField: OperationSupportMatrix['operationByField'];
  onChoose: (choice: FieldChoiceWithOperationType) => void;
  onDeleteColumn?: () => void;
  existingFields: IndexPatternPrivateState['existingFields'];
  fieldIsInvalid: boolean;
  markAllFieldsCompatible?: boolean;
  'data-test-subj'?: string;
}

export function FieldSelect({
  currentIndexPattern,
  incompleteOperation,
  selectedOperationType,
  selectedField,
  operationByField,
  onChoose,
  onDeleteColumn,
  existingFields,
  fieldIsInvalid,
  markAllFieldsCompatible,
  ['data-test-subj']: dataTestSub,
  ...rest
}: FieldSelectProps) {
  const memoizedFieldOptions = useMemo(() => {
    const fields = Object.keys(operationByField).sort();

    const currentOperationType = incompleteOperation ?? selectedOperationType;

    function isCompatibleWithCurrentOperation(fieldName: string) {
      return !currentOperationType || operationByField[fieldName]!.has(currentOperationType);
    }

    const [specialFields, normalFields] = partition(
      fields,
      (field) => currentIndexPattern.getFieldByName(field)?.type === 'document'
    );
    const containsData = (field: string) =>
      currentIndexPattern.getFieldByName(field)?.type === 'document' ||
      fieldExists(existingFields, currentIndexPattern.title, field);

    function fieldNamesToOptions(items: string[]) {
      return items
        .filter((field) => currentIndexPattern.getFieldByName(field)?.displayName)
        .map((field) => {
          const compatible =
            markAllFieldsCompatible || isCompatibleWithCurrentOperation(field) ? 1 : 0;
          const exists = containsData(field);
          return {
            label: currentIndexPattern.getFieldByName(field)?.displayName,
            value: {
              type: 'field',
              field,
              dataType: currentIndexPattern.getFieldByName(field)?.type,
              // Use the operation directly, or choose the first compatible operation.
              // All fields are guaranteed to have at least one operation because they
              // won't appear in the list otherwise
              operationType:
                currentOperationType && isCompatibleWithCurrentOperation(field)
                  ? currentOperationType
                  : operationByField[field]!.values().next().value,
            },
            exists,
            compatible,
            'data-test-subj': `lns-fieldOption${compatible ? '' : 'Incompatible'}-${field}`,
          };
        })
        .sort((a, b) => b.compatible - a.compatible);
    }

    const [metaFields, nonMetaFields] = partition(
      normalFields,
      (field) => currentIndexPattern.getFieldByName(field)?.meta
    );
    const [availableFields, emptyFields] = partition(nonMetaFields, containsData);

    const constructFieldsOptions = (fieldsArr: string[], label: string) =>
      fieldsArr.length > 0 && {
        label,
        options: fieldNamesToOptions(fieldsArr),
      };

    const availableFieldsOptions = constructFieldsOptions(
      availableFields,
      i18n.translate('xpack.lens.indexPattern.availableFieldsLabel', {
        defaultMessage: 'Available fields',
      })
    );

    const emptyFieldsOptions = constructFieldsOptions(
      emptyFields,
      i18n.translate('xpack.lens.indexPattern.emptyFieldsLabel', {
        defaultMessage: 'Empty fields',
      })
    );

    const metaFieldsOptions = constructFieldsOptions(
      metaFields,
      i18n.translate('xpack.lens.indexPattern.metaFieldsLabel', {
        defaultMessage: 'Meta fields',
      })
    );

    return [
      ...fieldNamesToOptions(specialFields),
      availableFieldsOptions,
      emptyFieldsOptions,
      metaFieldsOptions,
    ].filter(Boolean);
  }, [
    incompleteOperation,
    selectedOperationType,
    currentIndexPattern,
    operationByField,
    existingFields,
    markAllFieldsCompatible,
  ]);

  return (
<<<<<<< HEAD
    <FieldPicker<FieldChoiceWithOperationType>
      selectedOptions={
        (selectedOperationType && selectedField
          ? [
              {
                label: fieldIsInvalid
                  ? selectedField
                  : currentIndexPattern.getFieldByName(selectedField)?.displayName ?? selectedField,
                value: { type: 'field', field: selectedField },
              },
            ]
          : []) as unknown as Array<FieldOption<FieldChoiceWithOperationType>>
      }
      options={memoizedFieldOptions as Array<FieldOption<FieldChoiceWithOperationType>>}
      onChoose={(choice) => {
        if (choice && choice.field !== selectedField) {
          trackUiEvent('indexpattern_dimension_field_changed');
          onChoose(choice);
=======
    <div ref={comboBoxRef}>
      <EuiComboBox
        fullWidth
        compressed
        isClearable={false}
        data-test-subj={dataTestSub ?? 'indexPattern-dimension-field'}
        placeholder={i18n.translate('xpack.lens.indexPattern.fieldPlaceholder', {
          defaultMessage: 'Field',
        })}
        options={memoizedFieldOptions as unknown as EuiComboBoxOptionOption[]}
        isInvalid={Boolean(incompleteOperation || fieldIsInvalid)}
        selectedOptions={
          (selectedOperationType && selectedField
            ? [
                {
                  label:
                    (selectedOperationType &&
                      selectedField &&
                      currentIndexPattern.getFieldByName(selectedField)?.displayName) ??
                    selectedField,
                  value: { type: 'field', field: selectedField },
                },
              ]
            : []) as unknown as EuiComboBoxOptionOption[]
>>>>>>> bce1836e
        }
      }}
      onDelete={onDeleteColumn}
      fieldIsInvalid={Boolean(incompleteOperation || fieldIsInvalid)}
      data-test-subj={dataTestSub ?? 'indexPattern-dimension-field'}
    />
  );
}<|MERGE_RESOLUTION|>--- conflicted
+++ resolved
@@ -144,15 +144,16 @@
   ]);
 
   return (
-<<<<<<< HEAD
     <FieldPicker<FieldChoiceWithOperationType>
       selectedOptions={
         (selectedOperationType && selectedField
           ? [
               {
-                label: fieldIsInvalid
-                  ? selectedField
-                  : currentIndexPattern.getFieldByName(selectedField)?.displayName ?? selectedField,
+                label:
+                  (selectedOperationType &&
+                    selectedField &&
+                    currentIndexPattern.getFieldByName(selectedField)?.displayName) ??
+                  selectedField,
                 value: { type: 'field', field: selectedField },
               },
             ]
@@ -163,32 +164,6 @@
         if (choice && choice.field !== selectedField) {
           trackUiEvent('indexpattern_dimension_field_changed');
           onChoose(choice);
-=======
-    <div ref={comboBoxRef}>
-      <EuiComboBox
-        fullWidth
-        compressed
-        isClearable={false}
-        data-test-subj={dataTestSub ?? 'indexPattern-dimension-field'}
-        placeholder={i18n.translate('xpack.lens.indexPattern.fieldPlaceholder', {
-          defaultMessage: 'Field',
-        })}
-        options={memoizedFieldOptions as unknown as EuiComboBoxOptionOption[]}
-        isInvalid={Boolean(incompleteOperation || fieldIsInvalid)}
-        selectedOptions={
-          (selectedOperationType && selectedField
-            ? [
-                {
-                  label:
-                    (selectedOperationType &&
-                      selectedField &&
-                      currentIndexPattern.getFieldByName(selectedField)?.displayName) ??
-                    selectedField,
-                  value: { type: 'field', field: selectedField },
-                },
-              ]
-            : []) as unknown as EuiComboBoxOptionOption[]
->>>>>>> bce1836e
         }
       }}
       onDelete={onDeleteColumn}
