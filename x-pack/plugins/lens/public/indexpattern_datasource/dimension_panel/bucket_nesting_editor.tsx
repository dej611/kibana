/*
 * Copyright Elasticsearch B.V. and/or licensed to Elasticsearch B.V. under one
 * or more contributor license agreements. Licensed under the Elastic License
 * 2.0; you may not use this file except in compliance with the Elastic License
 * 2.0.
 */

import React from 'react';
import { i18n } from '@kbn/i18n';
import { EuiFormRow, EuiSwitch, EuiSelect } from '@elastic/eui';
import { IndexPatternLayer, IndexPatternField } from '../types';
<<<<<<< HEAD
import { hasField } from '../pure_utils';
import { IndexPatternColumn } from '../operations';
=======
import { hasField } from '../utils';
import { GenericIndexPatternColumn } from '../operations';
>>>>>>> 124a3d9d

function nestColumn(columnOrder: string[], outer: string, inner: string) {
  const result = columnOrder.filter((c) => c !== inner);
  const outerPosition = result.indexOf(outer);

  result.splice(outerPosition + 1, 0, inner);

  return result;
}

function getFieldName(
  column: GenericIndexPatternColumn,
  getFieldByName: (name: string) => IndexPatternField | undefined
) {
  return hasField(column)
    ? getFieldByName(column.sourceField)?.displayName || column.sourceField
    : '';
}

export function BucketNestingEditor({
  columnId,
  layer,
  setColumns,
  getFieldByName,
}: {
  columnId: string;
  layer: IndexPatternLayer;
  setColumns: (columns: string[]) => void;
  getFieldByName: (name: string) => IndexPatternField | undefined;
}) {
  const column = layer.columns[columnId];
  const columns = Object.entries(layer.columns);
  const aggColumns = columns
    .filter(([id, c]) => id !== columnId && c.isBucketed)
    .map(([value, c]) => ({
      value,
      text: c.label,
      fieldName: getFieldName(c, getFieldByName),
      operationType: c.operationType,
    }));

  if (!column || !column.isBucketed || !aggColumns.length) {
    return null;
  }

  const prevColumn = layer.columnOrder[layer.columnOrder.indexOf(columnId) - 1];

  if (aggColumns.length === 1) {
    const [target] = aggColumns;
    const useAsTopLevelAggCopy = i18n.translate('xpack.lens.indexPattern.useAsTopLevelAgg', {
      defaultMessage: 'Group by this field first',
    });
    return (
      <EuiFormRow label={useAsTopLevelAggCopy} display="columnCompressedSwitch">
        <EuiSwitch
          compressed
          label={useAsTopLevelAggCopy}
          showLabel={false}
          data-test-subj="indexPattern-nesting-switch"
          name="nestingSwitch"
          checked={!prevColumn}
          onChange={() => {
            if (prevColumn) {
              setColumns(nestColumn(layer.columnOrder, columnId, target.value));
            } else {
              setColumns(nestColumn(layer.columnOrder, target.value, columnId));
            }
          }}
        />
      </EuiFormRow>
    );
  }

  return (
    <EuiFormRow
      label={i18n.translate('xpack.lens.indexPattern.groupByDropdown', {
        defaultMessage: 'Group by',
      })}
      display="columnCompressed"
      fullWidth
    >
      <EuiSelect
        compressed
        data-test-subj="indexPattern-nesting-select"
        options={[
          {
            value: '',
            text: i18n.translate('xpack.lens.xyChart.nestUnderRoot', {
              defaultMessage: 'Entire data set',
            }),
          },
          ...aggColumns.map(({ value, text }) => ({ value, text })),
        ]}
        value={prevColumn}
        onChange={(e) => setColumns(nestColumn(layer.columnOrder, e.target.value, columnId))}
      />
    </EuiFormRow>
  );
}<|MERGE_RESOLUTION|>--- conflicted
+++ resolved
@@ -9,13 +9,8 @@
 import { i18n } from '@kbn/i18n';
 import { EuiFormRow, EuiSwitch, EuiSelect } from '@elastic/eui';
 import { IndexPatternLayer, IndexPatternField } from '../types';
-<<<<<<< HEAD
-import { hasField } from '../pure_utils';
-import { IndexPatternColumn } from '../operations';
-=======
 import { hasField } from '../utils';
 import { GenericIndexPatternColumn } from '../operations';
->>>>>>> 124a3d9d
 
 function nestColumn(columnOrder: string[], outer: string, inner: string) {
   const result = columnOrder.filter((c) => c !== inner);
