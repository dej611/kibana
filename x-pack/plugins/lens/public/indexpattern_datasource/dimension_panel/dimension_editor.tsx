--- conflicted
+++ resolved
@@ -474,14 +474,6 @@
           />
         )}
 
-<<<<<<< HEAD
-        {selectedColumn && shouldDisplayExtraOptions && (
-          <TimeScaling
-            selectedColumn={selectedColumn}
-            columnId={columnId}
-            layer={state.layers[layerId]}
-            updateLayer={setStateWrapper}
-=======
         {!currentFieldIsInvalid && !incompleteInfo && selectedColumn && (
           <AdvancedOptions
             options={[
@@ -540,7 +532,6 @@
                   ) : null,
               },
             ]}
->>>>>>> 306a42c0
           />
         )}
       </div>
