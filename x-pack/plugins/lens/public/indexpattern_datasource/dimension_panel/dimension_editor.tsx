--- conflicted
+++ resolved
@@ -106,7 +106,6 @@
   };
   const { fieldByOperation, operationWithoutField } = operationSupportMatrix;
 
-<<<<<<< HEAD
   const selectedOperationDefinition =
     selectedColumn && operationDefinitionMap[selectedColumn.operationType];
 
@@ -123,11 +122,6 @@
     } else {
       setChangedFormula(false);
     }
-=======
-  const setStateWrapper = (
-    setter: IndexPatternLayer | ((prevLayer: IndexPatternLayer) => IndexPatternLayer)
-  ) => {
->>>>>>> b1c68a42
     const hypotheticalLayer = typeof setter === 'function' ? setter(state.layers[layerId]) : setter;
     const hasIncompleteColumns = Boolean(hypotheticalLayer.incompleteColumns?.[columnId]);
     const prevOperationType =
@@ -143,10 +137,7 @@
         shouldRemoveDimension: Boolean(
           hasIncompleteColumns && prevOperationType === 'fullReference'
         ),
-<<<<<<< HEAD
         shouldClose: Boolean(shouldClose),
-=======
->>>>>>> b1c68a42
       }
     );
   };
@@ -412,12 +403,8 @@
                   updateLayer={(
                     setter:
                       | IndexPatternLayer
-<<<<<<< HEAD
                       | ((prevLayer: IndexPatternLayer) => IndexPatternLayer),
                     shouldClose?: boolean
-=======
-                      | ((prevLayer: IndexPatternLayer) => IndexPatternLayer)
->>>>>>> b1c68a42
                   ) => {
                     setState(
                       mergeLayer({
