--- conflicted
+++ resolved
@@ -348,11 +348,7 @@
 
   const quickFunctions = (
     <>
-<<<<<<< HEAD
-      <div className="lnsIndexPatternDimensionEditor__section lnsIndexPatternDimensionEditor__section--shaded">
-=======
       <div className="lnsIndexPatternDimensionEditor__section lnsIndexPatternDimensionEditor__section--padded lnsIndexPatternDimensionEditor__section--shaded">
->>>>>>> c0577f0d
         <EuiFormLabel>
           {i18n.translate('xpack.lens.indexPattern.functionsLabel', {
             defaultMessage: 'Select a function',
@@ -624,11 +620,7 @@
       )}
 
       {!isFullscreen && !currentFieldIsInvalid && (
-<<<<<<< HEAD
-        <div className="lnsIndexPatternDimensionEditor__section">
-=======
         <div className="lnsIndexPatternDimensionEditor__section lnsIndexPatternDimensionEditor__section--padded">
->>>>>>> c0577f0d
           {!incompleteInfo && selectedColumn && (
             <LabelInput
               value={selectedColumn.label}
