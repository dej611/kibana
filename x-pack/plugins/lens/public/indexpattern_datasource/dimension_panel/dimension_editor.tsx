/*
 * Copyright Elasticsearch B.V. and/or licensed to Elasticsearch B.V. under one
 * or more contributor license agreements. Licensed under the Elastic License
 * 2.0; you may not use this file except in compliance with the Elastic License
 * 2.0.
 */

import './dimension_editor.scss';
import React, { useState, useMemo, useCallback } from 'react';
import { i18n } from '@kbn/i18n';
import {
  EuiListGroup,
  EuiSpacer,
  EuiListGroupItemProps,
  EuiFormLabel,
  EuiToolTip,
  EuiText,
} from '@elastic/eui';
import type { IndexPatternDimensionEditorProps } from './dimension_panel';
import type { OperationSupportMatrix } from './operation_support';
import type { GenericIndexPatternColumn } from '../indexpattern';
import {
  operationDefinitionMap,
  getOperationDisplay,
  insertOrReplaceColumn,
  replaceColumn,
  updateColumnParam,
  updateDefaultLabels,
  resetIncomplete,
  FieldBasedIndexPatternColumn,
  canTransition,
  DEFAULT_TIME_SCALE,
} from '../operations';
import { mergeLayer } from '../state_helpers';
import { hasField } from '../pure_utils';
import { fieldIsInvalid } from '../utils';
import { BucketNestingEditor } from './bucket_nesting_editor';
import type { IndexPattern, IndexPatternLayer } from '../types';
import { trackUiEvent } from '../../lens_ui_telemetry';
import { FormatSelector } from './format_selector';
import { ReferenceEditor } from './reference_editor';
import { setTimeScaling, TimeScaling } from './time_scaling';
import { defaultFilter, Filtering, setFilter } from './filtering';
import { AdvancedOptions } from './advanced_options';
import { setTimeShift, TimeShift } from './time_shift';
import type { LayerType } from '../../../common';
import {
  quickFunctionsName,
  staticValueOperationName,
  isQuickFunction,
  getParamEditor,
  formulaOperationName,
  DimensionEditorTabs,
  CalloutWarning,
  LabelInput,
  DimensionEditorTab,
} from './dimensions_editor_helpers';
import type { TemporaryState } from './dimensions_editor_helpers';
import { FieldInput } from './field_input';

const operationPanels = getOperationDisplay();

export interface DimensionEditorProps extends IndexPatternDimensionEditorProps {
  selectedColumn?: GenericIndexPatternColumn;
  layerType: LayerType;
  operationSupportMatrix: OperationSupportMatrix;
  currentIndexPattern: IndexPattern;
}

export function DimensionEditor(props: DimensionEditorProps) {
  const {
    selectedColumn,
    operationSupportMatrix,
    state,
    columnId,
    setState,
    layerId,
    currentIndexPattern,
    hideGrouping,
    dateRange,
    dimensionGroups,
    toggleFullscreen,
    isFullscreen,
    supportStaticValue,
    supportFieldFormat = true,
    layerType,
    paramEditorCustomProps,
  } = props;
  const services = {
    data: props.data,
    uiSettings: props.uiSettings,
    savedObjectsClient: props.savedObjectsClient,
    http: props.http,
    storage: props.storage,
  };
  const { fieldByOperation, operationWithoutField } = operationSupportMatrix;

  const selectedOperationDefinition =
    selectedColumn && operationDefinitionMap[selectedColumn.operationType];

  const [temporaryState, setTemporaryState] = useState<TemporaryState>('none');

  const temporaryQuickFunction = Boolean(temporaryState === quickFunctionsName);
  const temporaryStaticValue = Boolean(temporaryState === staticValueOperationName);

  const updateLayer = useCallback(
    (newLayer) => setState((prevState) => mergeLayer({ state: prevState, layerId, newLayer })),
    [layerId, setState]
  );

  const setStateWrapper = (
    setter: IndexPatternLayer | ((prevLayer: IndexPatternLayer) => IndexPatternLayer),
    options: { forceRender?: boolean } = {}
  ) => {
    const hypotheticalLayer = typeof setter === 'function' ? setter(state.layers[layerId]) : setter;
    const isDimensionComplete = Boolean(hypotheticalLayer.columns[columnId]);
    setState(
      (prevState) => {
        const layer = typeof setter === 'function' ? setter(prevState.layers[layerId]) : setter;
        return mergeLayer({ state: prevState, layerId, newLayer: layer });
      },
      {
        isDimensionComplete,
        ...options,
      }
    );
  };

  const setIsCloseable = (isCloseable: boolean) => {
    setState((prevState) => ({ ...prevState, isDimensionClosePrevented: !isCloseable }));
  };

  const incompleteInfo = (state.layers[layerId].incompleteColumns ?? {})[columnId];
  const {
    operationType: incompleteOperation,
    sourceField: incompleteField = null,
    ...incompleteParams
  } = incompleteInfo || {};

  const isQuickFunctionSelected = Boolean(
    supportStaticValue
      ? selectedOperationDefinition && isQuickFunction(selectedOperationDefinition.type)
      : !selectedOperationDefinition || isQuickFunction(selectedOperationDefinition.type)
  );
  const showQuickFunctions = temporaryQuickFunction || isQuickFunctionSelected;

  const showStaticValueFunction =
    temporaryStaticValue ||
    (temporaryState === 'none' &&
      supportStaticValue &&
      (!selectedColumn || selectedColumn?.operationType === staticValueOperationName));

  const addStaticValueColumn = (prevLayer = props.state.layers[props.layerId]) => {
    if (selectedColumn?.operationType !== staticValueOperationName) {
      trackUiEvent(`indexpattern_dimension_operation_static_value`);
      const layer = insertOrReplaceColumn({
        layer: prevLayer,
        indexPattern: currentIndexPattern,
        columnId,
        op: staticValueOperationName,
        visualizationGroups: dimensionGroups,
      });
      const value = props.activeData?.[layerId]?.rows[0]?.[columnId];
      // replace the default value with the one from the active data
      if (value != null) {
        return updateDefaultLabels(
          updateColumnParam({
            layer,
            columnId,
            paramName: 'value',
            value: props.activeData?.[layerId]?.rows[0]?.[columnId],
          }),
          currentIndexPattern
        );
      }
      return layer;
    }
    return prevLayer;
  };

  // this function intercepts the state update for static value function
  // and. if in temporary state, it merges the "add new static value column" state with the incoming
  // changes from the static value operation (which has to be a function)
  // Note: it forced a rerender at this point to avoid UI glitches in async updates (another hack upstream)
  // TODO: revisit this once we get rid of updateDatasourceAsync upstream
  const moveDefinetelyToStaticValueAndUpdate = (
    setter: IndexPatternLayer | ((prevLayer: IndexPatternLayer) => IndexPatternLayer)
  ) => {
    if (temporaryStaticValue) {
      setTemporaryState('none');
    }
    if (typeof setter === 'function') {
      return setState(
        (prevState) => {
          const layer = setter(addStaticValueColumn(prevState.layers[layerId]));
          return mergeLayer({ state: prevState, layerId, newLayer: layer });
        },
        {
          isDimensionComplete: true,
          forceRender: true,
        }
      );
    }
  };

  const ParamEditor = getParamEditor(
    temporaryStaticValue,
    selectedOperationDefinition,
    supportStaticValue && !showQuickFunctions
  );

  const possibleOperations = useMemo(() => {
    return Object.values(operationDefinitionMap)
      .filter(({ hidden }) => !hidden)
      .filter(
        (operationDefinition) =>
          !('selectionStyle' in operationDefinition) ||
          operationDefinition.selectionStyle !== 'hidden'
      )
      .filter(({ type }) => fieldByOperation[type]?.size || operationWithoutField.has(type))
      .sort((op1, op2) => {
        return op1.displayName.localeCompare(op2.displayName);
      })
      .map((def) => def.type);
  }, [fieldByOperation, operationWithoutField]);

  const [filterByOpenInitially, setFilterByOpenInitally] = useState(false);
  const [timeShiftedFocused, setTimeShiftFocused] = useState(false);

  // Operations are compatible if they match inputs. They are always compatible in
  // the empty state. Field-based operations are not compatible with field-less operations.
  const operationsWithCompatibility = possibleOperations.map((operationType) => {
    const definition = operationDefinitionMap[operationType];

    const currentField =
      selectedColumn &&
      hasField(selectedColumn) &&
      currentIndexPattern.getFieldByName(selectedColumn.sourceField);
    return {
      operationType,
      compatibleWithCurrentField: canTransition({
        layer: state.layers[layerId],
        columnId,
        op: operationType,
        indexPattern: currentIndexPattern,
        field: currentField || undefined,
        filterOperations: props.filterOperations,
        visualizationGroups: dimensionGroups,
      }),
      disabledStatus:
        definition.getDisabledStatus &&
        definition.getDisabledStatus(
          state.indexPatterns[state.currentIndexPatternId],
          state.layers[layerId],
          layerType
        ),
    };
  });

  const currentFieldIsInvalid = useMemo(
    () => fieldIsInvalid(selectedColumn, currentIndexPattern),
    [selectedColumn, currentIndexPattern]
  );

  const sideNavItems: EuiListGroupItemProps[] = operationsWithCompatibility.map(
    ({ operationType, compatibleWithCurrentField, disabledStatus }) => {
      const isActive = Boolean(
        incompleteOperation === operationType ||
          (!incompleteOperation && selectedColumn && selectedColumn.operationType === operationType)
      );

      let color: EuiListGroupItemProps['color'] = 'primary';
      if (isActive) {
        color = 'text';
      } else if (!compatibleWithCurrentField) {
        color = 'subdued';
      }

      let label: EuiListGroupItemProps['label'] = operationPanels[operationType].displayName;
      if (isActive && disabledStatus) {
        label = (
          <EuiToolTip content={disabledStatus} display="block" position="left">
            <EuiText color="danger" size="s">
              <strong>{operationPanels[operationType].displayName}</strong>
            </EuiText>
          </EuiToolTip>
        );
      } else if (disabledStatus) {
        label = (
          <EuiToolTip content={disabledStatus} display="block" position="left">
            <span>{operationPanels[operationType].displayName}</span>
          </EuiToolTip>
        );
      } else if (isActive) {
        label = <strong>{operationPanels[operationType].displayName}</strong>;
      }

      return {
        id: operationType as string,
        label,
        color,
        isActive,
        size: 's',
        isDisabled: !!disabledStatus,
        className: 'lnsIndexPatternDimensionEditor__operation',
        'data-test-subj': `lns-indexPatternDimension-${operationType}${
          compatibleWithCurrentField ? '' : ' incompatible'
        }`,
        [`aria-pressed`]: isActive,
        onClick() {
          if (
            ['none', 'fullReference', 'managedReference'].includes(
              operationDefinitionMap[operationType].input
            )
          ) {
            // Clear invalid state because we are reseting to a valid column
            if (selectedColumn?.operationType === operationType) {
              if (incompleteInfo) {
                setStateWrapper(resetIncomplete(state.layers[layerId], columnId));
              }
              return;
            }
            const newLayer = insertOrReplaceColumn({
              layer: props.state.layers[props.layerId],
              indexPattern: currentIndexPattern,
              columnId,
              op: operationType,
              visualizationGroups: dimensionGroups,
              targetGroup: props.groupId,
            });
            if (
              temporaryQuickFunction &&
              isQuickFunction(newLayer.columns[columnId].operationType)
            ) {
              // Only switch the tab once the "non quick function" is fully removed
              setTemporaryState('none');
            }
            setStateWrapper(newLayer);
            trackUiEvent(`indexpattern_dimension_operation_${operationType}`);
            return;
          } else if (!selectedColumn || !compatibleWithCurrentField) {
            const possibleFields = fieldByOperation[operationType] || new Set();

            let newLayer: IndexPatternLayer;
            if (possibleFields.size === 1) {
              newLayer = insertOrReplaceColumn({
                layer: props.state.layers[props.layerId],
                indexPattern: currentIndexPattern,
                columnId,
                op: operationType,
                field: currentIndexPattern.getFieldByName(possibleFields.values().next().value),
                visualizationGroups: dimensionGroups,
                targetGroup: props.groupId,
              });
            } else {
              newLayer = insertOrReplaceColumn({
                layer: props.state.layers[props.layerId],
                indexPattern: currentIndexPattern,
                columnId,
                op: operationType,
                field: undefined,
                visualizationGroups: dimensionGroups,
                targetGroup: props.groupId,
              });
            }
            if (
              temporaryQuickFunction &&
              isQuickFunction(newLayer.columns[columnId].operationType)
            ) {
              // Only switch the tab once the "non quick function" is fully removed
              setTemporaryState('none');
            }
            setStateWrapper(newLayer);
            trackUiEvent(`indexpattern_dimension_operation_${operationType}`);
            return;
          }

          if (selectedColumn.operationType === operationType) {
            if (incompleteInfo) {
              setStateWrapper(resetIncomplete(state.layers[layerId], columnId));
            }
            return;
          }

          if (temporaryQuickFunction) {
            setTemporaryState('none');
          }
          const newLayer = replaceColumn({
            layer: props.state.layers[props.layerId],
            indexPattern: currentIndexPattern,
            columnId,
            op: operationType,
            field: hasField(selectedColumn)
              ? currentIndexPattern.getFieldByName(selectedColumn.sourceField)
              : undefined,
            visualizationGroups: dimensionGroups,
          });
          setStateWrapper(newLayer);
        },
      };
    }
  );

  const shouldDisplayExtraOptions =
    !currentFieldIsInvalid &&
    !incompleteInfo &&
    selectedColumn &&
    isQuickFunction(selectedColumn.operationType);

  const FieldInputComponent = selectedOperationDefinition?.renderFieldInput || FieldInput;

  const quickFunctions = (
    <>
      <div className="lnsIndexPatternDimensionEditor__section lnsIndexPatternDimensionEditor__section--padded lnsIndexPatternDimensionEditor__section--shaded">
        <EuiFormLabel>
          {i18n.translate('xpack.lens.indexPattern.functionsLabel', {
            defaultMessage: 'Functions',
          })}
        </EuiFormLabel>
        <EuiSpacer size="s" />
        <EuiListGroup
          className={sideNavItems.length > 3 ? 'lnsIndexPatternDimensionEditor__columns' : ''}
          gutterSize="none"
          listItems={
            // add a padding item containing a non breakable space if the number of operations is not even
            // otherwise the column layout will break within an element
            sideNavItems.length % 2 === 1 ? [...sideNavItems, { label: '\u00a0' }] : sideNavItems
          }
          maxWidth={false}
        />
      </div>

      <div className="lnsIndexPatternDimensionEditor__section lnsIndexPatternDimensionEditor__section--padded lnsIndexPatternDimensionEditor__section--shaded">
        {!incompleteInfo &&
        selectedColumn &&
        'references' in selectedColumn &&
        selectedOperationDefinition?.input === 'fullReference' ? (
          <>
            {selectedColumn.references.map((referenceId, index) => {
              const validation = selectedOperationDefinition.requiredReferences[index];

              return (
                <ReferenceEditor
                  key={index}
                  layer={state.layers[layerId]}
                  layerId={layerId}
                  activeData={props.activeData}
                  columnId={referenceId}
                  updateLayer={(
                    setter:
                      | IndexPatternLayer
                      | ((prevLayer: IndexPatternLayer) => IndexPatternLayer)
                  ) => {
                    updateLayer(
                      typeof setter === 'function' ? setter(state.layers[layerId]) : setter
                    );
                  }}
                  validation={validation}
                  currentIndexPattern={currentIndexPattern}
                  existingFields={state.existingFields}
                  selectionStyle={selectedOperationDefinition.selectionStyle}
                  dateRange={dateRange}
                  labelAppend={selectedOperationDefinition?.getHelpMessage?.({
                    data: props.data,
                    uiSettings: props.uiSettings,
                    currentColumn: state.layers[layerId].columns[columnId],
                  })}
                  dimensionGroups={dimensionGroups}
                  isFullscreen={isFullscreen}
                  toggleFullscreen={toggleFullscreen}
                  setIsCloseable={setIsCloseable}
                  paramEditorCustomProps={paramEditorCustomProps}
                  {...services}
                />
              );
            })}
            {selectedOperationDefinition.selectionStyle !== 'field' ? <EuiSpacer size="s" /> : null}
          </>
        ) : null}

        {!selectedColumn ||
        selectedOperationDefinition?.input === 'field' ||
        (incompleteOperation && operationDefinitionMap[incompleteOperation]?.input === 'field') ||
        temporaryQuickFunction ? (
<<<<<<< HEAD
          <EuiFormRow
            data-test-subj="indexPattern-field-selection-row"
            label={i18n.translate('xpack.lens.indexPattern.chooseField', {
              defaultMessage: 'Field',
            })}
            fullWidth
            isInvalid={Boolean(incompleteOperation || currentFieldIsInvalid)}
            error={fieldErrorMessage}
            labelAppend={
              !fieldErrorMessage &&
              selectedOperationDefinition?.getHelpMessage?.({
                data: props.data,
                uiSettings: props.uiSettings,
                currentColumn: state.layers[layerId].columns[columnId],
              })
            }
          >
            <FieldSelect
              fieldIsInvalid={currentFieldIsInvalid}
              currentIndexPattern={currentIndexPattern}
              existingFields={state.existingFields}
              operationSupportMatrix={operationSupportMatrix}
              selectedOperationType={
                // Allows operation to be selected before creating a valid column
                selectedColumn ? selectedColumn.operationType : incompleteOperation
              }
              selectedField={
                // Allows field to be selected
                incompleteField
                  ? incompleteField
                  : (selectedColumn as FieldBasedIndexPatternColumn)?.sourceField
=======
          <FieldInputComponent
            layer={state.layers[layerId]}
            selectedColumn={selectedColumn as FieldBasedIndexPatternColumn}
            columnId={columnId}
            indexPattern={currentIndexPattern}
            existingFields={state.existingFields}
            operationSupportMatrix={operationSupportMatrix}
            updateLayer={(newLayer) => {
              if (temporaryQuickFunction) {
                setTemporaryState('none');
>>>>>>> 32d0e877
              }
              setStateWrapper(newLayer, { forceRender: temporaryQuickFunction });
            }}
            incompleteField={incompleteField}
            incompleteOperation={incompleteOperation}
            incompleteParams={incompleteParams}
            currentFieldIsInvalid={currentFieldIsInvalid}
            helpMessage={selectedOperationDefinition?.getHelpMessage?.({
              data: props.data,
              uiSettings: props.uiSettings,
              currentColumn: state.layers[layerId].columns[columnId],
            })}
            dimensionGroups={dimensionGroups}
            groupId={props.groupId}
            operationDefinitionMap={operationDefinitionMap}
          />
        ) : null}

        {shouldDisplayExtraOptions && ParamEditor && (
          <ParamEditor
            layer={state.layers[layerId]}
            layerId={layerId}
            activeData={props.activeData}
            updateLayer={(setter) => {
              if (temporaryQuickFunction) {
                setTemporaryState('none');
              }
              setStateWrapper(setter, { forceRender: temporaryQuickFunction });
            }}
            columnId={columnId}
            currentColumn={state.layers[layerId].columns[columnId]}
            dateRange={dateRange}
            indexPattern={currentIndexPattern}
            operationDefinitionMap={operationDefinitionMap}
            toggleFullscreen={toggleFullscreen}
            isFullscreen={isFullscreen}
            setIsCloseable={setIsCloseable}
            paramEditorCustomProps={paramEditorCustomProps}
            {...services}
          />
        )}

        {!currentFieldIsInvalid && !incompleteInfo && selectedColumn && (
          <AdvancedOptions
            options={[
              {
                title: i18n.translate('xpack.lens.indexPattern.timeScale.enableTimeScale', {
                  defaultMessage: 'Normalize by unit',
                }),
                dataTestSubj: 'indexPattern-time-scaling-enable',
                onClick: () => {
                  setStateWrapper(
                    setTimeScaling(columnId, state.layers[layerId], DEFAULT_TIME_SCALE)
                  );
                },
                showInPopover: Boolean(
                  operationDefinitionMap[selectedColumn.operationType].timeScalingMode &&
                    operationDefinitionMap[selectedColumn.operationType].timeScalingMode !==
                      'disabled' &&
                    Object.values(state.layers[layerId].columns).some(
                      (col) => col.operationType === 'date_histogram'
                    ) &&
                    !selectedColumn.timeScale
                ),
                inlineElement: (
                  <TimeScaling
                    selectedColumn={selectedColumn}
                    columnId={columnId}
                    layer={state.layers[layerId]}
                    updateLayer={setStateWrapper}
                  />
                ),
              },
              {
                title: i18n.translate('xpack.lens.indexPattern.filterBy.label', {
                  defaultMessage: 'Filter by',
                }),
                dataTestSubj: 'indexPattern-filter-by-enable',
                onClick: () => {
                  setFilterByOpenInitally(true);
                  setStateWrapper(setFilter(columnId, state.layers[layerId], defaultFilter));
                },
                showInPopover: Boolean(
                  operationDefinitionMap[selectedColumn.operationType].filterable &&
                    !selectedColumn.filter
                ),
                inlineElement:
                  operationDefinitionMap[selectedColumn.operationType].filterable &&
                  selectedColumn.filter ? (
                    <Filtering
                      indexPattern={currentIndexPattern}
                      selectedColumn={selectedColumn}
                      columnId={columnId}
                      layer={state.layers[layerId]}
                      updateLayer={setStateWrapper}
                      isInitiallyOpen={filterByOpenInitially}
                    />
                  ) : null,
              },
              {
                title: i18n.translate('xpack.lens.indexPattern.timeShift.label', {
                  defaultMessage: 'Time shift',
                }),
                dataTestSubj: 'indexPattern-time-shift-enable',
                onClick: () => {
                  setTimeShiftFocused(true);
                  setStateWrapper(setTimeShift(columnId, state.layers[layerId], ''));
                },
                showInPopover: Boolean(
                  operationDefinitionMap[selectedColumn.operationType].shiftable &&
                    selectedColumn.timeShift === undefined &&
                    (currentIndexPattern.timeFieldName ||
                      Object.values(state.layers[layerId].columns).some(
                        (col) => col.operationType === 'date_histogram'
                      ))
                ),
                inlineElement:
                  operationDefinitionMap[selectedColumn.operationType].shiftable &&
                  selectedColumn.timeShift !== undefined ? (
                    <TimeShift
                      indexPattern={currentIndexPattern}
                      selectedColumn={selectedColumn}
                      columnId={columnId}
                      layer={state.layers[layerId]}
                      updateLayer={setStateWrapper}
                      isFocused={timeShiftedFocused}
                      activeData={props.activeData}
                      layerId={layerId}
                    />
                  ) : null,
              },
            ]}
          />
        )}
      </div>
    </>
  );

  const customParamEditor = ParamEditor ? (
    <>
      <ParamEditor
        layer={state.layers[layerId]}
        layerId={layerId}
        activeData={props.activeData}
        updateLayer={temporaryStaticValue ? moveDefinetelyToStaticValueAndUpdate : setStateWrapper}
        columnId={columnId}
        currentColumn={state.layers[layerId].columns[columnId]}
        dateRange={dateRange}
        indexPattern={currentIndexPattern}
        operationDefinitionMap={operationDefinitionMap}
        toggleFullscreen={toggleFullscreen}
        isFullscreen={isFullscreen}
        setIsCloseable={setIsCloseable}
        paramEditorCustomProps={paramEditorCustomProps}
        {...services}
      />
    </>
  ) : null;

  const TabContent = showQuickFunctions ? quickFunctions : customParamEditor;

  const onFormatChange = useCallback(
    (newFormat) => {
      updateLayer(
        updateColumnParam({
          layer: state.layers[layerId],
          columnId,
          paramName: 'format',
          value: newFormat,
        })
      );
    },
    [columnId, layerId, state.layers, updateLayer]
  );

  const hasFormula =
    !isFullscreen && operationSupportMatrix.operationWithoutField.has(formulaOperationName);

  const hasTabs = !isFullscreen && (hasFormula || supportStaticValue);

  const tabs: DimensionEditorTab[] = [
    {
      id: staticValueOperationName,
      enabled: Boolean(supportStaticValue),
      state: showStaticValueFunction,
      onClick: () => {
        if (selectedColumn?.operationType === formulaOperationName) {
          return setTemporaryState(staticValueOperationName);
        }
        setTemporaryState('none');
        setStateWrapper(addStaticValueColumn());
        return;
      },
      label: i18n.translate('xpack.lens.indexPattern.staticValueLabel', {
        defaultMessage: 'Static value',
      }),
    },
    {
      id: quickFunctionsName,
      enabled: true,
      state: showQuickFunctions,
      onClick: () => {
        if (selectedColumn && !isQuickFunction(selectedColumn.operationType)) {
          setTemporaryState(quickFunctionsName);
          return;
        }
      },
      label: i18n.translate('xpack.lens.indexPattern.quickFunctionsLabel', {
        defaultMessage: 'Quick functions',
      }),
    },
    {
      id: formulaOperationName,
      enabled: hasFormula,
      state: temporaryState === 'none' && selectedColumn?.operationType === formulaOperationName,
      onClick: () => {
        setTemporaryState('none');
        if (selectedColumn?.operationType !== formulaOperationName) {
          const newLayer = insertOrReplaceColumn({
            layer: props.state.layers[props.layerId],
            indexPattern: currentIndexPattern,
            columnId,
            op: formulaOperationName,
            visualizationGroups: dimensionGroups,
          });
          setStateWrapper(newLayer);
          trackUiEvent(`indexpattern_dimension_operation_formula`);
        }
      },
      label: i18n.translate('xpack.lens.indexPattern.formulaLabel', {
        defaultMessage: 'Formula',
      }),
    },
  ];

  return (
    <div id={columnId}>
      {hasTabs ? <DimensionEditorTabs tabs={tabs} /> : null}
      <CalloutWarning
        currentOperationType={selectedColumn?.operationType}
        temporaryStateType={temporaryState}
      />
      {TabContent}

      {!isFullscreen && !currentFieldIsInvalid && (
        <div className="lnsIndexPatternDimensionEditor__section lnsIndexPatternDimensionEditor__section--padded  lnsIndexPatternDimensionEditor__section--collapseNext">
          {!incompleteInfo && selectedColumn && temporaryState === 'none' && (
            <LabelInput
              value={selectedColumn.label}
              onChange={(value) => {
                updateLayer({
                  columns: {
                    ...state.layers[layerId].columns,
                    [columnId]: {
                      ...selectedColumn,
                      label: value,
                      customLabel:
                        operationDefinitionMap[selectedColumn.operationType].getDefaultLabel(
                          selectedColumn,
                          state.indexPatterns[state.layers[layerId].indexPatternId],
                          state.layers[layerId].columns
                        ) !== value,
                    },
                  },
                });
              }}
            />
          )}

          {!isFullscreen && !incompleteInfo && !hideGrouping && temporaryState === 'none' && (
            <BucketNestingEditor
              layer={state.layers[props.layerId]}
              columnId={props.columnId}
              setColumns={(columnOrder) => updateLayer({ columnOrder })}
              getFieldByName={currentIndexPattern.getFieldByName}
            />
          )}

          {supportFieldFormat &&
          !isFullscreen &&
          selectedColumn &&
          (selectedColumn.dataType === 'number' || selectedColumn.operationType === 'range') ? (
            <FormatSelector selectedColumn={selectedColumn} onChange={onFormatChange} />
          ) : null}
        </div>
      )}
    </div>
  );
}<|MERGE_RESOLUTION|>--- conflicted
+++ resolved
@@ -482,39 +482,6 @@
         selectedOperationDefinition?.input === 'field' ||
         (incompleteOperation && operationDefinitionMap[incompleteOperation]?.input === 'field') ||
         temporaryQuickFunction ? (
-<<<<<<< HEAD
-          <EuiFormRow
-            data-test-subj="indexPattern-field-selection-row"
-            label={i18n.translate('xpack.lens.indexPattern.chooseField', {
-              defaultMessage: 'Field',
-            })}
-            fullWidth
-            isInvalid={Boolean(incompleteOperation || currentFieldIsInvalid)}
-            error={fieldErrorMessage}
-            labelAppend={
-              !fieldErrorMessage &&
-              selectedOperationDefinition?.getHelpMessage?.({
-                data: props.data,
-                uiSettings: props.uiSettings,
-                currentColumn: state.layers[layerId].columns[columnId],
-              })
-            }
-          >
-            <FieldSelect
-              fieldIsInvalid={currentFieldIsInvalid}
-              currentIndexPattern={currentIndexPattern}
-              existingFields={state.existingFields}
-              operationSupportMatrix={operationSupportMatrix}
-              selectedOperationType={
-                // Allows operation to be selected before creating a valid column
-                selectedColumn ? selectedColumn.operationType : incompleteOperation
-              }
-              selectedField={
-                // Allows field to be selected
-                incompleteField
-                  ? incompleteField
-                  : (selectedColumn as FieldBasedIndexPatternColumn)?.sourceField
-=======
           <FieldInputComponent
             layer={state.layers[layerId]}
             selectedColumn={selectedColumn as FieldBasedIndexPatternColumn}
@@ -525,7 +492,6 @@
             updateLayer={(newLayer) => {
               if (temporaryQuickFunction) {
                 setTemporaryState('none');
->>>>>>> 32d0e877
               }
               setStateWrapper(newLayer, { forceRender: temporaryQuickFunction });
             }}
