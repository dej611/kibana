--- conflicted
+++ resolved
@@ -52,11 +52,7 @@
   DimensionEditorTabs,
   CalloutWarning,
   LabelInput,
-<<<<<<< HEAD
-=======
-  getErrorMessage,
   DimensionEditorTab,
->>>>>>> 9ef5e195
 } from './dimensions_editor_helpers';
 import type { TemporaryState } from './dimensions_editor_helpers';
 import { FieldInput } from './field_input';
