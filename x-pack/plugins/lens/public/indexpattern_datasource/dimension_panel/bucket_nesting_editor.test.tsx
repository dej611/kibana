/*
 * Copyright Elasticsearch B.V. and/or licensed to Elasticsearch B.V. under one
 * or more contributor license agreements. Licensed under the Elastic License
 * 2.0; you may not use this file except in compliance with the Elastic License
 * 2.0.
 */

import { mount } from 'enzyme';
import React from 'react';
import { BucketNestingEditor } from './bucket_nesting_editor';
import { GenericIndexPatternColumn } from '../indexpattern';
<<<<<<< HEAD
import { IndexPatternField } from '../../editor_frame_service/types';
=======
import { IndexPatternField } from '../../types';
>>>>>>> d594e094

const fieldMap: Record<string, IndexPatternField> = {
  a: { displayName: 'a' } as IndexPatternField,
  b: { displayName: 'b' } as IndexPatternField,
  c: { displayName: 'c' } as IndexPatternField,
};

const getFieldByName = (name: string): IndexPatternField | undefined => fieldMap[name];

describe('BucketNestingEditor', () => {
  function mockCol(col: Partial<GenericIndexPatternColumn> = {}): GenericIndexPatternColumn {
    const result = {
      dataType: 'string',
      isBucketed: true,
      label: 'a',
      operationType: 'terms',
      params: {
        size: 5,
        orderBy: { type: 'alphabetical' },
        orderDirection: 'asc',
      },
      sourceField: 'a',
      ...col,
    };

    return result as GenericIndexPatternColumn;
  }

  it('should display the top level grouping when at the root', () => {
    const component = mount(
      <BucketNestingEditor
        getFieldByName={getFieldByName}
        columnId="a"
        layer={{
          columnOrder: ['a', 'b', 'c'],
          columns: {
            a: mockCol(),
            b: mockCol(),
            c: mockCol({ operationType: 'min', isBucketed: false }),
          },
          indexPatternId: 'foo',
        }}
        setColumns={jest.fn()}
      />
    );
    const nestingSwitch = component.find('[data-test-subj="indexPattern-nesting-switch"]').first();
    expect(nestingSwitch.prop('checked')).toBeTruthy();
  });

  it('should display the bottom level grouping when appropriate', () => {
    const component = mount(
      <BucketNestingEditor
        columnId="a"
        getFieldByName={getFieldByName}
        layer={{
          columnOrder: ['b', 'a', 'c'],
          columns: {
            a: mockCol(),
            b: mockCol(),
            c: mockCol({ operationType: 'min', isBucketed: false }),
          },
          indexPatternId: 'foo',
        }}
        setColumns={jest.fn()}
      />
    );
    const nestingSwitch = component.find('[data-test-subj="indexPattern-nesting-switch"]').first();
    expect(nestingSwitch.prop('checked')).toBeFalsy();
  });

  it('should reorder the columns when toggled', () => {
    const setColumns = jest.fn();
    const component = mount(
      <BucketNestingEditor
        columnId="a"
        getFieldByName={getFieldByName}
        layer={{
          columnOrder: ['b', 'a', 'c'],
          columns: {
            a: mockCol(),
            b: mockCol(),
            c: mockCol({ operationType: 'min', isBucketed: false }),
          },
          indexPatternId: 'foo',
        }}
        setColumns={setColumns}
      />
    );

    component
      .find('[data-test-subj="indexPattern-nesting-switch"] button')
      .first()
      .simulate('click');

    expect(setColumns).toHaveBeenCalledTimes(1);
    expect(setColumns).toHaveBeenCalledWith(['a', 'b', 'c']);

    component.setProps({
      layer: {
        columnOrder: ['a', 'b', 'c'],
        columns: {
          a: mockCol(),
          b: mockCol(),
          c: mockCol({ operationType: 'min', isBucketed: false }),
        },
        indexPatternId: 'foo',
      },
    });

    component
      .find('[data-test-subj="indexPattern-nesting-switch"] button')
      .first()
      .simulate('click');

    expect(setColumns).toHaveBeenCalledTimes(2);
    expect(setColumns).toHaveBeenLastCalledWith(['b', 'a', 'c']);
  });

  it('should display nothing if there are no buckets', () => {
    const component = mount(
      <BucketNestingEditor
        columnId="a"
        getFieldByName={getFieldByName}
        layer={{
          columnOrder: ['a', 'b', 'c'],
          columns: {
            a: mockCol({ operationType: 'average', isBucketed: false }),
            b: mockCol({ operationType: 'max', isBucketed: false }),
            c: mockCol({ operationType: 'min', isBucketed: false }),
          },
          indexPatternId: 'foo',
        }}
        setColumns={jest.fn()}
      />
    );

    expect(component.children().length).toBe(0);
  });

  it('should display nothing if there is one bucket', () => {
    const component = mount(
      <BucketNestingEditor
        columnId="a"
        getFieldByName={getFieldByName}
        layer={{
          columnOrder: ['a', 'b', 'c'],
          columns: {
            a: mockCol(),
            b: mockCol({ operationType: 'max', isBucketed: false }),
            c: mockCol({ operationType: 'min', isBucketed: false }),
          },
          indexPatternId: 'foo',
        }}
        setColumns={jest.fn()}
      />
    );

    expect(component.children().length).toBe(0);
  });

  it('should display a dropdown with the parent column selected if 3+ buckets', () => {
    const component = mount(
      <BucketNestingEditor
        columnId="a"
        getFieldByName={getFieldByName}
        layer={{
          columnOrder: ['c', 'a', 'b'],
          columns: {
            a: mockCol({ operationType: 'count', isBucketed: true }),
            b: mockCol({ operationType: 'max', isBucketed: true }),
            c: mockCol({ operationType: 'min', isBucketed: true }),
          },
          indexPatternId: 'foo',
        }}
        setColumns={jest.fn()}
      />
    );

    const control = component.find('[data-test-subj="indexPattern-nesting-select"]').first();

    expect(control.prop('value')).toEqual('c');
  });

  it('should reorder the columns when a column is selected in the dropdown', () => {
    const setColumns = jest.fn();
    const component = mount(
      <BucketNestingEditor
        columnId="a"
        getFieldByName={getFieldByName}
        layer={{
          columnOrder: ['c', 'a', 'b'],
          columns: {
            a: mockCol({ operationType: 'count', isBucketed: true }),
            b: mockCol({ operationType: 'max', isBucketed: true }),
            c: mockCol({ operationType: 'min', isBucketed: true }),
          },
          indexPatternId: 'foo',
        }}
        setColumns={setColumns}
      />
    );

    const control = component.find('[data-test-subj="indexPattern-nesting-select"] select').first();
    control.simulate('change', {
      target: { value: 'b' },
    });

    expect(setColumns).toHaveBeenCalledWith(['c', 'b', 'a']);
  });

  it('should move to root if the first dropdown item is selected', () => {
    const setColumns = jest.fn();
    const component = mount(
      <BucketNestingEditor
        columnId="a"
        getFieldByName={getFieldByName}
        layer={{
          columnOrder: ['c', 'a', 'b'],
          columns: {
            a: mockCol({ operationType: 'count', isBucketed: true }),
            b: mockCol({ operationType: 'max', isBucketed: true }),
            c: mockCol({ operationType: 'min', isBucketed: true }),
          },
          indexPatternId: 'foo',
        }}
        setColumns={setColumns}
      />
    );

    const control = component.find('[data-test-subj="indexPattern-nesting-select"] select').first();
    control.simulate('change', { target: { value: '' } });

    expect(setColumns).toHaveBeenCalledWith(['a', 'c', 'b']);
  });

  it('should allow the last bucket to be moved', () => {
    const setColumns = jest.fn();
    const component = mount(
      <BucketNestingEditor
        getFieldByName={getFieldByName}
        columnId="b"
        layer={{
          columnOrder: ['c', 'a', 'b'],
          columns: {
            a: mockCol({ operationType: 'count', isBucketed: true }),
            b: mockCol({ operationType: 'max', isBucketed: true }),
            c: mockCol({ operationType: 'min', isBucketed: true }),
          },
          indexPatternId: 'foo',
        }}
        setColumns={setColumns}
      />
    );

    const control = component.find('[data-test-subj="indexPattern-nesting-select"] select').first();
    control.simulate('change', {
      target: { value: '' },
    });

    expect(setColumns).toHaveBeenCalledWith(['b', 'c', 'a']);
  });
});<|MERGE_RESOLUTION|>--- conflicted
+++ resolved
@@ -9,11 +9,7 @@
 import React from 'react';
 import { BucketNestingEditor } from './bucket_nesting_editor';
 import { GenericIndexPatternColumn } from '../indexpattern';
-<<<<<<< HEAD
-import { IndexPatternField } from '../../editor_frame_service/types';
-=======
 import { IndexPatternField } from '../../types';
->>>>>>> d594e094
 
 const fieldMap: Record<string, IndexPatternField> = {
   a: { displayName: 'a' } as IndexPatternField,
