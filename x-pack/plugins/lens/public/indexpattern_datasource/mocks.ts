--- conflicted
+++ resolved
@@ -89,13 +89,9 @@
     hasRestrictions: false,
     fields,
     getFieldByName: getFieldByNameFactory(fields),
-<<<<<<< HEAD
-    spec: undefined,
-    ...someProps,
-=======
     isPersisted: true,
     spec: {},
->>>>>>> d02cd07d
+    ...someProps,
   };
 };
 
