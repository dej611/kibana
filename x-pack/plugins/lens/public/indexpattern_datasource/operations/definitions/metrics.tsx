--- conflicted
+++ resolved
@@ -95,17 +95,6 @@
     getDefaultLabel: (column, indexPattern, columns) =>
       labelLookup(getSafeName(column.sourceField, indexPattern), column),
     buildColumn: ({ field, previousColumn }, columnParams) => {
-<<<<<<< HEAD
-      let filter = previousColumn?.filter;
-      if (columnParams) {
-        if ('kql' in columnParams) {
-          filter = { query: columnParams.kql ?? '', language: 'kuery' };
-        } else if ('lucene' in columnParams) {
-          filter = { query: columnParams.lucene ?? '', language: 'lucene' };
-        }
-      }
-=======
->>>>>>> 0b347ffc
       return {
         label: labelLookup(field.displayName, previousColumn),
         dataType: 'number',
@@ -114,11 +103,7 @@
         isBucketed: false,
         scale: 'ratio',
         timeScale: optionalTimeScaling ? previousColumn?.timeScale : undefined,
-<<<<<<< HEAD
-        filter,
-=======
         filter: getFilter(previousColumn, columnParams),
->>>>>>> 0b347ffc
         params: getFormatFromPreviousColumn(previousColumn),
       } as T;
     },
