--- conflicted
+++ resolved
@@ -134,7 +134,6 @@
     getErrorMessage: (layer, columnId, indexPattern) =>
       getInvalidFieldMessage(layer.columns[columnId] as FieldBasedIndexPatternColumn, indexPattern),
     filterable: true,
-<<<<<<< HEAD
     documentation: {
       section: 'elasticsearch',
       signature: i18n.translate('xpack.lens.indexPattern.metric.signature', {
@@ -155,9 +154,7 @@
         },
       }),
     },
-=======
     shiftable: true,
->>>>>>> b1c68a42
   } as OperationDefinition<T, 'field'>;
 }
 
