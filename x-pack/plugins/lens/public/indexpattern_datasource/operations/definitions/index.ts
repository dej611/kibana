/*
 * Copyright Elasticsearch B.V. and/or licensed to Elasticsearch B.V. under one
 * or more contributor license agreements. Licensed under the Elastic License
 * 2.0; you may not use this file except in compliance with the Elastic License
 * 2.0.
 */

import { IUiSettingsClient, SavedObjectsClientContract, HttpSetup } from 'kibana/public';
import { IStorageWrapper } from 'src/plugins/kibana_utils/public';
import { termsOperation, TermsIndexPatternColumn } from './terms';
import { filtersOperation, FiltersIndexPatternColumn } from './filters';
import { cardinalityOperation, CardinalityIndexPatternColumn } from './cardinality';
import { percentileOperation, PercentileIndexPatternColumn } from './percentile';
import {
  minOperation,
  MinIndexPatternColumn,
  averageOperation,
  AvgIndexPatternColumn,
  sumOperation,
  SumIndexPatternColumn,
  maxOperation,
  MaxIndexPatternColumn,
  medianOperation,
  MedianIndexPatternColumn,
} from './metrics';
import { dateHistogramOperation, DateHistogramIndexPatternColumn } from './date_histogram';
import {
  cumulativeSumOperation,
  CumulativeSumIndexPatternColumn,
  counterRateOperation,
  CounterRateIndexPatternColumn,
  derivativeOperation,
  DerivativeIndexPatternColumn,
  movingAverageOperation,
  MovingAverageIndexPatternColumn,
} from './calculations';
import { countOperation, CountIndexPatternColumn } from './count';
<<<<<<< HEAD
import {
  mathOperation,
  MathIndexPatternColumn,
  formulaOperation,
  FormulaIndexPatternColumn,
} from './formula';
=======
import { mathOperation, MathIndexPatternColumn } from './formula/math';
import { formulaOperation, FormulaIndexPatternColumn } from './formula/formula';
>>>>>>> 155a9868
import { lastValueOperation, LastValueIndexPatternColumn } from './last_value';
import { OperationMetadata } from '../../../types';
import type { BaseIndexPatternColumn, ReferenceBasedIndexPatternColumn } from './column_types';
import { IndexPattern, IndexPatternField, IndexPatternLayer } from '../../types';
import { DateRange } from '../../../../common';
import { ExpressionAstFunction } from '../../../../../../../src/plugins/expressions/public';
import { DataPublicPluginStart } from '../../../../../../../src/plugins/data/public';
import { RangeIndexPatternColumn, rangeOperation } from './ranges';

/**
 * A union type of all available column types. If a column is of an unknown type somewhere
 * withing the indexpattern data source it should be typed as `IndexPatternColumn` to make
 * typeguards possible that consider all available column types.
 */
export type IndexPatternColumn =
  | FiltersIndexPatternColumn
  | RangeIndexPatternColumn
  | TermsIndexPatternColumn
  | DateHistogramIndexPatternColumn
  | MinIndexPatternColumn
  | MaxIndexPatternColumn
  | AvgIndexPatternColumn
  | CardinalityIndexPatternColumn
  | SumIndexPatternColumn
  | MedianIndexPatternColumn
  | PercentileIndexPatternColumn
  | CountIndexPatternColumn
  | LastValueIndexPatternColumn
  | CumulativeSumIndexPatternColumn
  | CounterRateIndexPatternColumn
  | DerivativeIndexPatternColumn
  | MovingAverageIndexPatternColumn
  | MathIndexPatternColumn
  | FormulaIndexPatternColumn;

export type FieldBasedIndexPatternColumn = Extract<IndexPatternColumn, { sourceField: string }>;

export { IncompleteColumn } from './column_types';

export { TermsIndexPatternColumn } from './terms';
export { FiltersIndexPatternColumn } from './filters';
export { CardinalityIndexPatternColumn } from './cardinality';
export { PercentileIndexPatternColumn } from './percentile';
export {
  MinIndexPatternColumn,
  AvgIndexPatternColumn,
  SumIndexPatternColumn,
  MaxIndexPatternColumn,
  MedianIndexPatternColumn,
} from './metrics';
export { DateHistogramIndexPatternColumn } from './date_histogram';
export {
  CumulativeSumIndexPatternColumn,
  CounterRateIndexPatternColumn,
  DerivativeIndexPatternColumn,
  MovingAverageIndexPatternColumn,
} from './calculations';
export { CountIndexPatternColumn } from './count';
export { LastValueIndexPatternColumn } from './last_value';
export { RangeIndexPatternColumn } from './ranges';

// List of all operation definitions registered to this data source.
// If you want to implement a new operation, add the definition to this array and
// the column type to the `IndexPatternColumn` union type below.
const internalOperationDefinitions = [
  filtersOperation,
  termsOperation,
  dateHistogramOperation,
  minOperation,
  maxOperation,
  averageOperation,
  cardinalityOperation,
  sumOperation,
  medianOperation,
  percentileOperation,
  lastValueOperation,
  countOperation,
  rangeOperation,
  cumulativeSumOperation,
  counterRateOperation,
  derivativeOperation,
  movingAverageOperation,
  mathOperation,
  formulaOperation,
];

export { termsOperation } from './terms';
export { rangeOperation } from './ranges';
export { filtersOperation } from './filters';
export { dateHistogramOperation } from './date_histogram';
export { minOperation, averageOperation, sumOperation, maxOperation } from './metrics';
export { percentileOperation } from './percentile';
export { countOperation } from './count';
export { lastValueOperation } from './last_value';
export {
  cumulativeSumOperation,
  counterRateOperation,
  derivativeOperation,
  movingAverageOperation,
} from './calculations';
export { formulaOperation } from './formula/formula';

/**
 * Properties passed to the operation-specific part of the popover editor
 */
export interface ParamEditorProps<C> {
  currentColumn: C;
  layer: IndexPatternLayer;
  updateLayer: (newLayer: IndexPatternLayer) => void;
  columnId: string;
  indexPattern: IndexPattern;
  uiSettings: IUiSettingsClient;
  storage: IStorageWrapper;
  savedObjectsClient: SavedObjectsClientContract;
  http: HttpSetup;
  dateRange: DateRange;
  data: DataPublicPluginStart;
  operationDefinitionMap: Record<string, GenericOperationDefinition>;
}

export interface HelpProps<C> {
  currentColumn: C;
  uiSettings: IUiSettingsClient;
  data: DataPublicPluginStart;
}

export type TimeScalingMode = 'disabled' | 'mandatory' | 'optional';

interface BaseOperationDefinitionProps<C extends BaseIndexPatternColumn> {
  type: C['operationType'];
  /**
   * The priority of the operation. If multiple operations are possible in
   * a given scenario (e.g. the user dragged a field into the workspace),
   * the operation with the highest priority is picked.
   */
  priority?: number;
  /**
   * The name of the operation shown to the user (e.g. in the popover editor).
   * Should be i18n-ified.
   */
  displayName: string;
  /**
   * The default label is assigned by the editor
   */
  getDefaultLabel: (
    column: C,
    indexPattern: IndexPattern,
    columns: Record<string, IndexPatternColumn>
  ) => string;
  /**
   * This function is called if another column in the same layer changed or got removed.
   * Can be used to update references to other columns (e.g. for sorting).
   * Based on the current column and the other updated columns, this function has to
   * return an updated column. If not implemented, the `id` function is used instead.
   */
  onOtherColumnChanged?: (
    layer: IndexPatternLayer,
    thisColumnId: string,
    changedColumnId: string
  ) => C;
  /**
   * React component for operation specific settings shown in the popover editor
   */
  paramEditor?: React.ComponentType<ParamEditorProps<C>>;
  /**
   * Returns true if the `column` can also be used on `newIndexPattern`.
   * If this function returns false, the column is removed when switching index pattern
   * for a layer
   */
  isTransferable: (
    column: C,
    newIndexPattern: IndexPattern,
    operationDefinitionMap: Record<string, GenericOperationDefinition>
  ) => boolean;
  /**
   * Transfering a column to another index pattern. This can be used to
   * adjust operation specific settings such as reacting to aggregation restrictions
   * present on the new index pattern.
   */
  transfer?: (column: C, newIndexPattern: IndexPattern) => C;
  /**
   * if there is some reason to display the operation in the operations list
   * but disable it from usage, this function returns the string describing
   * the status. Otherwise it returns undefined
   */
  getDisabledStatus?: (indexPattern: IndexPattern, layer: IndexPatternLayer) => string | undefined;
  /**
   * Validate that the operation has the right preconditions in the state. For example:
   *
   * - Requires a date histogram operation somewhere before it in order
   * - Missing references
   */
  getErrorMessage?: (
    layer: IndexPatternLayer,
    columnId: string,
    indexPattern: IndexPattern,
    operationDefinitionMap?: Record<string, GenericOperationDefinition>
  ) => string[] | undefined;

  /*
   * Flag whether this operation can be scaled by time unit if a date histogram is available.
   * If set to mandatory or optional, a UI element is shown in the config flyout to configure the time unit
   * to scale by. The chosen unit will be persisted as `timeScale` property of the column.
   * If set to optional, time scaling won't be enabled by default and can be removed.
   */
  timeScalingMode?: TimeScalingMode;

  getHelpMessage?: (props: HelpProps<C>) => React.ReactNode;
  /*
   * Operations can be used as middleware for other operations, hence not shown in the panel UI
   */
  hidden?: boolean;
}

interface BaseBuildColumnArgs {
  layer: IndexPatternLayer;
  indexPattern: IndexPattern;
}

interface OperationParam {
  name: string;
  type: string;
  required?: boolean;
}

interface FieldlessOperationDefinition<C extends BaseIndexPatternColumn> {
  input: 'none';

  /**
   * The specification of the arguments used by the operations used for both validation,
   * and use from external managed operations
   */
  operationParams?: OperationParam[];
  /**
   * Builds the column object for the given parameters. Should include default p
   */
  buildColumn: (
    arg: BaseBuildColumnArgs & {
      previousColumn?: IndexPatternColumn;
    },
    columnParams?: (IndexPatternColumn & C)['params']
  ) => C;
  /**
   * Returns the meta data of the operation if applied. Undefined
   * if the field is not applicable.
   */
  getPossibleOperation: () => OperationMetadata;
  /**
   * Function turning a column into an agg config passed to the `esaggs` function
   * together with the agg configs returned from other columns.
   */
  toEsAggsFn: (
    column: C,
    columnId: string,
    indexPattern: IndexPattern,
    layer: IndexPatternLayer,
    uiSettings: IUiSettingsClient
  ) => ExpressionAstFunction;
}

interface FieldBasedOperationDefinition<C extends BaseIndexPatternColumn> {
  input: 'field';

  /**
   * The specification of the arguments used by the operations used for both validation,
   * and use from external managed operations
   */
  operationParams?: OperationParam[];
  /**
   * Returns the meta data of the operation if applied to the given field. Undefined
   * if the field is not applicable to the operation.
   */
  getPossibleOperationForField: (field: IndexPatternField) => OperationMetadata | undefined;
  /**
   * Builds the column object for the given parameters.
   */
  buildColumn: (
    arg: BaseBuildColumnArgs & {
      field: IndexPatternField;
      previousColumn?: IndexPatternColumn;
    },
    columnParams?: (IndexPatternColumn & C)['params']
  ) => C;
  /**
   * This method will be called if the user changes the field of an operation.
   * You must implement it and return the new column after the field change.
   * The most simple implementation will just change the field on the column, and keep
   * the rest the same. Some implementations might want to change labels, or their parameters
   * when changing the field.
   *
   * This will only be called for switching the field, not for initially selecting a field.
   *
   * See {@link OperationDefinition#transfer} for controlling column building when switching an
   * index pattern not just a field.
   *
   * @param oldColumn The column before the user changed the field.
   * @param field The field that the user changed to.
   */
  onFieldChange: (oldColumn: C, field: IndexPatternField) => C;
  /**
   * Function turning a column into an agg config passed to the `esaggs` function
   * together with the agg configs returned from other columns.
   */
  toEsAggsFn: (
    column: C,
    columnId: string,
    indexPattern: IndexPattern,
    layer: IndexPatternLayer,
    uiSettings: IUiSettingsClient
  ) => ExpressionAstFunction;
  /**
   * Optional function to return the suffix used for ES bucket paths and esaggs column id.
   * This is relevant for multi metrics to pick the right value.
   *
   * @param column The current column
   */
  getEsAggsSuffix?: (column: C) => string;
  /**
   * Validate that the operation has the right preconditions in the state. For example:
   *
   * - Requires a date histogram operation somewhere before it in order
   * - Missing references
   */
  getErrorMessage: (
    layer: IndexPatternLayer,
    columnId: string,
    indexPattern: IndexPattern,
    operationDefinitionMap?: Record<string, GenericOperationDefinition>
  ) => string[] | undefined;
}

export interface RequiredReference {
  // Limit the input types, usually used to prevent other references from being used
  input: Array<GenericOperationDefinition['input']>;
  // Function which is used to determine if the reference is bucketed, or if it's a number
  validateMetadata: (metadata: OperationMetadata) => boolean;
  // Do not use specificOperations unless you need to limit to only one or two exact
  // operation types. The main use case is Cumulative Sum, where we need to only take the
  // sum of Count or sum of Sum.
  specificOperations?: OperationType[];
  multi?: boolean;
}

// Full reference uses one or more reference operations which are visible to the user
// Partial reference is similar except that it uses the field selector
interface FullReferenceOperationDefinition<C extends BaseIndexPatternColumn> {
  input: 'fullReference';
  /**
   * The filters provided here are used to construct the UI, transition correctly
   * between operations, and validate the configuration.
   */
  requiredReferences: RequiredReference[];

  /**
   * The specification of the arguments used by the operations used for both validation,
   * and use from external managed operations
   */
  operationParams?: OperationParam[];

  /**
   * The type of UI that is shown in the editor for this function:
   * - full: List of sub-functions and fields
   * - field: List of fields, selects first operation per field
   * - hidden: Do not allow to use operation directly
   */
  selectionStyle: 'full' | 'field' | 'hidden';

  /**
   * Builds the column object for the given parameters. Should include default p
   */
  buildColumn: (
    arg: BaseBuildColumnArgs & {
      referenceIds: string[];
      previousColumn?: IndexPatternColumn;
    },
    columnParams?: (ReferenceBasedIndexPatternColumn & C)['params']
  ) => ReferenceBasedIndexPatternColumn & C;
  /**
   * Returns the meta data of the operation if applied. Undefined
   * if the operation can't be added with these fields.
   */
  getPossibleOperation: (indexPattern: IndexPattern) => OperationMetadata | undefined;
  /**
   * A chain of expression functions which will transform the table
   */
  toExpression: (
    layer: IndexPatternLayer,
    columnId: string,
    indexPattern: IndexPattern
  ) => ExpressionAstFunction[];
}

interface ManagedReferenceOperationDefinition<C extends BaseIndexPatternColumn> {
  input: 'managedReference';
  /**
   * Builds the column object for the given parameters. Should include default p
   */
  buildColumn: (
    arg: BaseBuildColumnArgs & {
      previousColumn?: IndexPatternColumn | ReferenceBasedIndexPatternColumn;
    },
    columnParams?: (ReferenceBasedIndexPatternColumn & C)['params']
  ) => ReferenceBasedIndexPatternColumn & C;
  /**
   * Returns the meta data of the operation if applied. Undefined
   * if the operation can't be added with these fields.
   */
  getPossibleOperation: () => OperationMetadata | undefined;
  /**
   * A chain of expression functions which will transform the table
   */
  toExpression: (
    layer: IndexPatternLayer,
    columnId: string,
    indexPattern: IndexPattern
  ) => ExpressionAstFunction[];
}

interface OperationDefinitionMap<C extends BaseIndexPatternColumn> {
  field: FieldBasedOperationDefinition<C>;
  none: FieldlessOperationDefinition<C>;
  fullReference: FullReferenceOperationDefinition<C>;
  managedReference: ManagedReferenceOperationDefinition<C>;
}

/**
 * Shape of an operation definition. If the type parameter of the definition
 * indicates a field based column, `getPossibleOperationForField` has to be
 * specified, otherwise `getPossibleOperation` has to be defined.
 */
export type OperationDefinition<
  C extends BaseIndexPatternColumn,
  Input extends keyof OperationDefinitionMap<C>
> = BaseOperationDefinitionProps<C> & OperationDefinitionMap<C>[Input];

/**
 * A union type of all available operation types. The operation type is a unique id of an operation.
 * Each column is assigned to exactly one operation type.
 */
export type OperationType = typeof internalOperationDefinitions[number]['type'];

/**
 * This is an operation definition of an unspecified column out of all possible
 * column types.
 */
export type GenericOperationDefinition =
  | OperationDefinition<IndexPatternColumn, 'field'>
  | OperationDefinition<IndexPatternColumn, 'none'>
  | OperationDefinition<IndexPatternColumn, 'fullReference'>
  | OperationDefinition<IndexPatternColumn, 'managedReference'>;

/**
 * List of all available operation definitions
 */
export const operationDefinitions = internalOperationDefinitions as GenericOperationDefinition[];

/**
 * Map of all operation visible to consumers (e.g. the dimension panel).
 * This simplifies the type of the map and makes it a simple list of unspecified
 * operations definitions, because typescript can't infer the type correctly in most
 * situations.
 *
 * If you need a specifically typed version of an operation (e.g. explicitly working with terms),
 * you should import the definition directly from this file
 * (e.g. `import { termsOperation } from './operations/definitions'`). This map is
 * intended to be used in situations where the operation type is not known during compile time.
 */
export const operationDefinitionMap: Record<
  string,
  GenericOperationDefinition
> = internalOperationDefinitions.reduce(
  (definitionMap, definition) => ({ ...definitionMap, [definition.type]: definition }),
  {}
);<|MERGE_RESOLUTION|>--- conflicted
+++ resolved
@@ -35,17 +35,12 @@
   MovingAverageIndexPatternColumn,
 } from './calculations';
 import { countOperation, CountIndexPatternColumn } from './count';
-<<<<<<< HEAD
 import {
   mathOperation,
   MathIndexPatternColumn,
   formulaOperation,
   FormulaIndexPatternColumn,
 } from './formula';
-=======
-import { mathOperation, MathIndexPatternColumn } from './formula/math';
-import { formulaOperation, FormulaIndexPatternColumn } from './formula/formula';
->>>>>>> 155a9868
 import { lastValueOperation, LastValueIndexPatternColumn } from './last_value';
 import { OperationMetadata } from '../../../types';
 import type { BaseIndexPatternColumn, ReferenceBasedIndexPatternColumn } from './column_types';
