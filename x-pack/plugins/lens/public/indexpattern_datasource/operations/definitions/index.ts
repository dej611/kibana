/*
 * Copyright Elasticsearch B.V. and/or licensed to Elasticsearch B.V. under one
 * or more contributor license agreements. Licensed under the Elastic License
 * 2.0; you may not use this file except in compliance with the Elastic License
 * 2.0.
 */

import { IUiSettingsClient, SavedObjectsClientContract, HttpSetup, CoreStart } from 'kibana/public';
import { IStorageWrapper } from 'src/plugins/kibana_utils/public';
import { termsOperation, TermsIndexPatternColumn } from './terms';
import { filtersOperation, FiltersIndexPatternColumn } from './filters';
import { cardinalityOperation, CardinalityIndexPatternColumn } from './cardinality';
import { percentileOperation, PercentileIndexPatternColumn } from './percentile';
import {
  minOperation,
  MinIndexPatternColumn,
  averageOperation,
  AvgIndexPatternColumn,
  sumOperation,
  SumIndexPatternColumn,
  maxOperation,
  MaxIndexPatternColumn,
  medianOperation,
  MedianIndexPatternColumn,
} from './metrics';
import { dateHistogramOperation, DateHistogramIndexPatternColumn } from './date_histogram';
import {
  cumulativeSumOperation,
  CumulativeSumIndexPatternColumn,
  counterRateOperation,
  CounterRateIndexPatternColumn,
  derivativeOperation,
  DerivativeIndexPatternColumn,
  movingAverageOperation,
  MovingAverageIndexPatternColumn,
} from './calculations';
import { countOperation, CountIndexPatternColumn } from './count';
import {
  mathOperation,
  MathIndexPatternColumn,
  formulaOperation,
  FormulaIndexPatternColumn,
} from './formula';
import { lastValueOperation, LastValueIndexPatternColumn } from './last_value';
import { FramePublicAPI, OperationMetadata } from '../../../types';
import type { BaseIndexPatternColumn, ReferenceBasedIndexPatternColumn } from './column_types';
import { IndexPattern, IndexPatternField, IndexPatternLayer } from '../../types';
import { DateRange } from '../../../../common';
import { ExpressionAstFunction } from '../../../../../../../src/plugins/expressions/public';
import { DataPublicPluginStart } from '../../../../../../../src/plugins/data/public';
import { RangeIndexPatternColumn, rangeOperation } from './ranges';
import { IndexPatternDimensionEditorProps } from '../../dimension_panel';

/**
 * A union type of all available column types. If a column is of an unknown type somewhere
 * withing the indexpattern data source it should be typed as `IndexPatternColumn` to make
 * typeguards possible that consider all available column types.
 */
export type IndexPatternColumn =
  | FiltersIndexPatternColumn
  | RangeIndexPatternColumn
  | TermsIndexPatternColumn
  | DateHistogramIndexPatternColumn
  | MinIndexPatternColumn
  | MaxIndexPatternColumn
  | AvgIndexPatternColumn
  | CardinalityIndexPatternColumn
  | SumIndexPatternColumn
  | MedianIndexPatternColumn
  | PercentileIndexPatternColumn
  | CountIndexPatternColumn
  | LastValueIndexPatternColumn
  | CumulativeSumIndexPatternColumn
  | CounterRateIndexPatternColumn
  | DerivativeIndexPatternColumn
  | MovingAverageIndexPatternColumn
  | MathIndexPatternColumn
  | FormulaIndexPatternColumn;

export type FieldBasedIndexPatternColumn = Extract<IndexPatternColumn, { sourceField: string }>;

export { IncompleteColumn } from './column_types';

export { TermsIndexPatternColumn } from './terms';
export { FiltersIndexPatternColumn } from './filters';
export { CardinalityIndexPatternColumn } from './cardinality';
export { PercentileIndexPatternColumn } from './percentile';
export {
  MinIndexPatternColumn,
  AvgIndexPatternColumn,
  SumIndexPatternColumn,
  MaxIndexPatternColumn,
  MedianIndexPatternColumn,
} from './metrics';
export { DateHistogramIndexPatternColumn } from './date_histogram';
export {
  CumulativeSumIndexPatternColumn,
  CounterRateIndexPatternColumn,
  DerivativeIndexPatternColumn,
  MovingAverageIndexPatternColumn,
} from './calculations';
export { CountIndexPatternColumn } from './count';
export { LastValueIndexPatternColumn } from './last_value';
export { RangeIndexPatternColumn } from './ranges';

// List of all operation definitions registered to this data source.
// If you want to implement a new operation, add the definition to this array and
// the column type to the `IndexPatternColumn` union type below.
const internalOperationDefinitions = [
  filtersOperation,
  termsOperation,
  dateHistogramOperation,
  minOperation,
  maxOperation,
  averageOperation,
  cardinalityOperation,
  sumOperation,
  medianOperation,
  percentileOperation,
  lastValueOperation,
  countOperation,
  rangeOperation,
  cumulativeSumOperation,
  counterRateOperation,
  derivativeOperation,
  movingAverageOperation,
  mathOperation,
  formulaOperation,
];

export { termsOperation } from './terms';
export { rangeOperation } from './ranges';
export { filtersOperation } from './filters';
export { dateHistogramOperation } from './date_histogram';
export { minOperation, averageOperation, sumOperation, maxOperation } from './metrics';
export { percentileOperation } from './percentile';
export { countOperation } from './count';
export { lastValueOperation } from './last_value';
export {
  cumulativeSumOperation,
  counterRateOperation,
  derivativeOperation,
  movingAverageOperation,
} from './calculations';
export { formulaOperation } from './formula/formula';

/**
 * Properties passed to the operation-specific part of the popover editor
 */
export interface ParamEditorProps<C> {
  currentColumn: C;
  layer: IndexPatternLayer;
  updateLayer: (
<<<<<<< HEAD
    setter: IndexPatternLayer | ((prevLayer: IndexPatternLayer) => IndexPatternLayer),
    shouldClose?: boolean
  ) => void;
  toggleFullscreen: () => void;
  setIsCloseable: (isCloseable: boolean) => void;
  isFullscreen: boolean;
=======
    setter: IndexPatternLayer | ((prevLayer: IndexPatternLayer) => IndexPatternLayer)
  ) => void;
>>>>>>> b1c68a42
  columnId: string;
  indexPattern: IndexPattern;
  uiSettings: IUiSettingsClient;
  storage: IStorageWrapper;
  savedObjectsClient: SavedObjectsClientContract;
  http: HttpSetup;
  dateRange: DateRange;
  data: DataPublicPluginStart;
  activeData?: IndexPatternDimensionEditorProps['activeData'];
  operationDefinitionMap: Record<string, GenericOperationDefinition>;
}

export interface HelpProps<C> {
  currentColumn: C;
  uiSettings: IUiSettingsClient;
  data: DataPublicPluginStart;
}

export type TimeScalingMode = 'disabled' | 'mandatory' | 'optional';

interface BaseOperationDefinitionProps<C extends BaseIndexPatternColumn> {
  type: C['operationType'];
  /**
   * The priority of the operation. If multiple operations are possible in
   * a given scenario (e.g. the user dragged a field into the workspace),
   * the operation with the highest priority is picked.
   */
  priority?: number;
  /**
   * The name of the operation shown to the user (e.g. in the popover editor).
   * Should be i18n-ified.
   */
  displayName: string;
  /**
   * The default label is assigned by the editor
   */
  getDefaultLabel: (
    column: C,
    indexPattern: IndexPattern,
    columns: Record<string, IndexPatternColumn>
  ) => string;
  /**
   * This function is called if another column in the same layer changed or got added/removed.
   * Can be used to update references to other columns (e.g. for sorting).
   * Based on the current column and the other updated columns, this function has to
   * return an updated column. If not implemented, the `id` function is used instead.
   */
  onOtherColumnChanged?: (
    layer: IndexPatternLayer,
    thisColumnId: string,
    changedColumnId: string
  ) => C;
  /**
   * React component for operation specific settings shown in the popover editor
   */
  paramEditor?: React.ComponentType<ParamEditorProps<C>>;
  /**
   * Returns true if the `column` can also be used on `newIndexPattern`.
   * If this function returns false, the column is removed when switching index pattern
   * for a layer
   */
  isTransferable: (
    column: C,
    newIndexPattern: IndexPattern,
    operationDefinitionMap: Record<string, GenericOperationDefinition>
  ) => boolean;
  /**
   * Transfering a column to another index pattern. This can be used to
   * adjust operation specific settings such as reacting to aggregation restrictions
   * present on the new index pattern.
   */
  transfer?: (column: C, newIndexPattern: IndexPattern) => C;
  /**
   * if there is some reason to display the operation in the operations list
   * but disable it from usage, this function returns the string describing
   * the status. Otherwise it returns undefined
   */
  getDisabledStatus?: (indexPattern: IndexPattern, layer: IndexPatternLayer) => string | undefined;
  /**
   * Validate that the operation has the right preconditions in the state. For example:
   *
   * - Requires a date histogram operation somewhere before it in order
   * - Missing references
   */
  getErrorMessage?: (
    layer: IndexPatternLayer,
    columnId: string,
    indexPattern: IndexPattern,
    operationDefinitionMap?: Record<string, GenericOperationDefinition>
  ) =>
    | Array<
        | string
        | {
            message: string;
            fixAction?: {
              label: string;
              newState: (
                core: CoreStart,
                frame: FramePublicAPI,
                layerId: string
              ) => Promise<IndexPatternLayer>;
            };
          }
      >
    | undefined;

  /*
   * Flag whether this operation can be scaled by time unit if a date histogram is available.
   * If set to mandatory or optional, a UI element is shown in the config flyout to configure the time unit
   * to scale by. The chosen unit will be persisted as `timeScale` property of the column.
   * If set to optional, time scaling won't be enabled by default and can be removed.
   */
  timeScalingMode?: TimeScalingMode;
  /**
   * Filterable operations can have a KQL or Lucene query added at the dimension level.
   * This flag is used by the formula to assign the kql= and lucene= named arguments and set up
   * autocomplete.
   */
  filterable?: boolean;
  shiftable?: boolean;

  getHelpMessage?: (props: HelpProps<C>) => React.ReactNode;
  /*
   * Operations can be used as middleware for other operations, hence not shown in the panel UI
   */
  hidden?: boolean;
  documentation?: {
    signature: string;
    description: string;
    section: 'elasticsearch' | 'calculation';
  };
}

interface BaseBuildColumnArgs {
  layer: IndexPatternLayer;
  indexPattern: IndexPattern;
}

interface OperationParam {
  name: string;
  type: string;
  required?: boolean;
  defaultValue?: string | number;
}

interface FieldlessOperationDefinition<C extends BaseIndexPatternColumn> {
  input: 'none';

  /**
   * The specification of the arguments used by the operations used for both validation,
   * and use from external managed operations
   */
  operationParams?: OperationParam[];
  /**
   * Builds the column object for the given parameters. Should include default p
   */
  buildColumn: (
    arg: BaseBuildColumnArgs & {
      previousColumn?: IndexPatternColumn;
    },
    columnParams?: (IndexPatternColumn & C)['params']
  ) => C;
  /**
   * Returns the meta data of the operation if applied. Undefined
   * if the field is not applicable.
   */
  getPossibleOperation: () => OperationMetadata;
  /**
   * Function turning a column into an agg config passed to the `esaggs` function
   * together with the agg configs returned from other columns.
   */
  toEsAggsFn: (
    column: C,
    columnId: string,
    indexPattern: IndexPattern,
    layer: IndexPatternLayer,
    uiSettings: IUiSettingsClient
  ) => ExpressionAstFunction;
}

interface FieldBasedOperationDefinition<C extends BaseIndexPatternColumn> {
  input: 'field';

  /**
   * The specification of the arguments used by the operations used for both validation,
   * and use from external managed operations
   */
  operationParams?: OperationParam[];
  /**
   * Returns the meta data of the operation if applied to the given field. Undefined
   * if the field is not applicable to the operation.
   */
  getPossibleOperationForField: (field: IndexPatternField) => OperationMetadata | undefined;
  /**
   * Builds the column object for the given parameters.
   */
  buildColumn: (
    arg: BaseBuildColumnArgs & {
      field: IndexPatternField;
      previousColumn?: IndexPatternColumn;
    },
    columnParams?: (IndexPatternColumn & C)['params'] & { kql?: string; lucene?: string }
  ) => C;
  /**
   * This method will be called if the user changes the field of an operation.
   * You must implement it and return the new column after the field change.
   * The most simple implementation will just change the field on the column, and keep
   * the rest the same. Some implementations might want to change labels, or their parameters
   * when changing the field.
   *
   * This will only be called for switching the field, not for initially selecting a field.
   *
   * See {@link OperationDefinition#transfer} for controlling column building when switching an
   * index pattern not just a field.
   *
   * @param oldColumn The column before the user changed the field.
   * @param field The field that the user changed to.
   */
  onFieldChange: (oldColumn: C, field: IndexPatternField) => C;
  /**
   * Function turning a column into an agg config passed to the `esaggs` function
   * together with the agg configs returned from other columns.
   */
  toEsAggsFn: (
    column: C,
    columnId: string,
    indexPattern: IndexPattern,
    layer: IndexPatternLayer,
    uiSettings: IUiSettingsClient,
    orderedColumnIds: string[]
  ) => ExpressionAstFunction;
  /**
   * Validate that the operation has the right preconditions in the state. For example:
   *
   * - Requires a date histogram operation somewhere before it in order
   * - Missing references
   */
  getErrorMessage?: (
    layer: IndexPatternLayer,
    columnId: string,
    indexPattern: IndexPattern,
    operationDefinitionMap?: Record<string, GenericOperationDefinition>
  ) =>
    | Array<
        | string
        | {
            message: string;
            fixAction?: {
              label: string;
              newState: (
                core: CoreStart,
                frame: FramePublicAPI,
                layerId: string
              ) => Promise<IndexPatternLayer>;
            };
          }
      >
    | undefined;
}

export interface RequiredReference {
  // Limit the input types, usually used to prevent other references from being used
  input: Array<GenericOperationDefinition['input']>;
  // Function which is used to determine if the reference is bucketed, or if it's a number
  validateMetadata: (metadata: OperationMetadata) => boolean;
  // Do not use specificOperations unless you need to limit to only one or two exact
  // operation types. The main use case is Cumulative Sum, where we need to only take the
  // sum of Count or sum of Sum.
  specificOperations?: OperationType[];
  multi?: boolean;
}

// Full reference uses one or more reference operations which are visible to the user
// Partial reference is similar except that it uses the field selector
interface FullReferenceOperationDefinition<C extends BaseIndexPatternColumn> {
  input: 'fullReference';
  /**
   * The filters provided here are used to construct the UI, transition correctly
   * between operations, and validate the configuration.
   */
  requiredReferences: RequiredReference[];

  /**
   * The specification of the arguments used by the operations used for both validation,
   * and use from external managed operations
   */
  operationParams?: OperationParam[];

  /**
   * The type of UI that is shown in the editor for this function:
   * - full: List of sub-functions and fields
   * - field: List of fields, selects first operation per field
   * - hidden: Do not allow to use operation directly
   */
  selectionStyle: 'full' | 'field' | 'hidden';

  /**
   * Builds the column object for the given parameters. Should include default p
   */
  buildColumn: (
    arg: BaseBuildColumnArgs & {
      referenceIds: string[];
      previousColumn?: IndexPatternColumn;
    },
    columnParams?: (ReferenceBasedIndexPatternColumn & C)['params'] & {
      kql?: string;
      lucene?: string;
    }
  ) => ReferenceBasedIndexPatternColumn & C;
  /**
   * Returns the meta data of the operation if applied. Undefined
   * if the operation can't be added with these fields.
   */
  getPossibleOperation: (indexPattern: IndexPattern) => OperationMetadata | undefined;
  /**
   * A chain of expression functions which will transform the table
   */
  toExpression: (
    layer: IndexPatternLayer,
    columnId: string,
    indexPattern: IndexPattern
  ) => ExpressionAstFunction[];
}

interface ManagedReferenceOperationDefinition<C extends BaseIndexPatternColumn> {
  input: 'managedReference';
  /**
   * Builds the column object for the given parameters. Should include default p
   */
  buildColumn: (
    arg: BaseBuildColumnArgs & {
      previousColumn?: IndexPatternColumn | ReferenceBasedIndexPatternColumn;
    },
    columnParams?: (ReferenceBasedIndexPatternColumn & C)['params'],
    operationDefinitionMap?: Record<string, GenericOperationDefinition>
  ) => ReferenceBasedIndexPatternColumn & C;
  /**
   * Returns the meta data of the operation if applied. Undefined
   * if the operation can't be added with these fields.
   */
  getPossibleOperation: () => OperationMetadata | undefined;
  /**
   * A chain of expression functions which will transform the table
   */
  toExpression: (
    layer: IndexPatternLayer,
    columnId: string,
    indexPattern: IndexPattern
  ) => ExpressionAstFunction[];
  /**
   * Managed references control the IDs of their inner columns, so we need to be able to copy from the
   * root level
   */
  createCopy: (
    layer: IndexPatternLayer,
    sourceColumnId: string,
    targetColumnId: string,
    indexPattern: IndexPattern,
    operationDefinitionMap: Record<string, GenericOperationDefinition>
  ) => IndexPatternLayer;
}

interface OperationDefinitionMap<C extends BaseIndexPatternColumn> {
  field: FieldBasedOperationDefinition<C>;
  none: FieldlessOperationDefinition<C>;
  fullReference: FullReferenceOperationDefinition<C>;
  managedReference: ManagedReferenceOperationDefinition<C>;
}

/**
 * Shape of an operation definition. If the type parameter of the definition
 * indicates a field based column, `getPossibleOperationForField` has to be
 * specified, otherwise `getPossibleOperation` has to be defined.
 */
export type OperationDefinition<
  C extends BaseIndexPatternColumn,
  Input extends keyof OperationDefinitionMap<C>
> = BaseOperationDefinitionProps<C> & OperationDefinitionMap<C>[Input];

/**
 * A union type of all available operation types. The operation type is a unique id of an operation.
 * Each column is assigned to exactly one operation type.
 */
export type OperationType = typeof internalOperationDefinitions[number]['type'];

/**
 * This is an operation definition of an unspecified column out of all possible
 * column types.
 */
export type GenericOperationDefinition =
  | OperationDefinition<IndexPatternColumn, 'field'>
  | OperationDefinition<IndexPatternColumn, 'none'>
  | OperationDefinition<IndexPatternColumn, 'fullReference'>
  | OperationDefinition<IndexPatternColumn, 'managedReference'>;

/**
 * List of all available operation definitions
 */
export const operationDefinitions = internalOperationDefinitions as GenericOperationDefinition[];

/**
 * Map of all operation visible to consumers (e.g. the dimension panel).
 * This simplifies the type of the map and makes it a simple list of unspecified
 * operations definitions, because typescript can't infer the type correctly in most
 * situations.
 *
 * If you need a specifically typed version of an operation (e.g. explicitly working with terms),
 * you should import the definition directly from this file
 * (e.g. `import { termsOperation } from './operations/definitions'`). This map is
 * intended to be used in situations where the operation type is not known during compile time.
 */
export const operationDefinitionMap: Record<
  string,
  GenericOperationDefinition
> = internalOperationDefinitions.reduce(
  (definitionMap, definition) => ({ ...definitionMap, [definition.type]: definition }),
  {}
);

/**
 * Cannot map the prev names, but can guarantee the new names are matching up using the type system
 */
export const renameOperationsMapping: Record<string, GenericOperationDefinition['type']> = {
  avg: 'average',
  cardinality: 'unique_count',
};<|MERGE_RESOLUTION|>--- conflicted
+++ resolved
@@ -151,17 +151,12 @@
   currentColumn: C;
   layer: IndexPatternLayer;
   updateLayer: (
-<<<<<<< HEAD
     setter: IndexPatternLayer | ((prevLayer: IndexPatternLayer) => IndexPatternLayer),
     shouldClose?: boolean
   ) => void;
   toggleFullscreen: () => void;
   setIsCloseable: (isCloseable: boolean) => void;
   isFullscreen: boolean;
-=======
-    setter: IndexPatternLayer | ((prevLayer: IndexPatternLayer) => IndexPatternLayer)
-  ) => void;
->>>>>>> b1c68a42
   columnId: string;
   indexPattern: IndexPattern;
   uiSettings: IUiSettingsClient;
