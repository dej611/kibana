--- conflicted
+++ resolved
@@ -39,12 +39,8 @@
   UI_SETTINGS,
 } from '../../../../../../../src/plugins/data/public';
 import { buildExpressionFunction } from '../../../../../../../src/plugins/expressions/public';
-<<<<<<< HEAD
-import { getInvalidFieldMessage } from './helpers';
+import { getInvalidFieldMessage, getSafeName } from './helpers';
 import './date_histogram.scss';
-=======
-import { getInvalidFieldMessage, getSafeName } from './helpers';
->>>>>>> d4d70f22
 
 const { isValidInterval } = search.aggs;
 const autoInterval = 'auto';
