/*
 * Copyright Elasticsearch B.V. and/or licensed to Elasticsearch B.V. under one
 * or more contributor license agreements. Licensed under the Elastic License
 * 2.0; you may not use this file except in compliance with the Elastic License
 * 2.0.
 */

import React, { useEffect, useRef, useState } from 'react';
import { i18n } from '@kbn/i18n';
import {
  EuiFlexGroup,
  EuiFlexItem,
  EuiPopoverTitle,
  EuiText,
  EuiSelectable,
  EuiSelectableOption,
} from '@elastic/eui';
import { Markdown } from '../../../../../../../../../src/plugins/kibana_react/public';
import { GenericOperationDefinition } from '../../index';
import { IndexPattern } from '../../../../types';
import { tinymathFunctions } from '../util';
import { getPossibleFunctions } from './math_completion';

function FormulaHelp({
  indexPattern,
  operationDefinitionMap,
  isFullscreen,
}: {
  indexPattern: IndexPattern;
  operationDefinitionMap: Record<string, GenericOperationDefinition>;
  isFullscreen: boolean;
}) {
  const [selectedFunction, setSelectedFunction] = useState<string | undefined>();
  const scrollTargets = useRef<Record<string, HTMLDivElement>>({});

  useEffect(() => {
    if (selectedFunction && scrollTargets.current[selectedFunction]) {
      scrollTargets.current[selectedFunction].scrollIntoView();
    }
  }, [selectedFunction]);

  const helpItems: Array<EuiSelectableOption & { description?: JSX.Element }> = [];

  helpItems.push({
    label: i18n.translate('xpack.lens.formulaDocumentation.mathSection', {
      defaultMessage: 'Math',
    }),
    isGroupLabel: true,
  });

  helpItems.push(
    ...getPossibleFunctions(indexPattern)
      .filter((key) => key in tinymathFunctions)
      .map((key) => ({
        label: `${key}`,
        description: <Markdown markdown={tinymathFunctions[key].help} />,
        checked: selectedFunction === key ? ('on' as const) : undefined,
      }))
  );

  helpItems.push({
    label: i18n.translate('xpack.lens.formulaDocumentation.elasticsearchSection', {
      defaultMessage: 'Elasticsearch',
    }),
    isGroupLabel: true,
  });

  // Es aggs
  helpItems.push(
    ...getPossibleFunctions(indexPattern)
      .filter(
        (key) =>
          key in operationDefinitionMap &&
          operationDefinitionMap[key].documentation?.section === 'elasticsearch'
      )
      .map((key) => ({
        label: `${key}: ${operationDefinitionMap[key].displayName}`,
        description: operationDefinitionMap[key].documentation?.description,
        checked:
          selectedFunction === `${key}: ${operationDefinitionMap[key].displayName}`
            ? ('on' as const)
            : undefined,
      }))
  );

  helpItems.push({
    label: i18n.translate('xpack.lens.formulaDocumentation.columnCalculationSection', {
      defaultMessage: 'Column-wise calculation',
    }),
    isGroupLabel: true,
  });

  // Calculations aggs
  helpItems.push(
    ...getPossibleFunctions(indexPattern)
      .filter(
        (key) =>
          key in operationDefinitionMap &&
          operationDefinitionMap[key].documentation?.section === 'calculation'
      )
      .map((key) => ({
        label: `${key}: ${operationDefinitionMap[key].displayName}`,
        description: operationDefinitionMap[key].documentation?.description,
        checked:
          selectedFunction === `${key}: ${operationDefinitionMap[key].displayName}`
            ? ('on' as const)
            : undefined,
      }))
  );

  return (
<<<<<<< HEAD
    <EuiFlexGroup style={isFullscreen ? { height: '100%' } : { height: 400, width: 800 }}>
      <EuiFlexItem grow={false}>
        <EuiSelectable
          options={helpItems}
          singleSelection={true}
          searchable
          onChange={(newOptions) => {
            const chosenType = newOptions.find(({ checked }) => checked === 'on')!;
            if (!chosenType) {
              setSelectedFunction(undefined);
            } else {
              setSelectedFunction(chosenType.label);
            }
          }}
        >
          {(list, search) => (
            <>
              {search}
              {list}
            </>
          )}
        </EuiSelectable>
      </EuiFlexItem>
      <EuiFlexItem className="eui-yScroll">
        <EuiText size="s">
          <Markdown
            markdown={i18n.translate('xpack.lens.formulaDocumentation', {
              defaultMessage: `
=======
    <>
      <EuiPopoverTitle className="lnsFormula__docsHeader" paddingSize="s">
        Formula reference
      </EuiPopoverTitle>

      <EuiFlexGroup className="lnsFormula__docsContent" gutterSize="none" responsive={false}>
        <EuiFlexItem className="lnsFormula__docsNav" grow={1}>
          <EuiSelectable
            height="full"
            options={helpItems}
            singleSelection={true}
            searchable
            onChange={(newOptions) => {
              const chosenType = newOptions.find(({ checked }) => checked === 'on')!;
              if (!chosenType) {
                setSelectedFunction(undefined);
              } else {
                setSelectedFunction(chosenType.label);
              }
            }}
          >
            {(list, search) => (
              <>
                {search}
                {list}
              </>
            )}
          </EuiSelectable>
        </EuiFlexItem>

        <EuiFlexItem className="lnsFormula__docsText" grow={2}>
          <EuiText size="s">
            {selectedFunction ? (
              helpItems.find(({ label }) => label === selectedFunction)?.description
            ) : (
              <Markdown
                markdown={i18n.translate('xpack.lens.formulaDocumentation', {
                  defaultMessage: `
>>>>>>> c0577f0d
## How it works

Lens formulas let you do math using a combination of Elasticsearch aggregations and
math functions. There are three main types of functions:

* Elasticsearch metrics, like \`sum(bytes)\`
* Time series functions use Elasticsearch metrics as input, like \`cumulative_sum()\`
* Math functions like \`round()\`

An example formula that uses all of these:

\`\`\`
round(100 * moving_average(
  average(cpu.load.pct),
  window=10,
  kql='datacenter.name: east*'
))
\`\`\`

Elasticsearch functions take a field name, which can be in quotes. \`sum(bytes)\` is the same
as \`sum("bytes")\`.

Some functions take named arguments, like moving_average(count(), window=5)

Elasticsearch metrics can be filtered using KQL or Lucene syntax. To add a filter, use the named
parameter \`kql='field: value'\` or \`lucene=''\`. Always use single quotes when writing KQL or Lucene
queries. If your search has a single quote in it, use a backslash to escape, like: \`kql='Women's'\'

Math functions can take positional arguments, like pow(count(), 3) is the same as count() * count() * count()

### Basic math

Use the symbols +, -, /, and * to perform basic math.
                  `,
<<<<<<< HEAD
              description:
                'Text is in markdown. Do not translate function names or field names like sum(bytes)',
            })}
          />
          {helpItems.map((item, index) => {
            if (item.isGroupLabel) {
              return null;
            } else {
              return (
                <div
                  ref={(el) => {
                    if (el) {
                      scrollTargets.current[item.label] = el;
                    }
                  }}
                >
                  <React.Fragment key={index}>{item.description}</React.Fragment>
                </div>
              );
            }
          })}
        </EuiText>
      </EuiFlexItem>
    </EuiFlexGroup>
=======
                  description:
                    'Text is in markdown. Do not translate function names or field names like sum(bytes)',
                })}
              />
            )}
          </EuiText>
        </EuiFlexItem>
      </EuiFlexGroup>
    </>
>>>>>>> c0577f0d
  );
}

export const MemoizedFormulaHelp = React.memo(FormulaHelp);<|MERGE_RESOLUTION|>--- conflicted
+++ resolved
@@ -109,36 +109,6 @@
   );
 
   return (
-<<<<<<< HEAD
-    <EuiFlexGroup style={isFullscreen ? { height: '100%' } : { height: 400, width: 800 }}>
-      <EuiFlexItem grow={false}>
-        <EuiSelectable
-          options={helpItems}
-          singleSelection={true}
-          searchable
-          onChange={(newOptions) => {
-            const chosenType = newOptions.find(({ checked }) => checked === 'on')!;
-            if (!chosenType) {
-              setSelectedFunction(undefined);
-            } else {
-              setSelectedFunction(chosenType.label);
-            }
-          }}
-        >
-          {(list, search) => (
-            <>
-              {search}
-              {list}
-            </>
-          )}
-        </EuiSelectable>
-      </EuiFlexItem>
-      <EuiFlexItem className="eui-yScroll">
-        <EuiText size="s">
-          <Markdown
-            markdown={i18n.translate('xpack.lens.formulaDocumentation', {
-              defaultMessage: `
-=======
     <>
       <EuiPopoverTitle className="lnsFormula__docsHeader" paddingSize="s">
         Formula reference
@@ -171,13 +141,9 @@
 
         <EuiFlexItem className="lnsFormula__docsText" grow={2}>
           <EuiText size="s">
-            {selectedFunction ? (
-              helpItems.find(({ label }) => label === selectedFunction)?.description
-            ) : (
-              <Markdown
-                markdown={i18n.translate('xpack.lens.formulaDocumentation', {
-                  defaultMessage: `
->>>>>>> c0577f0d
+            <Markdown
+              markdown={i18n.translate('xpack.lens.formulaDocumentation', {
+                defaultMessage: `
 ## How it works
 
 Lens formulas let you do math using a combination of Elasticsearch aggregations and
@@ -212,42 +178,31 @@
 
 Use the symbols +, -, /, and * to perform basic math.
                   `,
-<<<<<<< HEAD
-              description:
-                'Text is in markdown. Do not translate function names or field names like sum(bytes)',
+                description:
+                  'Text is in markdown. Do not translate function names or field names like sum(bytes)',
+              })}
+            />
+            {helpItems.map((item, index) => {
+              if (item.isGroupLabel) {
+                return null;
+              } else {
+                return (
+                  <div
+                    ref={(el) => {
+                      if (el) {
+                        scrollTargets.current[item.label] = el;
+                      }
+                    }}
+                  >
+                    <React.Fragment key={index}>{item.description}</React.Fragment>
+                  </div>
+                );
+              }
             })}
-          />
-          {helpItems.map((item, index) => {
-            if (item.isGroupLabel) {
-              return null;
-            } else {
-              return (
-                <div
-                  ref={(el) => {
-                    if (el) {
-                      scrollTargets.current[item.label] = el;
-                    }
-                  }}
-                >
-                  <React.Fragment key={index}>{item.description}</React.Fragment>
-                </div>
-              );
-            }
-          })}
-        </EuiText>
-      </EuiFlexItem>
-    </EuiFlexGroup>
-=======
-                  description:
-                    'Text is in markdown. Do not translate function names or field names like sum(bytes)',
-                })}
-              />
-            )}
           </EuiText>
         </EuiFlexItem>
       </EuiFlexGroup>
     </>
->>>>>>> c0577f0d
   );
 }
 
