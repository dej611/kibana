--- conflicted
+++ resolved
@@ -24,12 +24,8 @@
   findVariables,
   getOperationParams,
   groupArgsByType,
-<<<<<<< HEAD
-  mergeWithGlobalFilter,
+  mergeWithGlobalFilters,
   nonNullable,
-=======
-  mergeWithGlobalFilters,
->>>>>>> 2a0a1e64
 } from './util';
 import { FormulaIndexPatternColumn, isFormulaIndexPatternColumn } from './formula';
 import { getColumnOrder } from '../../layer_helpers';
