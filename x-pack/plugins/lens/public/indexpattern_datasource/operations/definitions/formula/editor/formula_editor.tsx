/*
 * Copyright Elasticsearch B.V. and/or licensed to Elasticsearch B.V. under one
 * or more contributor license agreements. Licensed under the Elastic License
 * 2.0; you may not use this file except in compliance with the Elastic License
 * 2.0.
 */

import React, { useCallback, useEffect, useState } from 'react';
import { i18n } from '@kbn/i18n';
import {
  EuiButtonIcon,
  EuiButtonEmpty,
  EuiFlexGroup,
  EuiFlexItem,
  EuiIcon,
  EuiLink,
  EuiPopover,
  EuiText,
  EuiToolTip,
} from '@elastic/eui';
import { monaco } from '@kbn/monaco';
import classNames from 'classnames';
import { CodeEditor } from '../../../../../../../../../src/plugins/kibana_react/public';
import type { CodeEditorProps } from '../../../../../../../../../src/plugins/kibana_react/public';
import { ParamEditorProps } from '../../index';
import { getManagedColumnsFrom } from '../../../layer_helpers';
import { ErrorWrapper, runASTValidation, tryToParse } from '../validation';
import { useDebounceWithOptions } from '../../helpers';
import {
  LensMathSuggestion,
  SUGGESTION_TYPE,
  suggest,
  getSuggestion,
  getSignatureHelp,
  getHover,
  getTokenInfo,
  offsetToRowColumn,
  monacoPositionToOffset,
} from './math_completion';
import { LANGUAGE_ID } from './math_tokenization';
import { MemoizedFormulaHelp } from './formula_help';

import './formula.scss';
import { FormulaIndexPatternColumn } from '../formula';
import { regenerateLayerFromAst } from '../parse';

export function FormulaEditor({
  layer,
  updateLayer,
  currentColumn,
  columnId,
  indexPattern,
  operationDefinitionMap,
  data,
  toggleFullscreen,
  isFullscreen,
  setIsCloseable,
}: ParamEditorProps<FormulaIndexPatternColumn>) {
  const [text, setText] = useState(currentColumn.params.formula);
  const [isHelpOpen, setIsHelpOpen] = useState<boolean>(false);
  const editorModel = React.useRef<monaco.editor.ITextModel>(
    monaco.editor.createModel(text ?? '', LANGUAGE_ID)
  );
  const overflowDiv1 = React.useRef<HTMLElement>();
  const disposables = React.useRef<monaco.IDisposable[]>([]);
  const editor1 = React.useRef<monaco.editor.IStandaloneCodeEditor>();

  // The Monaco editor needs to have the overflowDiv in the first render. Using an effect
  // requires a second render to work, so we are using an if statement to guarantee it happens
  // on first render
  if (!overflowDiv1?.current) {
    const node1 = (overflowDiv1.current = document.createElement('div'));
    node1.setAttribute('data-test-subj', 'lnsFormulaWidget');
    // Monaco CSS is targeted on the monaco-editor class
    node1.classList.add('lnsFormulaOverflow', 'monaco-editor');
    document.body.appendChild(node1);
  }

  // Clean up the monaco editor and DOM on unmount
  useEffect(() => {
    const model = editorModel.current;
    const allDisposables = disposables.current;
    const editor1ref = editor1.current;
    return () => {
      model.dispose();
      overflowDiv1.current?.parentNode?.removeChild(overflowDiv1.current);
      editor1ref?.dispose();
      allDisposables?.forEach((d) => d.dispose());
    };
  }, []);

  useDebounceWithOptions(
    () => {
      if (!editorModel.current) return;

      if (!text) {
        monaco.editor.setModelMarkers(editorModel.current, 'LENS', []);
        if (currentColumn.params.formula) {
          // Only submit if valid
          const { newLayer } = regenerateLayerFromAst(
            text || '',
            layer,
            columnId,
            currentColumn,
            indexPattern,
            operationDefinitionMap
          );
          updateLayer(newLayer);
        }

        return;
      }

      let errors: ErrorWrapper[] = [];

      const { root, error } = tryToParse(text);
      if (error) {
        errors = [error];
      } else if (root) {
        const validationErrors = runASTValidation(
          root,
          layer,
          indexPattern,
          operationDefinitionMap
        );
        if (validationErrors.length) {
          errors = validationErrors;
        }
      }

      if (errors.length) {
        monaco.editor.setModelMarkers(
          editorModel.current,
          'LENS',
          errors.flatMap((innerError) => {
            if (innerError.locations.length) {
              return innerError.locations.map((location) => {
                const startPosition = offsetToRowColumn(text, location.min);
                const endPosition = offsetToRowColumn(text, location.max);
                return {
                  message: innerError.message,
                  startColumn: startPosition.column + 1,
                  startLineNumber: startPosition.lineNumber,
                  endColumn: endPosition.column + 1,
                  endLineNumber: endPosition.lineNumber,
                  severity:
                    innerError.severity === 'warning'
                      ? monaco.MarkerSeverity.Warning
                      : monaco.MarkerSeverity.Error,
                };
              });
            } else {
              // Parse errors return no location info
              const startPosition = offsetToRowColumn(text, 0);
              const endPosition = offsetToRowColumn(text, text.length - 1);
              return [
                {
                  message: innerError.message,
                  startColumn: startPosition.column + 1,
                  startLineNumber: startPosition.lineNumber,
                  endColumn: endPosition.column + 1,
                  endLineNumber: endPosition.lineNumber,
                  severity:
                    innerError.severity === 'warning'
                      ? monaco.MarkerSeverity.Warning
                      : monaco.MarkerSeverity.Error,
                },
              ];
            }
          })
        );
      } else {
        monaco.editor.setModelMarkers(editorModel.current, 'LENS', []);

        // Only submit if valid
        const { newLayer, locations } = regenerateLayerFromAst(
          text || '',
          layer,
          columnId,
          currentColumn,
          indexPattern,
          operationDefinitionMap
        );
        updateLayer(newLayer);

        const managedColumns = getManagedColumnsFrom(columnId, newLayer.columns);
        const markers: monaco.editor.IMarkerData[] = managedColumns
          .flatMap(([id, column]) => {
            if (locations[id]) {
              const def = operationDefinitionMap[column.operationType];
              if (def.getErrorMessage) {
                const messages = def.getErrorMessage(
                  newLayer,
                  id,
                  indexPattern,
                  operationDefinitionMap
                );
                if (messages) {
                  const startPosition = offsetToRowColumn(text, locations[id].min);
                  const endPosition = offsetToRowColumn(text, locations[id].max);
                  return [
                    {
                      message: messages.join(', '),
                      startColumn: startPosition.column + 1,
                      startLineNumber: startPosition.lineNumber,
                      endColumn: endPosition.column + 1,
                      endLineNumber: endPosition.lineNumber,
                      severity: monaco.MarkerSeverity.Warning,
                    },
                  ];
                }
              }
            }
            return [];
          })
          .filter((marker) => marker);
        monaco.editor.setModelMarkers(editorModel.current, 'LENS', markers);
      }
    },
    // Make it validate on flyout open in case of a broken formula left over
    // from a previous edit
    { skipFirstRender: text == null },
    256,
    [text]
  );

  /**
   * The way that Monaco requests autocompletion is not intuitive, but the way we use it
   * we fetch new suggestions in these scenarios:
   *
   * - If the user types one of the trigger characters, suggestions are always fetched
   * - When the user selects the kql= suggestion, we tell Monaco to trigger new suggestions after
   * - When the user types the first character into an empty text box, Monaco requests suggestions
   *
   * Monaco also triggers suggestions automatically when there are no suggestions being displayed
   * and the user types a non-whitespace character.
   *
   * While suggestions are being displayed, Monaco uses an in-memory cache of the last known suggestions.
   */
  const provideCompletionItems = useCallback(
    async (
      model: monaco.editor.ITextModel,
      position: monaco.Position,
      context: monaco.languages.CompletionContext
    ) => {
      const innerText = model.getValue();
      const textRange = model.getFullModelRange();
      let wordRange: monaco.Range;
      let aSuggestions: { list: LensMathSuggestion[]; type: SUGGESTION_TYPE } = {
        list: [],
        type: SUGGESTION_TYPE.FIELD,
      };

      const lengthAfterPosition = model.getValueLengthInRange({
        startLineNumber: position.lineNumber,
        startColumn: position.column,
        endLineNumber: textRange.endLineNumber,
        endColumn: textRange.endColumn,
      });

      if (context.triggerCharacter === '(') {
        const wordUntil = model.getWordAtPosition(position.delta(0, -3));
        if (wordUntil) {
          wordRange = new monaco.Range(
            position.lineNumber,
            position.column,
            position.lineNumber,
            position.column
          );

          // Retrieve suggestions for subexpressions
          // TODO: make this work for expressions nested more than one level deep
          aSuggestions = await suggest({
            expression: innerText.substring(0, innerText.length - lengthAfterPosition) + ')',
            position: innerText.length - lengthAfterPosition,
            context,
            indexPattern,
            operationDefinitionMap,
            data,
          });
        }
      } else {
        aSuggestions = await suggest({
          expression: innerText,
          position: innerText.length - lengthAfterPosition,
          context,
          indexPattern,
          operationDefinitionMap,
          data,
        });
      }

      return {
        suggestions: aSuggestions.list.map((s) =>
          getSuggestion(s, aSuggestions.type, wordRange, operationDefinitionMap)
        ),
      };
    },
    [indexPattern, operationDefinitionMap, data]
  );

  const provideSignatureHelp = useCallback(
    async (
      model: monaco.editor.ITextModel,
      position: monaco.Position,
      token: monaco.CancellationToken,
      context: monaco.languages.SignatureHelpContext
    ) => {
      const innerText = model.getValue();
      const textRange = model.getFullModelRange();

      const lengthAfterPosition = model.getValueLengthInRange({
        startLineNumber: position.lineNumber,
        startColumn: position.column,
        endLineNumber: textRange.endLineNumber,
        endColumn: textRange.endColumn,
      });
      return getSignatureHelp(
        model.getValue(),
        innerText.length - lengthAfterPosition,
        operationDefinitionMap
      );
    },
    [operationDefinitionMap]
  );

  const provideHover = useCallback(
    async (
      model: monaco.editor.ITextModel,
      position: monaco.Position,
      token: monaco.CancellationToken
    ) => {
      const innerText = model.getValue();
      const textRange = model.getFullModelRange();

      const lengthAfterPosition = model.getValueLengthInRange({
        startLineNumber: position.lineNumber,
        startColumn: position.column,
        endLineNumber: textRange.endLineNumber,
        endColumn: textRange.endColumn,
      });
      return getHover(
        model.getValue(),
        innerText.length - lengthAfterPosition,
        operationDefinitionMap
      );
    },
    [operationDefinitionMap]
  );

  const onTypeHandler = useCallback(
    (e: monaco.editor.IModelContentChangedEvent, editor: monaco.editor.IStandaloneCodeEditor) => {
      if (e.isFlush || e.isRedoing || e.isUndoing) {
        return;
      }
      if (e.changes.length === 1 && e.changes[0].text === '=') {
        const currentPosition = e.changes[0].range;
        if (currentPosition) {
          const tokenInfo = getTokenInfo(
            editor.getValue(),
            monacoPositionToOffset(
              editor.getValue(),
              new monaco.Position(currentPosition.startLineNumber, currentPosition.startColumn)
            )
          );
          // Make sure that we are only adding kql='' or lucene='', and also
          // check that the = sign isn't inside the KQL expression like kql='='
          if (
            !tokenInfo ||
            typeof tokenInfo.ast === 'number' ||
            tokenInfo.ast.type !== 'namedArgument' ||
            (tokenInfo.ast.name !== 'kql' && tokenInfo.ast.name !== 'lucene') ||
            tokenInfo.ast.value !== 'LENS_MATH_MARKER'
          ) {
            return;
          }

          // Timeout is required because otherwise the cursor position is not updated.
          setTimeout(() => {
            editor.executeEdits(
              'LENS',
              [
                {
                  range: {
                    ...currentPosition,
                    // Insert after the current char
                    startColumn: currentPosition.startColumn + 1,
                    endColumn: currentPosition.startColumn + 1,
                  },
                  text: `''`,
                },
              ],
              [
                // After inserting, move the cursor in between the single quotes
                new monaco.Selection(
                  currentPosition.startLineNumber,
                  currentPosition.startColumn + 2,
                  currentPosition.startLineNumber,
                  currentPosition.startColumn + 2
                ),
              ]
            );
            editor.trigger('lens', 'editor.action.triggerSuggest', {});
          }, 0);
        }
      }
    },
    []
  );

  const codeEditorOptions: CodeEditorProps = {
    languageId: LANGUAGE_ID,
    value: text ?? '',
    onChange: setText,
    options: {
      automaticLayout: false,
      fontSize: 14,
      folding: false,
      lineNumbers: 'off',
      scrollBeyondLastLine: false,
      minimap: { enabled: false },
      wordWrap: 'on',
      // Disable suggestions that appear when we don't provide a default suggestion
      wordBasedSuggestions: false,
      autoIndent: 'brackets',
      wrappingIndent: 'none',
      dimension: { width: 290, height: 200 },
      fixedOverflowWidgets: true,
    },
  };

  useEffect(() => {
    // Because the monaco model is owned by Lens, we need to manually attach and remove handlers
    const { dispose: dispose1 } = monaco.languages.registerCompletionItemProvider(LANGUAGE_ID, {
      triggerCharacters: ['.', '(', '=', ' ', ':', `'`],
      provideCompletionItems,
    });
    const { dispose: dispose2 } = monaco.languages.registerSignatureHelpProvider(LANGUAGE_ID, {
      signatureHelpTriggerCharacters: ['(', '='],
      provideSignatureHelp,
    });
    const { dispose: dispose3 } = monaco.languages.registerHoverProvider(LANGUAGE_ID, {
      provideHover,
    });
    return () => {
      dispose1();
      dispose2();
      dispose3();
    };
  }, [provideCompletionItems, provideSignatureHelp, provideHover]);

  // The Monaco editor will lazily load Monaco, which takes a render cycle to trigger. This can cause differences
  // in the behavior of Monaco when it's first loaded and then reloaded.
  return (
    <div
      className={classNames({
        lnsIndexPatternDimensionEditor: true,
        'lnsIndexPatternDimensionEditor-isFullscreen': isFullscreen,
      })}
    >
      <div className="lnsIndexPatternDimensionEditor__section lnsIndexPatternDimensionEditor__section--shaded">
<<<<<<< HEAD
        <CodeEditor
          {...codeEditorOptions}
          height={200}
          width={'100%'}
          options={{
            ...codeEditorOptions.options,
            // Shared model and overflow node
            overflowWidgetsDomNode: overflowDiv1.current,
            model: editorModel.current,
          }}
          editorDidMount={(editor) => {
            editor1.current = editor;
            disposables.current.push(
              editor.onDidFocusEditorWidget(() => {
                setIsCloseable(false);
              })
            );
            disposables.current.push(
              editor.onDidBlurEditorWidget(() => {
                setIsCloseable(true);
              })
            );
            // If we ever introduce a second Monaco editor, we need to toggle
            // the typing handler to the active editor to maintain the cursor
            disposables.current.push(
              editor.onDidChangeModelContent((e) => {
                onTypeHandler(e, editor);
              })
            );
          }}
        />
        <EuiSpacer />
      </div>
      <div className="lnsIndexPatternDimensionEditor__section lnsIndexPatternDimensionEditor__section--shaded lnsIndexPatternDimensionEditor__section--top lnsIndexPatternDimensionEditor__section--bottom">
        <EuiFlexGroup>
          <EuiFlexItem>
            {isFullscreen ? (
              <MemoizedFormulaHelp
                indexPattern={indexPattern}
                isFullscreen={true}
                operationDefinitionMap={operationDefinitionMap}
              />
            ) : (
              <EuiPopover
                isOpen={isHelpOpen}
                closePopover={() => setIsHelpOpen(false)}
                button={
=======
        <div className="lnsFormula">
          <div className="lnsFormula__editor">
            <div className="lnsFormula__editorHeader">
              <EuiFlexGroup alignItems="center" gutterSize="m" responsive={false}>
                <EuiFlexItem className="lnsFormula__editorHeaderGroup">
                  {/* TODO: Replace `bolt` with `wordWrap` icon (after latest EUI is deployed) and hook up button to enable/disable word wrapping. */}
                  <EuiToolTip
                    content={i18n.translate('xpack.lens.formula.disableWordWrapToolTip', {
                      defaultMessage: 'Disable word wrap',
                    })}
                    delay="long"
                    position="top"
                  >
                    <EuiButtonIcon
                      iconType="bolt"
                      color="text"
                      aria-label={i18n.translate('xpack.lens.formula.disableWordWrapLabel', {
                        defaultMessage: 'Disable word wrap',
                      })}
                    />
                  </EuiToolTip>
                </EuiFlexItem>

                <EuiFlexItem className="lnsFormula__editorHeaderGroup" grow={false}>
                  {/* TODO: Replace `bolt` with `fullScreenExit` icon (after latest EUI is deployed). */}
>>>>>>> c0577f0d
                  <EuiButtonEmpty
                    onClick={() => {
                      toggleFullscreen();
                    }}
                    iconType={isFullscreen ? 'bolt' : 'fullScreen'}
                    size="xs"
                    color="text"
                    flush="right"
                  >
                    {isFullscreen
                      ? i18n.translate('xpack.lens.formula.fullScreenExitLabel', {
                          defaultMessage: 'Collapse',
                        })
                      : i18n.translate('xpack.lens.formula.fullScreenEnterLabel', {
                          defaultMessage: 'Expand',
                        })}
                  </EuiButtonEmpty>
<<<<<<< HEAD
                }
                anchorPosition="leftDown"
              >
                <MemoizedFormulaHelp
                  isFullscreen={false}
                  indexPattern={indexPattern}
                  operationDefinitionMap={operationDefinitionMap}
                />
              </EuiPopover>
            )}
          </EuiFlexItem>

          <EuiFlexItem>{/* Errors go here */}</EuiFlexItem>
        </EuiFlexGroup>
=======
                </EuiFlexItem>
              </EuiFlexGroup>
            </div>

            <div className="lnsFormula__editorContent">
              <CodeEditor
                {...codeEditorOptions}
                options={{
                  ...codeEditorOptions.options,
                  // Shared model and overflow node
                  overflowWidgetsDomNode: overflowDiv1.current,
                  model: editorModel.current,
                }}
                editorDidMount={(editor) => {
                  editor1.current = editor;
                  disposables.current.push(
                    editor.onDidFocusEditorWidget(() => {
                      setIsCloseable(false);
                    })
                  );
                  disposables.current.push(
                    editor.onDidBlurEditorWidget(() => {
                      setIsCloseable(true);
                    })
                  );
                  // If we ever introduce a second Monaco editor, we need to toggle
                  // the typing handler to the active editor to maintain the cursor
                  disposables.current.push(
                    editor.onDidChangeModelContent((e) => {
                      onTypeHandler(e, editor);
                    })
                  );
                }}
              />
            </div>

            <div className="lnsFormula__editorFooter">
              <EuiFlexGroup alignItems="center" gutterSize="m" responsive={false}>
                <EuiFlexItem className="lnsFormula__editorFooterGroup">
                  {isFullscreen ? (
                    // TODO: Hook up the below `EuiLink` button so that it toggles the presence of the `.lnsFormula__docs--inline` element in fullscreen mode. Note that when docs are hidden, the `arrowDown` button should change to `arrowUp` and the label should change to `Show function reference`.
                    <EuiToolTip
                      content={i18n.translate('xpack.lens.formula.editorHelpInlineHideToolTip', {
                        defaultMessage: 'Hide function reference',
                      })}
                      delay="long"
                      position="top"
                    >
                      <EuiLink
                        aria-label={i18n.translate('xpack.lens.formula.editorHelpInlineHideLabel', {
                          defaultMessage: 'Hide function reference',
                        })}
                        className="lnsFormula__editorHelp lnsFormula__editorHelp--inline"
                        color="text"
                      >
                        <EuiIcon type="help" />
                        <EuiIcon type="arrowDown" />
                      </EuiLink>
                    </EuiToolTip>
                  ) : (
                    <EuiToolTip
                      content={i18n.translate('xpack.lens.formula.editorHelpOverlayToolTip', {
                        defaultMessage: 'Function reference',
                      })}
                      delay="long"
                      position="top"
                    >
                      <EuiPopover
                        panelClassName="lnsFormula__docs lnsFormula__docs--overlay"
                        panelPaddingSize="none"
                        anchorPosition="leftCenter"
                        isOpen={isHelpOpen}
                        closePopover={() => setIsHelpOpen(false)}
                        button={
                          <EuiButtonIcon
                            className="lnsFormula__editorHelp lnsFormula__editorHelp--overlay"
                            onClick={() => setIsHelpOpen(!isHelpOpen)}
                            iconType="help"
                            color="text"
                            aria-label={i18n.translate(
                              'xpack.lens.formula.editorHelpOverlayLabel',
                              {
                                defaultMessage: 'Function reference',
                              }
                            )}
                          />
                        }
                      >
                        <MemoizedFormulaHelp
                          indexPattern={indexPattern}
                          operationDefinitionMap={operationDefinitionMap}
                        />
                      </EuiPopover>
                    </EuiToolTip>
                  )}
                </EuiFlexItem>

                {/* TODO: Hook up the below so that the error count conditionally appears to notify users of the number of errors in their formula. */}
                <EuiFlexItem className="lnsFormula__editorFooterGroup" grow={false}>
                  <EuiText className="lnsFormula__editorError" color="danger" size="xs">
                    <EuiIcon type="alert" /> 1 error
                  </EuiText>
                </EuiFlexItem>
              </EuiFlexGroup>
            </div>
          </div>

          {isFullscreen ? (
            <div className="lnsFormula__docs lnsFormula__docs--inline">
              <MemoizedFormulaHelp
                indexPattern={indexPattern}
                operationDefinitionMap={operationDefinitionMap}
              />
            </div>
          ) : null}
        </div>
>>>>>>> c0577f0d
      </div>
    </div>
  );
}<|MERGE_RESOLUTION|>--- conflicted
+++ resolved
@@ -459,55 +459,6 @@
       })}
     >
       <div className="lnsIndexPatternDimensionEditor__section lnsIndexPatternDimensionEditor__section--shaded">
-<<<<<<< HEAD
-        <CodeEditor
-          {...codeEditorOptions}
-          height={200}
-          width={'100%'}
-          options={{
-            ...codeEditorOptions.options,
-            // Shared model and overflow node
-            overflowWidgetsDomNode: overflowDiv1.current,
-            model: editorModel.current,
-          }}
-          editorDidMount={(editor) => {
-            editor1.current = editor;
-            disposables.current.push(
-              editor.onDidFocusEditorWidget(() => {
-                setIsCloseable(false);
-              })
-            );
-            disposables.current.push(
-              editor.onDidBlurEditorWidget(() => {
-                setIsCloseable(true);
-              })
-            );
-            // If we ever introduce a second Monaco editor, we need to toggle
-            // the typing handler to the active editor to maintain the cursor
-            disposables.current.push(
-              editor.onDidChangeModelContent((e) => {
-                onTypeHandler(e, editor);
-              })
-            );
-          }}
-        />
-        <EuiSpacer />
-      </div>
-      <div className="lnsIndexPatternDimensionEditor__section lnsIndexPatternDimensionEditor__section--shaded lnsIndexPatternDimensionEditor__section--top lnsIndexPatternDimensionEditor__section--bottom">
-        <EuiFlexGroup>
-          <EuiFlexItem>
-            {isFullscreen ? (
-              <MemoizedFormulaHelp
-                indexPattern={indexPattern}
-                isFullscreen={true}
-                operationDefinitionMap={operationDefinitionMap}
-              />
-            ) : (
-              <EuiPopover
-                isOpen={isHelpOpen}
-                closePopover={() => setIsHelpOpen(false)}
-                button={
-=======
         <div className="lnsFormula">
           <div className="lnsFormula__editor">
             <div className="lnsFormula__editorHeader">
@@ -533,7 +484,6 @@
 
                 <EuiFlexItem className="lnsFormula__editorHeaderGroup" grow={false}>
                   {/* TODO: Replace `bolt` with `fullScreenExit` icon (after latest EUI is deployed). */}
->>>>>>> c0577f0d
                   <EuiButtonEmpty
                     onClick={() => {
                       toggleFullscreen();
@@ -551,22 +501,6 @@
                           defaultMessage: 'Expand',
                         })}
                   </EuiButtonEmpty>
-<<<<<<< HEAD
-                }
-                anchorPosition="leftDown"
-              >
-                <MemoizedFormulaHelp
-                  isFullscreen={false}
-                  indexPattern={indexPattern}
-                  operationDefinitionMap={operationDefinitionMap}
-                />
-              </EuiPopover>
-            )}
-          </EuiFlexItem>
-
-          <EuiFlexItem>{/* Errors go here */}</EuiFlexItem>
-        </EuiFlexGroup>
-=======
                 </EuiFlexItem>
               </EuiFlexGroup>
             </div>
@@ -656,6 +590,7 @@
                         }
                       >
                         <MemoizedFormulaHelp
+                          isFullscreen={isFullscreen}
                           indexPattern={indexPattern}
                           operationDefinitionMap={operationDefinitionMap}
                         />
@@ -677,13 +612,13 @@
           {isFullscreen ? (
             <div className="lnsFormula__docs lnsFormula__docs--inline">
               <MemoizedFormulaHelp
+                isFullscreen={isFullscreen}
                 indexPattern={indexPattern}
                 operationDefinitionMap={operationDefinitionMap}
               />
             </div>
           ) : null}
         </div>
->>>>>>> c0577f0d
       </div>
     </div>
   );
