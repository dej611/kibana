/*
 * Copyright Elasticsearch B.V. and/or licensed to Elasticsearch B.V. under one
 * or more contributor license agreements. Licensed under the Elastic License
 * 2.0; you may not use this file except in compliance with the Elastic License
 * 2.0.
 */

import { i18n } from '@kbn/i18n';
<<<<<<< HEAD
import type { TinymathAST, TinymathVariable, TinymathLocation } from '@kbn/tinymath';
import {
  EuiButtonEmpty,
  EuiButtonIcon,
  EuiFlexGroup,
  EuiFlexItem,
  EuiText,
  EuiPopover,
  EuiSelectable,
  EuiSelectableOption,
} from '@elastic/eui';
import { monaco } from '@kbn/monaco';
import classNames from 'classnames';
import { CodeEditor, Markdown } from '../../../../../../../../src/plugins/kibana_react/public';
import type { CodeEditorProps } from '../../../../../../../../src/plugins/kibana_react/public';
import {
  OperationDefinition,
  GenericOperationDefinition,
  IndexPatternColumn,
  ParamEditorProps,
} from '../index';
=======
import { OperationDefinition } from '../index';
>>>>>>> 09659a2b
import { ReferenceBasedIndexPatternColumn } from '../column_types';
import { IndexPattern } from '../../../types';
import { runASTValidation, tryToParse } from './validation';
import { FormulaEditor } from './editor';
import { regenerateLayerFromAst } from './parse';
import { generateFormula } from './generate';

const defaultLabel = i18n.translate('xpack.lens.indexPattern.formulaLabel', {
  defaultMessage: 'Formula',
});

export interface FormulaIndexPatternColumn extends ReferenceBasedIndexPatternColumn {
  operationType: 'formula';
  params: {
    formula?: string;
    isFormulaBroken?: boolean;
    // last value on numeric fields can be formatted
    format?: {
      id: string;
      params?: {
        decimals: number;
      };
    };
  };
}

export const formulaOperation: OperationDefinition<
  FormulaIndexPatternColumn,
  'managedReference'
> = {
  type: 'formula',
  displayName: defaultLabel,
  getDefaultLabel: (column, indexPattern) => defaultLabel,
  input: 'managedReference',
  hidden: true,
  getDisabledStatus(indexPattern: IndexPattern) {
    return undefined;
  },
  getErrorMessage(layer, columnId, indexPattern, operationDefinitionMap) {
    const column = layer.columns[columnId] as FormulaIndexPatternColumn;
    if (!column.params.formula || !operationDefinitionMap) {
      return;
    }
    const { root, error } = tryToParse(column.params.formula);
    if (error || !root) {
      return [error!.message];
    }

    const errors = runASTValidation(root, layer, indexPattern, operationDefinitionMap);
    return errors.length ? errors.map(({ message }) => message) : undefined;
  },
  getPossibleOperation() {
    return {
      dataType: 'number',
      isBucketed: false,
      scale: 'ratio',
    };
  },
  toExpression: (layer, columnId) => {
    const currentColumn = layer.columns[columnId] as FormulaIndexPatternColumn;
    const params = currentColumn.params;
    // TODO: improve this logic
    const useDisplayLabel = currentColumn.label !== defaultLabel;
    const label = !params?.isFormulaBroken
      ? useDisplayLabel
        ? currentColumn.label
        : params?.formula
      : '';

    return [
      {
        type: 'function',
        function: 'mapColumn',
        arguments: {
          id: [columnId],
          name: [label || ''],
          exp: [
            {
              type: 'expression',
              chain: [
                {
                  type: 'function',
                  function: 'math',
                  arguments: {
                    expression: [
                      currentColumn.references.length ? `"${currentColumn.references[0]}"` : ``,
                    ],
                  },
                },
              ],
            },
          ],
        },
      },
    ];
  },
  buildColumn({ previousColumn, layer, indexPattern }, _, operationDefinitionMap) {
    let previousFormula = '';
    if (previousColumn) {
      previousFormula = generateFormula(
        previousColumn,
        layer,
        previousFormula,
        operationDefinitionMap
      );
    }
    // carry over the format settings from previous operation for seamless transfer
    // NOTE: this works only for non-default formatters set in Lens
    let prevFormat = {};
    if (previousColumn?.params && 'format' in previousColumn.params) {
      prevFormat = { format: previousColumn.params.format };
    }
    return {
      label: 'Formula',
      dataType: 'number',
      operationType: 'formula',
      isBucketed: false,
      scale: 'ratio',
      params: previousFormula
        ? { formula: previousFormula, isFormulaBroken: false, ...prevFormat }
        : { ...prevFormat },
      references: [],
    };
  },
  isTransferable: () => {
    return true;
  },
  createCopy(layer, sourceId, targetId, indexPattern, operationDefinitionMap) {
    const currentColumn = layer.columns[sourceId] as FormulaIndexPatternColumn;
    const tempLayer = {
      ...layer,
      columns: {
        ...layer.columns,
        [targetId]: { ...currentColumn },
      },
    };
    const { newLayer } = regenerateLayerFromAst(
      currentColumn.params.formula ?? '',
      tempLayer,
      targetId,
      currentColumn,
      indexPattern,
      operationDefinitionMap
    );
    return newLayer;
  },

  paramEditor: FormulaEditor,
<<<<<<< HEAD
};

function FormulaEditor({
  layer,
  updateLayer,
  currentColumn,
  columnId,
  indexPattern,
  operationDefinitionMap,
  data,
  toggleFullscreen,
  isFullscreen,
  setIsCloseable,
}: ParamEditorProps<FormulaIndexPatternColumn>) {
  const [text, setText] = useState(currentColumn.params.formula);
  const [isHelpOpen, setIsHelpOpen] = useState<boolean>(false);
  const editorModel = React.useRef<monaco.editor.ITextModel>(
    monaco.editor.createModel(text ?? '', LANGUAGE_ID)
  );
  const overflowDiv1 = React.useRef<HTMLElement>();
  const disposables = React.useRef<monaco.IDisposable[]>([]);
  const editor1 = React.useRef<monaco.editor.IStandaloneCodeEditor>();

  // The Monaco editor needs to have the overflowDiv in the first render. Using an effect
  // requires a second render to work, so we are using an if statement to guarantee it happens
  // on first render
  if (!overflowDiv1?.current) {
    const node1 = (overflowDiv1.current = document.createElement('div'));
    node1.setAttribute('data-test-subj', 'lnsFormulaWidget');
    // Monaco CSS is targeted on the monaco-editor class
    node1.classList.add('lnsFormulaOverflow', 'monaco-editor');
    document.body.appendChild(node1);
  }

  // Clean up the monaco editor and DOM on unmount
  useEffect(() => {
    const model = editorModel.current;
    const allDisposables = disposables.current;
    const editor1ref = editor1.current;
    return () => {
      model.dispose();
      overflowDiv1.current?.parentNode?.removeChild(overflowDiv1.current);
      editor1ref?.dispose();
      allDisposables?.forEach((d) => d.dispose());
    };
  }, []);

  useDebounceWithOptions(
    () => {
      if (!editorModel.current) return;

      if (!text) {
        monaco.editor.setModelMarkers(editorModel.current, 'LENS', []);
        if (currentColumn.params.formula) {
          // Only submit if valid
          const { newLayer } = regenerateLayerFromAst(
            text || '',
            layer,
            columnId,
            currentColumn,
            indexPattern,
            operationDefinitionMap
          );
          updateLayer(newLayer);
        }

        return;
      }

      let errors: ErrorWrapper[] = [];

      const { root, error } = tryToParse(text);
      if (error) {
        errors = [error];
      } else if (root) {
        const validationErrors = runASTValidation(
          root,
          layer,
          indexPattern,
          operationDefinitionMap
        );
        if (validationErrors.length) {
          errors = validationErrors;
        }
      }

      if (errors.length) {
        monaco.editor.setModelMarkers(
          editorModel.current,
          'LENS',
          errors.flatMap((innerError) => {
            if (innerError.locations.length) {
              return innerError.locations.map((location) => {
                const startPosition = offsetToRowColumn(text, location.min);
                const endPosition = offsetToRowColumn(text, location.max);
                return {
                  message: innerError.message,
                  startColumn: startPosition.column + 1,
                  startLineNumber: startPosition.lineNumber,
                  endColumn: endPosition.column + 1,
                  endLineNumber: endPosition.lineNumber,
                  severity:
                    innerError.severity === 'warning'
                      ? monaco.MarkerSeverity.Warning
                      : monaco.MarkerSeverity.Error,
                };
              });
            } else {
              // Parse errors return no location info
              const startPosition = offsetToRowColumn(text, 0);
              const endPosition = offsetToRowColumn(text, text.length - 1);
              return [
                {
                  message: innerError.message,
                  startColumn: startPosition.column + 1,
                  startLineNumber: startPosition.lineNumber,
                  endColumn: endPosition.column + 1,
                  endLineNumber: endPosition.lineNumber,
                  severity:
                    innerError.severity === 'warning'
                      ? monaco.MarkerSeverity.Warning
                      : monaco.MarkerSeverity.Error,
                },
              ];
            }
          })
        );
      } else {
        monaco.editor.setModelMarkers(editorModel.current, 'LENS', []);

        // Only submit if valid
        const { newLayer, locations } = regenerateLayerFromAst(
          text || '',
          layer,
          columnId,
          currentColumn,
          indexPattern,
          operationDefinitionMap
        );
        updateLayer(newLayer);

        const managedColumns = getManagedColumnsFrom(columnId, newLayer.columns);
        const markers: monaco.editor.IMarkerData[] = managedColumns
          .flatMap(([id, column]) => {
            if (locations[id]) {
              const def = operationDefinitionMap[column.operationType];
              if (def.getErrorMessage) {
                const messages = def.getErrorMessage(
                  newLayer,
                  id,
                  indexPattern,
                  operationDefinitionMap
                );
                if (messages) {
                  const startPosition = offsetToRowColumn(text, locations[id].min);
                  const endPosition = offsetToRowColumn(text, locations[id].max);
                  return [
                    {
                      message: messages.join(', '),
                      startColumn: startPosition.column + 1,
                      startLineNumber: startPosition.lineNumber,
                      endColumn: endPosition.column + 1,
                      endLineNumber: endPosition.lineNumber,
                      severity: monaco.MarkerSeverity.Warning,
                    },
                  ];
                }
              }
            }
            return [];
          })
          .filter((marker) => marker);
        monaco.editor.setModelMarkers(editorModel.current, 'LENS', markers);
      }
    },
    // Make it validate on flyout open in case of a broken formula left over
    // from a previous edit
    { skipFirstRender: text == null },
    256,
    [text]
  );

  /**
   * The way that Monaco requests autocompletion is not intuitive, but the way we use it
   * we fetch new suggestions in these scenarios:
   *
   * - If the user types one of the trigger characters, suggestions are always fetched
   * - When the user selects the kql= suggestion, we tell Monaco to trigger new suggestions after
   * - When the user types the first character into an empty text box, Monaco requests suggestions
   *
   * Monaco also triggers suggestions automatically when there are no suggestions being displayed
   * and the user types a non-whitespace character.
   *
   * While suggestions are being displayed, Monaco uses an in-memory cache of the last known suggestions.
   */
  const provideCompletionItems = useCallback(
    async (
      model: monaco.editor.ITextModel,
      position: monaco.Position,
      context: monaco.languages.CompletionContext
    ) => {
      const innerText = model.getValue();
      const textRange = model.getFullModelRange();
      let wordRange: monaco.Range;
      let aSuggestions: { list: LensMathSuggestion[]; type: SUGGESTION_TYPE } = {
        list: [],
        type: SUGGESTION_TYPE.FIELD,
      };

      const lengthAfterPosition = model.getValueLengthInRange({
        startLineNumber: position.lineNumber,
        startColumn: position.column,
        endLineNumber: textRange.endLineNumber,
        endColumn: textRange.endColumn,
      });

      if (context.triggerCharacter === '(') {
        const wordUntil = model.getWordAtPosition(position.delta(0, -3));
        if (wordUntil) {
          wordRange = new monaco.Range(
            position.lineNumber,
            position.column,
            position.lineNumber,
            position.column
          );

          // Retrieve suggestions for subexpressions
          // TODO: make this work for expressions nested more than one level deep
          aSuggestions = await suggest({
            expression: innerText.substring(0, innerText.length - lengthAfterPosition) + ')',
            position: innerText.length - lengthAfterPosition,
            context,
            indexPattern,
            operationDefinitionMap,
            data,
          });
        }
      } else {
        aSuggestions = await suggest({
          expression: innerText,
          position: innerText.length - lengthAfterPosition,
          context,
          indexPattern,
          operationDefinitionMap,
          data,
        });
      }

      return {
        suggestions: aSuggestions.list.map((s) =>
          getSuggestion(s, aSuggestions.type, wordRange, operationDefinitionMap)
        ),
      };
    },
    [indexPattern, operationDefinitionMap, data]
  );

  const provideSignatureHelp = useCallback(
    async (
      model: monaco.editor.ITextModel,
      position: monaco.Position,
      token: monaco.CancellationToken,
      context: monaco.languages.SignatureHelpContext
    ) => {
      const innerText = model.getValue();
      const textRange = model.getFullModelRange();

      const lengthAfterPosition = model.getValueLengthInRange({
        startLineNumber: position.lineNumber,
        startColumn: position.column,
        endLineNumber: textRange.endLineNumber,
        endColumn: textRange.endColumn,
      });
      return getSignatureHelp(
        model.getValue(),
        innerText.length - lengthAfterPosition,
        operationDefinitionMap
      );
    },
    [operationDefinitionMap]
  );

  const provideHover = useCallback(
    async (
      model: monaco.editor.ITextModel,
      position: monaco.Position,
      token: monaco.CancellationToken
    ) => {
      const innerText = model.getValue();
      const textRange = model.getFullModelRange();

      const lengthAfterPosition = model.getValueLengthInRange({
        startLineNumber: position.lineNumber,
        startColumn: position.column,
        endLineNumber: textRange.endLineNumber,
        endColumn: textRange.endColumn,
      });
      return getHover(
        model.getValue(),
        innerText.length - lengthAfterPosition,
        operationDefinitionMap
      );
    },
    [operationDefinitionMap]
  );

  const onTypeHandler = useCallback(
    (e: monaco.editor.IModelContentChangedEvent, editor: monaco.editor.IStandaloneCodeEditor) => {
      if (e.isFlush || e.isRedoing || e.isUndoing) {
        return;
      }
      if (e.changes.length === 1 && e.changes[0].text === '=') {
        const currentPosition = e.changes[0].range;
        if (currentPosition) {
          const tokenInfo = getTokenInfo(
            editor.getValue(),
            monacoPositionToOffset(
              editor.getValue(),
              new monaco.Position(currentPosition.startLineNumber, currentPosition.startColumn)
            )
          );
          // Make sure that we are only adding kql='' or lucene='', and also
          // check that the = sign isn't inside the KQL expression like kql='='
          if (
            !tokenInfo ||
            typeof tokenInfo.ast === 'number' ||
            tokenInfo.ast.type !== 'namedArgument' ||
            (tokenInfo.ast.name !== 'kql' && tokenInfo.ast.name !== 'lucene') ||
            tokenInfo.ast.value !== 'LENS_MATH_MARKER'
          ) {
            return;
          }

          // Timeout is required because otherwise the cursor position is not updated.
          setTimeout(() => {
            editor.executeEdits(
              'LENS',
              [
                {
                  range: {
                    ...currentPosition,
                    // Insert after the current char
                    startColumn: currentPosition.startColumn + 1,
                    endColumn: currentPosition.startColumn + 1,
                  },
                  text: `''`,
                },
              ],
              [
                // After inserting, move the cursor in between the single quotes
                new monaco.Selection(
                  currentPosition.startLineNumber,
                  currentPosition.startColumn + 2,
                  currentPosition.startLineNumber,
                  currentPosition.startColumn + 2
                ),
              ]
            );
            editor.trigger('lens', 'editor.action.triggerSuggest', {});
          }, 0);
        }
      }
    },
    []
  );

  const codeEditorOptions: CodeEditorProps = {
    languageId: LANGUAGE_ID,
    value: text ?? '',
    onChange: setText,
    options: {
      automaticLayout: false,
      fontSize: 14,
      folding: false,
      lineNumbers: 'off',
      scrollBeyondLastLine: false,
      minimap: { enabled: false },
      wordWrap: 'on',
      // Disable suggestions that appear when we don't provide a default suggestion
      wordBasedSuggestions: false,
      autoIndent: 'brackets',
      wrappingIndent: 'none',
      dimension: { width: 290, height: 200 },
      fixedOverflowWidgets: true,
    },
  };

  useEffect(() => {
    // Because the monaco model is owned by Lens, we need to manually attach and remove handlers
    const { dispose: dispose1 } = monaco.languages.registerCompletionItemProvider(LANGUAGE_ID, {
      triggerCharacters: ['.', '(', '=', ' ', ':', `'`],
      provideCompletionItems,
    });
    const { dispose: dispose2 } = monaco.languages.registerSignatureHelpProvider(LANGUAGE_ID, {
      signatureHelpTriggerCharacters: ['(', '='],
      provideSignatureHelp,
    });
    const { dispose: dispose3 } = monaco.languages.registerHoverProvider(LANGUAGE_ID, {
      provideHover,
    });
    return () => {
      dispose1();
      dispose2();
      dispose3();
    };
  }, [provideCompletionItems, provideSignatureHelp, provideHover]);

  // The Monaco editor will lazily load Monaco, which takes a render cycle to trigger. This can cause differences
  // in the behavior of Monaco when it's first loaded and then reloaded.
  return (
    <div
      className={classNames({
        lnsIndexPatternDimensionEditor: true,
        'lnsIndexPatternDimensionEditor-isFullscreen': isFullscreen,
      })}
    >
      <div className="lnsIndexPatternDimensionEditor__section lnsIndexPatternDimensionEditor__section--shaded">
        <div className="lnsFormula">
          <div className="lnsFormula__editor">
            <div className="lnsFormula__editorHeader">
              <EuiFlexGroup alignItems="center" gutterSize="m" responsive={false}>
                <EuiFlexItem>{/* TODO: Word wrap button */}</EuiFlexItem>

                <EuiFlexItem grow={false}>
                  <EuiButtonEmpty
                    onClick={() => {
                      toggleFullscreen();
                    }}
                    iconType="fullScreen"
                    size="xs"
                    color="text"
                    flush="right"
                  >
                    {isFullscreen
                      ? i18n.translate('xpack.lens.formula.fullScreenCloseLabel', {
                          defaultMessage: 'Collapse',
                        })
                      : i18n.translate('xpack.lens.formula.fullScreenEditorLabel', {
                          defaultMessage: 'Expand',
                        })}
                  </EuiButtonEmpty>
                </EuiFlexItem>
              </EuiFlexGroup>
            </div>

            <div className="lnsFormula__editorContent">
              <CodeEditor
                {...codeEditorOptions}
                // height={'100%'}
                // width={'100%'}
                options={{
                  ...codeEditorOptions.options,
                  // Shared model and overflow node
                  overflowWidgetsDomNode: overflowDiv1.current,
                  model: editorModel.current,
                }}
                editorDidMount={(editor) => {
                  editor1.current = editor;
                  disposables.current.push(
                    editor.onDidFocusEditorWidget(() => {
                      setIsCloseable(false);
                    })
                  );
                  disposables.current.push(
                    editor.onDidBlurEditorWidget(() => {
                      setIsCloseable(true);
                    })
                  );
                  // If we ever introduce a second Monaco editor, we need to toggle
                  // the typing handler to the active editor to maintain the cursor
                  disposables.current.push(
                    editor.onDidChangeModelContent((e) => {
                      onTypeHandler(e, editor);
                    })
                  );
                }}
              />
            </div>

            <div className="lnsFormula__editorFooter">
              <EuiFlexGroup alignItems="center" gutterSize="m" responsive={false}>
                <EuiFlexItem>
                  {isFullscreen ? (
                    <p>Accordion button here</p>
                  ) : (
                    <EuiPopover
                      isOpen={isHelpOpen}
                      closePopover={() => setIsHelpOpen(false)}
                      button={
                        <EuiButtonIcon
                          onClick={() => setIsHelpOpen(!isHelpOpen)}
                          iconType="help"
                          color="text"
                          aria-label={i18n.translate(
                            'xpack.lens.formula.functionReferenceEditorLabel',
                            {
                              defaultMessage: 'Function reference',
                            }
                          )}
                        />
                      }
                      anchorPosition="leftDown"
                    >
                      <MemoizedFormulaHelp
                        indexPattern={indexPattern}
                        operationDefinitionMap={operationDefinitionMap}
                      />
                    </EuiPopover>
                  )}
                </EuiFlexItem>

                <EuiFlexItem grow={false}>{/* TODO: Errors go here */}</EuiFlexItem>
              </EuiFlexGroup>
            </div>
          </div>

          {isFullscreen ? (
            <div className="lnsFormula__docs">
              <MemoizedFormulaHelp
                indexPattern={indexPattern}
                operationDefinitionMap={operationDefinitionMap}
              />
            </div>
          ) : null}
        </div>
      </div>
    </div>
  );
}

function FormulaHelp({
  indexPattern,
  operationDefinitionMap,
}: {
  indexPattern: IndexPattern;
  operationDefinitionMap: Record<string, GenericOperationDefinition>;
}) {
  const [selectedFunction, setSelectedFunction] = useState<string | undefined>();

  const helpItems: Array<EuiSelectableOption & { description?: JSX.Element }> = [];

  helpItems.push({ label: 'Math', isGroupLabel: true });

  helpItems.push(
    ...getPossibleFunctions(indexPattern)
      .filter((key) => key in tinymathFunctions)
      .map((key) => ({
        label: `${key}`,
        description: <Markdown markdown={tinymathFunctions[key].help} />,
        checked: selectedFunction === key ? ('on' as const) : undefined,
      }))
  );

  helpItems.push({ label: 'Elasticsearch', isGroupLabel: true });

  // Es aggs
  helpItems.push(
    ...getPossibleFunctions(indexPattern)
      .filter((key) => key in operationDefinitionMap)
      .map((key) => ({
        label: `${key}: ${operationDefinitionMap[key].displayName}`,
        description: getHelpText(key, operationDefinitionMap),
        checked:
          selectedFunction === `${key}: ${operationDefinitionMap[key].displayName}`
            ? ('on' as const)
            : undefined,
      }))
  );

  return (
    <EuiFlexGroup responsive={false}>
      <EuiFlexItem grow={1}>
        <EuiSelectable
          options={helpItems}
          singleSelection={true}
          searchable
          onChange={(newOptions) => {
            const chosenType = newOptions.find(({ checked }) => checked === 'on')!;
            if (!chosenType) {
              setSelectedFunction(undefined);
            } else {
              setSelectedFunction(chosenType.label);
            }
          }}
        >
          {(list, search) => (
            <>
              {search}
              {list}
            </>
          )}
        </EuiSelectable>
      </EuiFlexItem>

      <EuiFlexItem grow={2}>
        <EuiText size="s">
          {selectedFunction ? (
            helpItems.find(({ label }) => label === selectedFunction)?.description
          ) : (
            <Markdown
              markdown={i18n.translate('xpack.lens.formulaDocumentation', {
                defaultMessage: `
## How it works

Lens formulas let you do math using a combination of Elasticsearch aggregations and
math functions. There are three main types of functions:

* Elasticsearch metrics, like \`sum(bytes)\`
* Time series functions use Elasticsearch metrics as input, like \`cumulative_sum()\`
* Math functions like \`round()\`

An example formula that uses all of these:

\`\`\`
round(100 * moving_average(
  average(cpu.load.pct),
  window=10,
  kql='datacenter.name: east*'
))
\`\`\`

Elasticsearch functions take a field name, which can be in quotes. \`sum(bytes)\` is the same
as \`sum("bytes")\`.

Some functions take named arguments, like moving_average(count(), window=5)

Elasticsearch metrics can be filtered using KQL or Lucene syntax. To add a filter, use the named
parameter \`kql='field: value'\` or \`lucene=''\`. Always use single quotes when writing KQL or Lucene
queries. If your search has a single quote in it, use a backslash to escape, like: \`kql='Women's'\'

Math functions can take positional arguments, like pow(count(), 3) is the same as count() * count() * count()

### Basic math

Use the symbols +, -, /, and * to perform basic math.
                  `,
                description:
                  'Text is in markdown. Do not translate function names or field names like sum(bytes)',
              })}
            />
          )}
        </EuiText>
      </EuiFlexItem>
    </EuiFlexGroup>
  );
}

const MemoizedFormulaHelp = React.memo(FormulaHelp);

function parseAndExtract(
  text: string,
  layer: IndexPatternLayer,
  columnId: string,
  indexPattern: IndexPattern,
  operationDefinitionMap: Record<string, GenericOperationDefinition>
) {
  const { root, error } = tryToParse(text);
  if (error || !root) {
    return { extracted: [], isValid: false };
  }
  // before extracting the data run the validation task and throw if invalid
  const errors = runASTValidation(root, layer, indexPattern, operationDefinitionMap);
  if (errors.length) {
    return { extracted: [], isValid: false };
  }
  /*
    { name: 'add', args: [ { name: 'abc', args: [5] }, 5 ] }
    */
  const extracted = extractColumns(columnId, operationDefinitionMap, root, layer, indexPattern);
  return { extracted, isValid: true };
}

export function regenerateLayerFromAst(
  text: string,
  layer: IndexPatternLayer,
  columnId: string,
  currentColumn: FormulaIndexPatternColumn,
  indexPattern: IndexPattern,
  operationDefinitionMap: Record<string, GenericOperationDefinition>
) {
  const { extracted, isValid } = parseAndExtract(
    text,
    layer,
    columnId,
    indexPattern,
    operationDefinitionMap
  );

  const columns = { ...layer.columns };

  const locations: Record<string, TinymathLocation> = {};

  Object.keys(columns).forEach((k) => {
    if (k.startsWith(columnId)) {
      delete columns[k];
    }
  });

  extracted.forEach(({ column, location }, index) => {
    columns[`${columnId}X${index}`] = column;
    if (location) locations[`${columnId}X${index}`] = location;
  });

  columns[columnId] = {
    ...currentColumn,
    params: {
      ...currentColumn.params,
      formula: text,
      isFormulaBroken: !isValid,
    },
    references: !isValid ? [] : [`${columnId}X${extracted.length - 1}`],
  };

  return {
    newLayer: {
      ...layer,
      columns,
      columnOrder: getColumnOrder({
        ...layer,
        columns,
      }),
    },
    locations,
  };

  // TODO
  // turn ast into referenced columns
  // set state
}

function extractColumns(
  idPrefix: string,
  operations: Record<string, GenericOperationDefinition>,
  ast: TinymathAST,
  layer: IndexPatternLayer,
  indexPattern: IndexPattern
): Array<{ column: IndexPatternColumn; location?: TinymathLocation }> {
  const columns: Array<{ column: IndexPatternColumn; location?: TinymathLocation }> = [];

  function parseNode(node: TinymathAST) {
    if (typeof node === 'number' || node.type !== 'function') {
      // leaf node
      return node;
    }

    const nodeOperation = operations[node.name];
    if (!nodeOperation) {
      // it's a regular math node
      const consumedArgs = node.args.map(parseNode).filter(Boolean) as Array<
        number | TinymathVariable
      >;
      return {
        ...node,
        args: consumedArgs,
      };
    }

    // split the args into types for better TS experience
    const { namedArguments, variables, functions } = groupArgsByType(node.args);

    // operation node
    if (nodeOperation.input === 'field') {
      const [fieldName] = variables.filter((v): v is TinymathVariable => isObject(v));
      // a validation task passed before executing this and checked already there's a field
      const field = shouldHaveFieldArgument(node)
        ? indexPattern.getFieldByName(fieldName.value)!
        : documentField;

      const mappedParams = getOperationParams(nodeOperation, namedArguments || []);

      const newCol = (nodeOperation as OperationDefinition<
        IndexPatternColumn,
        'field'
      >).buildColumn(
        {
          layer,
          indexPattern,
          field,
        },
        mappedParams
      );
      const newColId = `${idPrefix}X${columns.length}`;
      newCol.customLabel = true;
      newCol.label = newColId;
      columns.push({ column: newCol, location: node.location });
      // replace by new column id
      return newColId;
    }

    if (nodeOperation.input === 'fullReference') {
      const [referencedOp] = functions;
      const consumedParam = parseNode(referencedOp);

      const subNodeVariables = consumedParam ? findVariables(consumedParam) : [];
      const mathColumn = mathOperation.buildColumn({
        layer,
        indexPattern,
      });
      mathColumn.references = subNodeVariables.map(({ value }) => value);
      mathColumn.params.tinymathAst = consumedParam!;
      columns.push({ column: mathColumn });
      mathColumn.customLabel = true;
      mathColumn.label = `${idPrefix}X${columns.length - 1}`;

      const mappedParams = getOperationParams(nodeOperation, namedArguments || []);
      const newCol = (nodeOperation as OperationDefinition<
        IndexPatternColumn,
        'fullReference'
      >).buildColumn(
        {
          layer,
          indexPattern,
          referenceIds: [`${idPrefix}X${columns.length - 1}`],
        },
        mappedParams
      );
      const newColId = `${idPrefix}X${columns.length}`;
      newCol.customLabel = true;
      newCol.label = newColId;
      columns.push({ column: newCol, location: node.location });
      // replace by new column id
      return newColId;
    }
  }
  const root = parseNode(ast);
  if (root === undefined) {
    return [];
  }
  const variables = findVariables(root);
  const mathColumn = mathOperation.buildColumn({
    layer,
    indexPattern,
  });
  mathColumn.references = variables.map(({ value }) => value);
  mathColumn.params.tinymathAst = root!;
  const newColId = `${idPrefix}X${columns.length}`;
  mathColumn.customLabel = true;
  mathColumn.label = newColId;
  columns.push({ column: mathColumn });
  return columns;
}

// TODO: i18n this whole thing, or move examples into the operation definitions with i18n
function getHelpText(
  type: string,
  operationDefinitionMap: ParamEditorProps<FormulaIndexPatternColumn>['operationDefinitionMap']
) {
  const definition = operationDefinitionMap[type];

  if (type === 'count') {
    return (
      <EuiText size="s">
        <p>Example: count()</p>
      </EuiText>
    );
  }

  return (
    <EuiText size="s">
      {definition.input === 'field' ? <p>Example: {type}(bytes)</p> : null}
      {definition.input === 'fullReference' && !('operationParams' in definition) ? (
        <p>Example: {type}(sum(bytes))</p>
      ) : null}

      {'operationParams' in definition && definition.operationParams ? (
        <p>
          <p>
            Example: {type}(sum(bytes),{' '}
            {definition.operationParams.map((p) => `${p.name}=5`).join(', ')})
          </p>
        </p>
      ) : null}
    </EuiText>
  );
}
=======
};
>>>>>>> 09659a2b
<|MERGE_RESOLUTION|>--- conflicted
+++ resolved
@@ -6,31 +6,7 @@
  */
 
 import { i18n } from '@kbn/i18n';
-<<<<<<< HEAD
-import type { TinymathAST, TinymathVariable, TinymathLocation } from '@kbn/tinymath';
-import {
-  EuiButtonEmpty,
-  EuiButtonIcon,
-  EuiFlexGroup,
-  EuiFlexItem,
-  EuiText,
-  EuiPopover,
-  EuiSelectable,
-  EuiSelectableOption,
-} from '@elastic/eui';
-import { monaco } from '@kbn/monaco';
-import classNames from 'classnames';
-import { CodeEditor, Markdown } from '../../../../../../../../src/plugins/kibana_react/public';
-import type { CodeEditorProps } from '../../../../../../../../src/plugins/kibana_react/public';
-import {
-  OperationDefinition,
-  GenericOperationDefinition,
-  IndexPatternColumn,
-  ParamEditorProps,
-} from '../index';
-=======
 import { OperationDefinition } from '../index';
->>>>>>> 09659a2b
 import { ReferenceBasedIndexPatternColumn } from '../column_types';
 import { IndexPattern } from '../../../types';
 import { runASTValidation, tryToParse } from './validation';
@@ -179,882 +155,4 @@
   },
 
   paramEditor: FormulaEditor,
-<<<<<<< HEAD
-};
-
-function FormulaEditor({
-  layer,
-  updateLayer,
-  currentColumn,
-  columnId,
-  indexPattern,
-  operationDefinitionMap,
-  data,
-  toggleFullscreen,
-  isFullscreen,
-  setIsCloseable,
-}: ParamEditorProps<FormulaIndexPatternColumn>) {
-  const [text, setText] = useState(currentColumn.params.formula);
-  const [isHelpOpen, setIsHelpOpen] = useState<boolean>(false);
-  const editorModel = React.useRef<monaco.editor.ITextModel>(
-    monaco.editor.createModel(text ?? '', LANGUAGE_ID)
-  );
-  const overflowDiv1 = React.useRef<HTMLElement>();
-  const disposables = React.useRef<monaco.IDisposable[]>([]);
-  const editor1 = React.useRef<monaco.editor.IStandaloneCodeEditor>();
-
-  // The Monaco editor needs to have the overflowDiv in the first render. Using an effect
-  // requires a second render to work, so we are using an if statement to guarantee it happens
-  // on first render
-  if (!overflowDiv1?.current) {
-    const node1 = (overflowDiv1.current = document.createElement('div'));
-    node1.setAttribute('data-test-subj', 'lnsFormulaWidget');
-    // Monaco CSS is targeted on the monaco-editor class
-    node1.classList.add('lnsFormulaOverflow', 'monaco-editor');
-    document.body.appendChild(node1);
-  }
-
-  // Clean up the monaco editor and DOM on unmount
-  useEffect(() => {
-    const model = editorModel.current;
-    const allDisposables = disposables.current;
-    const editor1ref = editor1.current;
-    return () => {
-      model.dispose();
-      overflowDiv1.current?.parentNode?.removeChild(overflowDiv1.current);
-      editor1ref?.dispose();
-      allDisposables?.forEach((d) => d.dispose());
-    };
-  }, []);
-
-  useDebounceWithOptions(
-    () => {
-      if (!editorModel.current) return;
-
-      if (!text) {
-        monaco.editor.setModelMarkers(editorModel.current, 'LENS', []);
-        if (currentColumn.params.formula) {
-          // Only submit if valid
-          const { newLayer } = regenerateLayerFromAst(
-            text || '',
-            layer,
-            columnId,
-            currentColumn,
-            indexPattern,
-            operationDefinitionMap
-          );
-          updateLayer(newLayer);
-        }
-
-        return;
-      }
-
-      let errors: ErrorWrapper[] = [];
-
-      const { root, error } = tryToParse(text);
-      if (error) {
-        errors = [error];
-      } else if (root) {
-        const validationErrors = runASTValidation(
-          root,
-          layer,
-          indexPattern,
-          operationDefinitionMap
-        );
-        if (validationErrors.length) {
-          errors = validationErrors;
-        }
-      }
-
-      if (errors.length) {
-        monaco.editor.setModelMarkers(
-          editorModel.current,
-          'LENS',
-          errors.flatMap((innerError) => {
-            if (innerError.locations.length) {
-              return innerError.locations.map((location) => {
-                const startPosition = offsetToRowColumn(text, location.min);
-                const endPosition = offsetToRowColumn(text, location.max);
-                return {
-                  message: innerError.message,
-                  startColumn: startPosition.column + 1,
-                  startLineNumber: startPosition.lineNumber,
-                  endColumn: endPosition.column + 1,
-                  endLineNumber: endPosition.lineNumber,
-                  severity:
-                    innerError.severity === 'warning'
-                      ? monaco.MarkerSeverity.Warning
-                      : monaco.MarkerSeverity.Error,
-                };
-              });
-            } else {
-              // Parse errors return no location info
-              const startPosition = offsetToRowColumn(text, 0);
-              const endPosition = offsetToRowColumn(text, text.length - 1);
-              return [
-                {
-                  message: innerError.message,
-                  startColumn: startPosition.column + 1,
-                  startLineNumber: startPosition.lineNumber,
-                  endColumn: endPosition.column + 1,
-                  endLineNumber: endPosition.lineNumber,
-                  severity:
-                    innerError.severity === 'warning'
-                      ? monaco.MarkerSeverity.Warning
-                      : monaco.MarkerSeverity.Error,
-                },
-              ];
-            }
-          })
-        );
-      } else {
-        monaco.editor.setModelMarkers(editorModel.current, 'LENS', []);
-
-        // Only submit if valid
-        const { newLayer, locations } = regenerateLayerFromAst(
-          text || '',
-          layer,
-          columnId,
-          currentColumn,
-          indexPattern,
-          operationDefinitionMap
-        );
-        updateLayer(newLayer);
-
-        const managedColumns = getManagedColumnsFrom(columnId, newLayer.columns);
-        const markers: monaco.editor.IMarkerData[] = managedColumns
-          .flatMap(([id, column]) => {
-            if (locations[id]) {
-              const def = operationDefinitionMap[column.operationType];
-              if (def.getErrorMessage) {
-                const messages = def.getErrorMessage(
-                  newLayer,
-                  id,
-                  indexPattern,
-                  operationDefinitionMap
-                );
-                if (messages) {
-                  const startPosition = offsetToRowColumn(text, locations[id].min);
-                  const endPosition = offsetToRowColumn(text, locations[id].max);
-                  return [
-                    {
-                      message: messages.join(', '),
-                      startColumn: startPosition.column + 1,
-                      startLineNumber: startPosition.lineNumber,
-                      endColumn: endPosition.column + 1,
-                      endLineNumber: endPosition.lineNumber,
-                      severity: monaco.MarkerSeverity.Warning,
-                    },
-                  ];
-                }
-              }
-            }
-            return [];
-          })
-          .filter((marker) => marker);
-        monaco.editor.setModelMarkers(editorModel.current, 'LENS', markers);
-      }
-    },
-    // Make it validate on flyout open in case of a broken formula left over
-    // from a previous edit
-    { skipFirstRender: text == null },
-    256,
-    [text]
-  );
-
-  /**
-   * The way that Monaco requests autocompletion is not intuitive, but the way we use it
-   * we fetch new suggestions in these scenarios:
-   *
-   * - If the user types one of the trigger characters, suggestions are always fetched
-   * - When the user selects the kql= suggestion, we tell Monaco to trigger new suggestions after
-   * - When the user types the first character into an empty text box, Monaco requests suggestions
-   *
-   * Monaco also triggers suggestions automatically when there are no suggestions being displayed
-   * and the user types a non-whitespace character.
-   *
-   * While suggestions are being displayed, Monaco uses an in-memory cache of the last known suggestions.
-   */
-  const provideCompletionItems = useCallback(
-    async (
-      model: monaco.editor.ITextModel,
-      position: monaco.Position,
-      context: monaco.languages.CompletionContext
-    ) => {
-      const innerText = model.getValue();
-      const textRange = model.getFullModelRange();
-      let wordRange: monaco.Range;
-      let aSuggestions: { list: LensMathSuggestion[]; type: SUGGESTION_TYPE } = {
-        list: [],
-        type: SUGGESTION_TYPE.FIELD,
-      };
-
-      const lengthAfterPosition = model.getValueLengthInRange({
-        startLineNumber: position.lineNumber,
-        startColumn: position.column,
-        endLineNumber: textRange.endLineNumber,
-        endColumn: textRange.endColumn,
-      });
-
-      if (context.triggerCharacter === '(') {
-        const wordUntil = model.getWordAtPosition(position.delta(0, -3));
-        if (wordUntil) {
-          wordRange = new monaco.Range(
-            position.lineNumber,
-            position.column,
-            position.lineNumber,
-            position.column
-          );
-
-          // Retrieve suggestions for subexpressions
-          // TODO: make this work for expressions nested more than one level deep
-          aSuggestions = await suggest({
-            expression: innerText.substring(0, innerText.length - lengthAfterPosition) + ')',
-            position: innerText.length - lengthAfterPosition,
-            context,
-            indexPattern,
-            operationDefinitionMap,
-            data,
-          });
-        }
-      } else {
-        aSuggestions = await suggest({
-          expression: innerText,
-          position: innerText.length - lengthAfterPosition,
-          context,
-          indexPattern,
-          operationDefinitionMap,
-          data,
-        });
-      }
-
-      return {
-        suggestions: aSuggestions.list.map((s) =>
-          getSuggestion(s, aSuggestions.type, wordRange, operationDefinitionMap)
-        ),
-      };
-    },
-    [indexPattern, operationDefinitionMap, data]
-  );
-
-  const provideSignatureHelp = useCallback(
-    async (
-      model: monaco.editor.ITextModel,
-      position: monaco.Position,
-      token: monaco.CancellationToken,
-      context: monaco.languages.SignatureHelpContext
-    ) => {
-      const innerText = model.getValue();
-      const textRange = model.getFullModelRange();
-
-      const lengthAfterPosition = model.getValueLengthInRange({
-        startLineNumber: position.lineNumber,
-        startColumn: position.column,
-        endLineNumber: textRange.endLineNumber,
-        endColumn: textRange.endColumn,
-      });
-      return getSignatureHelp(
-        model.getValue(),
-        innerText.length - lengthAfterPosition,
-        operationDefinitionMap
-      );
-    },
-    [operationDefinitionMap]
-  );
-
-  const provideHover = useCallback(
-    async (
-      model: monaco.editor.ITextModel,
-      position: monaco.Position,
-      token: monaco.CancellationToken
-    ) => {
-      const innerText = model.getValue();
-      const textRange = model.getFullModelRange();
-
-      const lengthAfterPosition = model.getValueLengthInRange({
-        startLineNumber: position.lineNumber,
-        startColumn: position.column,
-        endLineNumber: textRange.endLineNumber,
-        endColumn: textRange.endColumn,
-      });
-      return getHover(
-        model.getValue(),
-        innerText.length - lengthAfterPosition,
-        operationDefinitionMap
-      );
-    },
-    [operationDefinitionMap]
-  );
-
-  const onTypeHandler = useCallback(
-    (e: monaco.editor.IModelContentChangedEvent, editor: monaco.editor.IStandaloneCodeEditor) => {
-      if (e.isFlush || e.isRedoing || e.isUndoing) {
-        return;
-      }
-      if (e.changes.length === 1 && e.changes[0].text === '=') {
-        const currentPosition = e.changes[0].range;
-        if (currentPosition) {
-          const tokenInfo = getTokenInfo(
-            editor.getValue(),
-            monacoPositionToOffset(
-              editor.getValue(),
-              new monaco.Position(currentPosition.startLineNumber, currentPosition.startColumn)
-            )
-          );
-          // Make sure that we are only adding kql='' or lucene='', and also
-          // check that the = sign isn't inside the KQL expression like kql='='
-          if (
-            !tokenInfo ||
-            typeof tokenInfo.ast === 'number' ||
-            tokenInfo.ast.type !== 'namedArgument' ||
-            (tokenInfo.ast.name !== 'kql' && tokenInfo.ast.name !== 'lucene') ||
-            tokenInfo.ast.value !== 'LENS_MATH_MARKER'
-          ) {
-            return;
-          }
-
-          // Timeout is required because otherwise the cursor position is not updated.
-          setTimeout(() => {
-            editor.executeEdits(
-              'LENS',
-              [
-                {
-                  range: {
-                    ...currentPosition,
-                    // Insert after the current char
-                    startColumn: currentPosition.startColumn + 1,
-                    endColumn: currentPosition.startColumn + 1,
-                  },
-                  text: `''`,
-                },
-              ],
-              [
-                // After inserting, move the cursor in between the single quotes
-                new monaco.Selection(
-                  currentPosition.startLineNumber,
-                  currentPosition.startColumn + 2,
-                  currentPosition.startLineNumber,
-                  currentPosition.startColumn + 2
-                ),
-              ]
-            );
-            editor.trigger('lens', 'editor.action.triggerSuggest', {});
-          }, 0);
-        }
-      }
-    },
-    []
-  );
-
-  const codeEditorOptions: CodeEditorProps = {
-    languageId: LANGUAGE_ID,
-    value: text ?? '',
-    onChange: setText,
-    options: {
-      automaticLayout: false,
-      fontSize: 14,
-      folding: false,
-      lineNumbers: 'off',
-      scrollBeyondLastLine: false,
-      minimap: { enabled: false },
-      wordWrap: 'on',
-      // Disable suggestions that appear when we don't provide a default suggestion
-      wordBasedSuggestions: false,
-      autoIndent: 'brackets',
-      wrappingIndent: 'none',
-      dimension: { width: 290, height: 200 },
-      fixedOverflowWidgets: true,
-    },
-  };
-
-  useEffect(() => {
-    // Because the monaco model is owned by Lens, we need to manually attach and remove handlers
-    const { dispose: dispose1 } = monaco.languages.registerCompletionItemProvider(LANGUAGE_ID, {
-      triggerCharacters: ['.', '(', '=', ' ', ':', `'`],
-      provideCompletionItems,
-    });
-    const { dispose: dispose2 } = monaco.languages.registerSignatureHelpProvider(LANGUAGE_ID, {
-      signatureHelpTriggerCharacters: ['(', '='],
-      provideSignatureHelp,
-    });
-    const { dispose: dispose3 } = monaco.languages.registerHoverProvider(LANGUAGE_ID, {
-      provideHover,
-    });
-    return () => {
-      dispose1();
-      dispose2();
-      dispose3();
-    };
-  }, [provideCompletionItems, provideSignatureHelp, provideHover]);
-
-  // The Monaco editor will lazily load Monaco, which takes a render cycle to trigger. This can cause differences
-  // in the behavior of Monaco when it's first loaded and then reloaded.
-  return (
-    <div
-      className={classNames({
-        lnsIndexPatternDimensionEditor: true,
-        'lnsIndexPatternDimensionEditor-isFullscreen': isFullscreen,
-      })}
-    >
-      <div className="lnsIndexPatternDimensionEditor__section lnsIndexPatternDimensionEditor__section--shaded">
-        <div className="lnsFormula">
-          <div className="lnsFormula__editor">
-            <div className="lnsFormula__editorHeader">
-              <EuiFlexGroup alignItems="center" gutterSize="m" responsive={false}>
-                <EuiFlexItem>{/* TODO: Word wrap button */}</EuiFlexItem>
-
-                <EuiFlexItem grow={false}>
-                  <EuiButtonEmpty
-                    onClick={() => {
-                      toggleFullscreen();
-                    }}
-                    iconType="fullScreen"
-                    size="xs"
-                    color="text"
-                    flush="right"
-                  >
-                    {isFullscreen
-                      ? i18n.translate('xpack.lens.formula.fullScreenCloseLabel', {
-                          defaultMessage: 'Collapse',
-                        })
-                      : i18n.translate('xpack.lens.formula.fullScreenEditorLabel', {
-                          defaultMessage: 'Expand',
-                        })}
-                  </EuiButtonEmpty>
-                </EuiFlexItem>
-              </EuiFlexGroup>
-            </div>
-
-            <div className="lnsFormula__editorContent">
-              <CodeEditor
-                {...codeEditorOptions}
-                // height={'100%'}
-                // width={'100%'}
-                options={{
-                  ...codeEditorOptions.options,
-                  // Shared model and overflow node
-                  overflowWidgetsDomNode: overflowDiv1.current,
-                  model: editorModel.current,
-                }}
-                editorDidMount={(editor) => {
-                  editor1.current = editor;
-                  disposables.current.push(
-                    editor.onDidFocusEditorWidget(() => {
-                      setIsCloseable(false);
-                    })
-                  );
-                  disposables.current.push(
-                    editor.onDidBlurEditorWidget(() => {
-                      setIsCloseable(true);
-                    })
-                  );
-                  // If we ever introduce a second Monaco editor, we need to toggle
-                  // the typing handler to the active editor to maintain the cursor
-                  disposables.current.push(
-                    editor.onDidChangeModelContent((e) => {
-                      onTypeHandler(e, editor);
-                    })
-                  );
-                }}
-              />
-            </div>
-
-            <div className="lnsFormula__editorFooter">
-              <EuiFlexGroup alignItems="center" gutterSize="m" responsive={false}>
-                <EuiFlexItem>
-                  {isFullscreen ? (
-                    <p>Accordion button here</p>
-                  ) : (
-                    <EuiPopover
-                      isOpen={isHelpOpen}
-                      closePopover={() => setIsHelpOpen(false)}
-                      button={
-                        <EuiButtonIcon
-                          onClick={() => setIsHelpOpen(!isHelpOpen)}
-                          iconType="help"
-                          color="text"
-                          aria-label={i18n.translate(
-                            'xpack.lens.formula.functionReferenceEditorLabel',
-                            {
-                              defaultMessage: 'Function reference',
-                            }
-                          )}
-                        />
-                      }
-                      anchorPosition="leftDown"
-                    >
-                      <MemoizedFormulaHelp
-                        indexPattern={indexPattern}
-                        operationDefinitionMap={operationDefinitionMap}
-                      />
-                    </EuiPopover>
-                  )}
-                </EuiFlexItem>
-
-                <EuiFlexItem grow={false}>{/* TODO: Errors go here */}</EuiFlexItem>
-              </EuiFlexGroup>
-            </div>
-          </div>
-
-          {isFullscreen ? (
-            <div className="lnsFormula__docs">
-              <MemoizedFormulaHelp
-                indexPattern={indexPattern}
-                operationDefinitionMap={operationDefinitionMap}
-              />
-            </div>
-          ) : null}
-        </div>
-      </div>
-    </div>
-  );
-}
-
-function FormulaHelp({
-  indexPattern,
-  operationDefinitionMap,
-}: {
-  indexPattern: IndexPattern;
-  operationDefinitionMap: Record<string, GenericOperationDefinition>;
-}) {
-  const [selectedFunction, setSelectedFunction] = useState<string | undefined>();
-
-  const helpItems: Array<EuiSelectableOption & { description?: JSX.Element }> = [];
-
-  helpItems.push({ label: 'Math', isGroupLabel: true });
-
-  helpItems.push(
-    ...getPossibleFunctions(indexPattern)
-      .filter((key) => key in tinymathFunctions)
-      .map((key) => ({
-        label: `${key}`,
-        description: <Markdown markdown={tinymathFunctions[key].help} />,
-        checked: selectedFunction === key ? ('on' as const) : undefined,
-      }))
-  );
-
-  helpItems.push({ label: 'Elasticsearch', isGroupLabel: true });
-
-  // Es aggs
-  helpItems.push(
-    ...getPossibleFunctions(indexPattern)
-      .filter((key) => key in operationDefinitionMap)
-      .map((key) => ({
-        label: `${key}: ${operationDefinitionMap[key].displayName}`,
-        description: getHelpText(key, operationDefinitionMap),
-        checked:
-          selectedFunction === `${key}: ${operationDefinitionMap[key].displayName}`
-            ? ('on' as const)
-            : undefined,
-      }))
-  );
-
-  return (
-    <EuiFlexGroup responsive={false}>
-      <EuiFlexItem grow={1}>
-        <EuiSelectable
-          options={helpItems}
-          singleSelection={true}
-          searchable
-          onChange={(newOptions) => {
-            const chosenType = newOptions.find(({ checked }) => checked === 'on')!;
-            if (!chosenType) {
-              setSelectedFunction(undefined);
-            } else {
-              setSelectedFunction(chosenType.label);
-            }
-          }}
-        >
-          {(list, search) => (
-            <>
-              {search}
-              {list}
-            </>
-          )}
-        </EuiSelectable>
-      </EuiFlexItem>
-
-      <EuiFlexItem grow={2}>
-        <EuiText size="s">
-          {selectedFunction ? (
-            helpItems.find(({ label }) => label === selectedFunction)?.description
-          ) : (
-            <Markdown
-              markdown={i18n.translate('xpack.lens.formulaDocumentation', {
-                defaultMessage: `
-## How it works
-
-Lens formulas let you do math using a combination of Elasticsearch aggregations and
-math functions. There are three main types of functions:
-
-* Elasticsearch metrics, like \`sum(bytes)\`
-* Time series functions use Elasticsearch metrics as input, like \`cumulative_sum()\`
-* Math functions like \`round()\`
-
-An example formula that uses all of these:
-
-\`\`\`
-round(100 * moving_average(
-  average(cpu.load.pct),
-  window=10,
-  kql='datacenter.name: east*'
-))
-\`\`\`
-
-Elasticsearch functions take a field name, which can be in quotes. \`sum(bytes)\` is the same
-as \`sum("bytes")\`.
-
-Some functions take named arguments, like moving_average(count(), window=5)
-
-Elasticsearch metrics can be filtered using KQL or Lucene syntax. To add a filter, use the named
-parameter \`kql='field: value'\` or \`lucene=''\`. Always use single quotes when writing KQL or Lucene
-queries. If your search has a single quote in it, use a backslash to escape, like: \`kql='Women's'\'
-
-Math functions can take positional arguments, like pow(count(), 3) is the same as count() * count() * count()
-
-### Basic math
-
-Use the symbols +, -, /, and * to perform basic math.
-                  `,
-                description:
-                  'Text is in markdown. Do not translate function names or field names like sum(bytes)',
-              })}
-            />
-          )}
-        </EuiText>
-      </EuiFlexItem>
-    </EuiFlexGroup>
-  );
-}
-
-const MemoizedFormulaHelp = React.memo(FormulaHelp);
-
-function parseAndExtract(
-  text: string,
-  layer: IndexPatternLayer,
-  columnId: string,
-  indexPattern: IndexPattern,
-  operationDefinitionMap: Record<string, GenericOperationDefinition>
-) {
-  const { root, error } = tryToParse(text);
-  if (error || !root) {
-    return { extracted: [], isValid: false };
-  }
-  // before extracting the data run the validation task and throw if invalid
-  const errors = runASTValidation(root, layer, indexPattern, operationDefinitionMap);
-  if (errors.length) {
-    return { extracted: [], isValid: false };
-  }
-  /*
-    { name: 'add', args: [ { name: 'abc', args: [5] }, 5 ] }
-    */
-  const extracted = extractColumns(columnId, operationDefinitionMap, root, layer, indexPattern);
-  return { extracted, isValid: true };
-}
-
-export function regenerateLayerFromAst(
-  text: string,
-  layer: IndexPatternLayer,
-  columnId: string,
-  currentColumn: FormulaIndexPatternColumn,
-  indexPattern: IndexPattern,
-  operationDefinitionMap: Record<string, GenericOperationDefinition>
-) {
-  const { extracted, isValid } = parseAndExtract(
-    text,
-    layer,
-    columnId,
-    indexPattern,
-    operationDefinitionMap
-  );
-
-  const columns = { ...layer.columns };
-
-  const locations: Record<string, TinymathLocation> = {};
-
-  Object.keys(columns).forEach((k) => {
-    if (k.startsWith(columnId)) {
-      delete columns[k];
-    }
-  });
-
-  extracted.forEach(({ column, location }, index) => {
-    columns[`${columnId}X${index}`] = column;
-    if (location) locations[`${columnId}X${index}`] = location;
-  });
-
-  columns[columnId] = {
-    ...currentColumn,
-    params: {
-      ...currentColumn.params,
-      formula: text,
-      isFormulaBroken: !isValid,
-    },
-    references: !isValid ? [] : [`${columnId}X${extracted.length - 1}`],
-  };
-
-  return {
-    newLayer: {
-      ...layer,
-      columns,
-      columnOrder: getColumnOrder({
-        ...layer,
-        columns,
-      }),
-    },
-    locations,
-  };
-
-  // TODO
-  // turn ast into referenced columns
-  // set state
-}
-
-function extractColumns(
-  idPrefix: string,
-  operations: Record<string, GenericOperationDefinition>,
-  ast: TinymathAST,
-  layer: IndexPatternLayer,
-  indexPattern: IndexPattern
-): Array<{ column: IndexPatternColumn; location?: TinymathLocation }> {
-  const columns: Array<{ column: IndexPatternColumn; location?: TinymathLocation }> = [];
-
-  function parseNode(node: TinymathAST) {
-    if (typeof node === 'number' || node.type !== 'function') {
-      // leaf node
-      return node;
-    }
-
-    const nodeOperation = operations[node.name];
-    if (!nodeOperation) {
-      // it's a regular math node
-      const consumedArgs = node.args.map(parseNode).filter(Boolean) as Array<
-        number | TinymathVariable
-      >;
-      return {
-        ...node,
-        args: consumedArgs,
-      };
-    }
-
-    // split the args into types for better TS experience
-    const { namedArguments, variables, functions } = groupArgsByType(node.args);
-
-    // operation node
-    if (nodeOperation.input === 'field') {
-      const [fieldName] = variables.filter((v): v is TinymathVariable => isObject(v));
-      // a validation task passed before executing this and checked already there's a field
-      const field = shouldHaveFieldArgument(node)
-        ? indexPattern.getFieldByName(fieldName.value)!
-        : documentField;
-
-      const mappedParams = getOperationParams(nodeOperation, namedArguments || []);
-
-      const newCol = (nodeOperation as OperationDefinition<
-        IndexPatternColumn,
-        'field'
-      >).buildColumn(
-        {
-          layer,
-          indexPattern,
-          field,
-        },
-        mappedParams
-      );
-      const newColId = `${idPrefix}X${columns.length}`;
-      newCol.customLabel = true;
-      newCol.label = newColId;
-      columns.push({ column: newCol, location: node.location });
-      // replace by new column id
-      return newColId;
-    }
-
-    if (nodeOperation.input === 'fullReference') {
-      const [referencedOp] = functions;
-      const consumedParam = parseNode(referencedOp);
-
-      const subNodeVariables = consumedParam ? findVariables(consumedParam) : [];
-      const mathColumn = mathOperation.buildColumn({
-        layer,
-        indexPattern,
-      });
-      mathColumn.references = subNodeVariables.map(({ value }) => value);
-      mathColumn.params.tinymathAst = consumedParam!;
-      columns.push({ column: mathColumn });
-      mathColumn.customLabel = true;
-      mathColumn.label = `${idPrefix}X${columns.length - 1}`;
-
-      const mappedParams = getOperationParams(nodeOperation, namedArguments || []);
-      const newCol = (nodeOperation as OperationDefinition<
-        IndexPatternColumn,
-        'fullReference'
-      >).buildColumn(
-        {
-          layer,
-          indexPattern,
-          referenceIds: [`${idPrefix}X${columns.length - 1}`],
-        },
-        mappedParams
-      );
-      const newColId = `${idPrefix}X${columns.length}`;
-      newCol.customLabel = true;
-      newCol.label = newColId;
-      columns.push({ column: newCol, location: node.location });
-      // replace by new column id
-      return newColId;
-    }
-  }
-  const root = parseNode(ast);
-  if (root === undefined) {
-    return [];
-  }
-  const variables = findVariables(root);
-  const mathColumn = mathOperation.buildColumn({
-    layer,
-    indexPattern,
-  });
-  mathColumn.references = variables.map(({ value }) => value);
-  mathColumn.params.tinymathAst = root!;
-  const newColId = `${idPrefix}X${columns.length}`;
-  mathColumn.customLabel = true;
-  mathColumn.label = newColId;
-  columns.push({ column: mathColumn });
-  return columns;
-}
-
-// TODO: i18n this whole thing, or move examples into the operation definitions with i18n
-function getHelpText(
-  type: string,
-  operationDefinitionMap: ParamEditorProps<FormulaIndexPatternColumn>['operationDefinitionMap']
-) {
-  const definition = operationDefinitionMap[type];
-
-  if (type === 'count') {
-    return (
-      <EuiText size="s">
-        <p>Example: count()</p>
-      </EuiText>
-    );
-  }
-
-  return (
-    <EuiText size="s">
-      {definition.input === 'field' ? <p>Example: {type}(bytes)</p> : null}
-      {definition.input === 'fullReference' && !('operationParams' in definition) ? (
-        <p>Example: {type}(sum(bytes))</p>
-      ) : null}
-
-      {'operationParams' in definition && definition.operationParams ? (
-        <p>
-          <p>
-            Example: {type}(sum(bytes),{' '}
-            {definition.operationParams.map((p) => `${p.name}=5`).join(', ')})
-          </p>
-        </p>
-      ) : null}
-    </EuiText>
-  );
-}
-=======
-};
->>>>>>> 09659a2b
+};