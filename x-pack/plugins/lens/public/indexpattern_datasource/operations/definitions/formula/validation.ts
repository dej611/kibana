--- conflicted
+++ resolved
@@ -136,14 +136,10 @@
 
 const validateQueryQuotes = (rawQuery: string, language: 'kql' | 'lucene') => {
   // check if the raw argument has the minimal requirements
-<<<<<<< HEAD
-  const [, rawValue] = rawQuery.split('=');
-=======
   // use the rest operator here to handle cases where comparison operations are used in the query
   const [, ...rawValue] = rawQuery.split('=');
   const fullRawValue = (rawValue || ['']).join('');
   const cleanedRawValue = fullRawValue.trim();
->>>>>>> c51e8e03
   // it must start with a single quote, and quotes must have a closure
   if (
     cleanedRawValue.length &&
