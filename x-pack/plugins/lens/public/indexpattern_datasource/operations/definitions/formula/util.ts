--- conflicted
+++ resolved
@@ -553,7 +553,27 @@
     `,
     }),
   },
-<<<<<<< HEAD
+  defaults: {
+    section: 'math',
+    positionalArguments: [
+      {
+        name: i18n.translate('xpack.lens.formula.value', { defaultMessage: 'value' }),
+        type: getTypeI18n('number'),
+      },
+      {
+        name: i18n.translate('xpack.lens.formula.defaultValue', { defaultMessage: 'default' }),
+        type: getTypeI18n('number'),
+      },
+    ],
+    help: i18n.translate('xpack.lens.formula.defaultFunction.markdown', {
+      defaultMessage: `
+Returns a default numeric value when value is null.
+
+Example: Return -1 when a field has no data
+\`defaults(average(bytes), -1)\`
+`,
+    }),
+  },
   lt: {
     section: 'comparison',
     positionalArguments: [
@@ -706,25 +726,6 @@
 
 Example: Compare two fields average and return the highest
 \`ifelse( average(memory) >= average(bytes), average(memory), average(bytes))\`
-=======
-  defaults: {
-    positionalArguments: [
-      {
-        name: i18n.translate('xpack.lens.formula.value', { defaultMessage: 'value' }),
-        type: getTypeI18n('number'),
-      },
-      {
-        name: i18n.translate('xpack.lens.formula.defaultValue', { defaultMessage: 'default' }),
-        type: getTypeI18n('number'),
-      },
-    ],
-    help: i18n.translate('xpack.lens.formula.defaultFunction.markdown', {
-      defaultMessage: `
-Returns a default numeric value when value is null.
-
-Example: Return -1 when a field has no data
-\`defaults(average(bytes), -1)\`
->>>>>>> 0ab0f7a7
     `,
     }),
   },
