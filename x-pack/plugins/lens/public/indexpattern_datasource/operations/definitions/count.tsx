/*
 * Copyright Elasticsearch B.V. and/or licensed to Elasticsearch B.V. under one
 * or more contributor license agreements. Licensed under the Elastic License
 * 2.0; you may not use this file except in compliance with the Elastic License
 * 2.0.
 */

import { i18n } from '@kbn/i18n';
import { AggFunctionsMapping } from '../../../../../../../src/plugins/data/public';
import { buildExpressionFunction } from '../../../../../../../src/plugins/expressions/public';
import { OperationDefinition } from './index';
import { FormattedIndexPatternColumn, FieldBasedIndexPatternColumn } from './column_types';
import { IndexPatternField } from '../../types';
import { getInvalidFieldMessage, getFilter } from './helpers';
import {
  adjustTimeScaleLabelSuffix,
  adjustTimeScaleOnOtherColumnChange,
} from '../time_scale_utils';

const countLabel = i18n.translate('xpack.lens.indexPattern.countOf', {
  defaultMessage: 'Count of records',
});

export type CountIndexPatternColumn = FormattedIndexPatternColumn &
  FieldBasedIndexPatternColumn & {
    operationType: 'count';
  };

export const countOperation: OperationDefinition<CountIndexPatternColumn, 'field'> = {
  type: 'count',
  priority: 2,
  displayName: i18n.translate('xpack.lens.indexPattern.count', {
    defaultMessage: 'Count',
  }),
  input: 'field',
  getErrorMessage: (layer, columnId, indexPattern) =>
    getInvalidFieldMessage(layer.columns[columnId] as FieldBasedIndexPatternColumn, indexPattern),
  onFieldChange: (oldColumn, field) => {
    return {
      ...oldColumn,
      label: adjustTimeScaleLabelSuffix(
        field.displayName,
        undefined,
        oldColumn.timeScale,
        undefined,
        oldColumn.timeShift
      ),
      sourceField: field.name,
    };
  },
  getPossibleOperationForField: (field: IndexPatternField) => {
    if (field.type === 'document') {
      return {
        dataType: 'number',
        isBucketed: false,
        scale: 'ratio',
      };
    }
  },
  getDefaultLabel: (column) =>
    adjustTimeScaleLabelSuffix(
      countLabel,
      undefined,
      column.timeScale,
      undefined,
      column.timeShift
    ),
  buildColumn({ field, previousColumn }, columnParams) {
    return {
      label: adjustTimeScaleLabelSuffix(
        countLabel,
        undefined,
        previousColumn?.timeScale,
        undefined,
        previousColumn?.timeShift
      ),
      dataType: 'number',
      operationType: 'count',
      isBucketed: false,
      scale: 'ratio',
      sourceField: field.name,
      timeScale: previousColumn?.timeScale,
      filter: getFilter(previousColumn, columnParams),
      timeShift: previousColumn?.timeShift,
      params:
        previousColumn?.dataType === 'number' &&
        previousColumn.params &&
        'format' in previousColumn.params &&
        previousColumn.params.format
          ? { format: previousColumn.params.format }
          : undefined,
    };
  },
  onOtherColumnChanged: (layer, thisColumnId, changedColumnId) =>
    adjustTimeScaleOnOtherColumnChange<CountIndexPatternColumn>(
      layer,
      thisColumnId,
      changedColumnId
    ),
  toEsAggsFn: (column, columnId) => {
    return buildExpressionFunction<AggFunctionsMapping['aggCount']>('aggCount', {
      id: columnId,
      enabled: true,
      schema: 'metric',
      // time shift is added to wrapping aggFilteredMetric if filter is set
      timeShift: column.filter ? undefined : column.timeShift,
    }).toAst();
  },
  isTransferable: () => {
    return true;
  },
  timeScalingMode: 'optional',
  filterable: true,
<<<<<<< HEAD
  documentation: {
    section: 'elasticsearch',
    signature: '',
    description: i18n.translate('xpack.lens.indexPattern.count.documentation', {
      defaultMessage: `
Calculates the number of documents.

Example: Calculate the number of documents: 
\`count()\`

Example: Calculate the number of documents matching a certain filter:
\`count(kql='price > 500')\`
      `,
    }),
  },
=======
  shiftable: true,
>>>>>>> b1c68a42
};<|MERGE_RESOLUTION|>--- conflicted
+++ resolved
@@ -111,7 +111,6 @@
   },
   timeScalingMode: 'optional',
   filterable: true,
-<<<<<<< HEAD
   documentation: {
     section: 'elasticsearch',
     signature: '',
@@ -127,7 +126,5 @@
       `,
     }),
   },
-=======
   shiftable: true,
->>>>>>> b1c68a42
 };