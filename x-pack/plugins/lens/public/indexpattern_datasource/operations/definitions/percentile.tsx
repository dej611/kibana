--- conflicted
+++ resolved
@@ -75,17 +75,12 @@
     ofName(getSafeName(column.sourceField, indexPattern), column.params.percentile),
   buildColumn: ({ field, previousColumn, indexPattern }, columnParams) => {
     const existingPercentileParam =
-<<<<<<< HEAD
-      previousColumn?.operationType === 'percentile' && previousColumn?.params.percentile;
-    const newPercentileParam =
-      columnParams?.percentile ?? (existingPercentileParam || DEFAULT_PERCENTILE_VALUE);
-=======
       previousColumn?.operationType === 'percentile' &&
       previousColumn.params &&
       'percentile' in previousColumn.params &&
       previousColumn.params.percentile;
-    const newPercentileParam = existingPercentileParam || DEFAULT_PERCENTILE_VALUE;
->>>>>>> 3f58b185
+    const newPercentileParam =
+      columnParams?.percentile ?? (existingPercentileParam || DEFAULT_PERCENTILE_VALUE);
     return {
       label: ofName(getSafeName(field.name, indexPattern), newPercentileParam),
       dataType: 'number',
