--- conflicted
+++ resolved
@@ -73,15 +73,11 @@
   },
   getDefaultLabel: (column, indexPattern, columns) =>
     ofName(getSafeName(column.sourceField, indexPattern), column.params.percentile),
-<<<<<<< HEAD
   buildColumn: ({ field, previousColumn, indexPattern }, columnParams) => {
     const existingFormat =
       previousColumn?.params && 'format' in previousColumn?.params
         ? previousColumn?.params?.format
         : undefined;
-=======
-  buildColumn: ({ field, previousColumn, indexPattern }) => {
->>>>>>> 5d96e5f3
     const existingPercentileParam =
       previousColumn?.operationType === 'percentile' && previousColumn?.params.percentile;
     const newPercentileParam =
