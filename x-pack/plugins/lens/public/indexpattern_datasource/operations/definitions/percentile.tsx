--- conflicted
+++ resolved
@@ -51,11 +51,8 @@
     defaultMessage: 'Percentile',
   }),
   input: 'field',
-<<<<<<< HEAD
   operationParams: [{ name: 'percentile', type: 'number', required: false }],
-=======
   filterable: true,
->>>>>>> 178c2de5
   getPossibleOperationForField: ({ aggregationRestrictions, aggregatable, type: fieldType }) => {
     if (supportedFieldTypes.includes(fieldType) && aggregatable && !aggregationRestrictions) {
       return {
