--- conflicted
+++ resolved
@@ -83,17 +83,6 @@
   ],
   getDefaultLabel: (column, indexPattern) => ofName(getSafeName(column.sourceField, indexPattern)),
   buildColumn({ field, previousColumn }, columnParams) {
-<<<<<<< HEAD
-    let filter = previousColumn?.filter;
-    if (columnParams) {
-      if ('kql' in columnParams) {
-        filter = { query: columnParams.kql ?? '', language: 'kuery' };
-      } else if ('lucene' in columnParams) {
-        filter = { query: columnParams.lucene ?? '', language: 'lucene' };
-      }
-    }
-=======
->>>>>>> 0b347ffc
     return {
       label: ofName(field.displayName),
       dataType: 'number',
@@ -101,11 +90,7 @@
       scale: SCALE,
       sourceField: field.name,
       isBucketed: IS_BUCKETED,
-<<<<<<< HEAD
-      filter,
-=======
       filter: getFilter(previousColumn, columnParams),
->>>>>>> 0b347ffc
       params: getFormatFromPreviousColumn(previousColumn),
     };
   },
