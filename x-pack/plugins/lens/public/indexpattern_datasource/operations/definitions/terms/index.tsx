/*
 * Copyright Elasticsearch B.V. and/or licensed to Elasticsearch B.V. under one
 * or more contributor license agreements. Licensed under the Elastic License
 * 2.0; you may not use this file except in compliance with the Elastic License
 * 2.0.
 */

import React, { useCallback } from 'react';
import { i18n } from '@kbn/i18n';
import {
  EuiFormRow,
  EuiSelect,
  EuiSwitch,
  EuiSwitchEvent,
  EuiSpacer,
  EuiAccordion,
  EuiIconTip,
  htmlIdGenerator,
  EuiButtonGroup,
} from '@elastic/eui';
import { AggFunctionsMapping } from '../../../../../../../../src/plugins/data/public';
import { buildExpressionFunction } from '../../../../../../../../src/plugins/expressions/public';
import { updateColumnParam, updateDefaultLabels } from '../../layer_helpers';
import type { DataType } from '../../../../types';
import { OperationDefinition } from '../index';
import { FieldBasedIndexPatternColumn } from '../column_types';
import { ValuesInput } from './values_input';
import { getInvalidFieldMessage, isColumnOfType } from '../helpers';
import { FieldInputs, MAX_MULTI_FIELDS_SIZE } from './field_inputs';
import {
  FieldInput as FieldInputBase,
  getErrorMessage,
} from '../../../dimension_panel/field_input';
import type { TermsIndexPatternColumn } from './types';
import type { IndexPattern, IndexPatternField } from '../../../types';
import {
  getDisallowedTermsMessage,
  getMultiTermsScriptedFieldErrorMessage,
  isSortableByColumn,
} from './helpers';

export type { TermsIndexPatternColumn } from './types';

const missingFieldLabel = i18n.translate('xpack.lens.indexPattern.missingFieldLabel', {
  defaultMessage: 'Missing field',
});

function ofName(name?: string, count: number = 0, rare: boolean = false) {
  if (rare) {
    return i18n.translate('xpack.lens.indexPattern.rareTermsOf', {
      defaultMessage: 'Rare values of {name}',
      values: {
        name: name ?? missingFieldLabel,
      },
    });
  }
  if (count) {
    return i18n.translate('xpack.lens.indexPattern.multipleTermsOf', {
      defaultMessage: 'Top values of {name} + {count} {count, plural, one {other} other {others}}',
      values: {
        name: name ?? missingFieldLabel,
        count,
      },
    });
  }
  return i18n.translate('xpack.lens.indexPattern.termsOf', {
    defaultMessage: 'Top values of {name}',
    values: {
      name: name ?? missingFieldLabel,
    },
  });
}

function isScriptedField(field: IndexPatternField): boolean;
function isScriptedField(fieldName: string, indexPattern: IndexPattern): boolean;
function isScriptedField(fieldName: string | IndexPatternField, indexPattern?: IndexPattern) {
  if (typeof fieldName === 'string') {
    const field = indexPattern?.getFieldByName(fieldName);
    return field && field.scripted;
  }
  return fieldName.scripted;
}

const idPrefix = htmlIdGenerator()();
const DEFAULT_SIZE = 3;
// Elasticsearch limit
const MAXIMUM_MAX_DOC_COUNT = 100;
export const DEFAULT_MAX_DOC_COUNT = 1;
const supportedTypes = new Set(['string', 'boolean', 'number', 'ip']);

export const termsOperation: OperationDefinition<TermsIndexPatternColumn, 'field'> = {
  type: 'terms',
  displayName: i18n.translate('xpack.lens.indexPattern.terms', {
    defaultMessage: 'Top values',
  }),
  priority: 3, // Higher than any metric
  input: 'field',
  getCurrentFields: (targetColumn) => {
    return [targetColumn.sourceField, ...(targetColumn?.params?.secondaryFields ?? [])];
  },
  getParamsForMultipleFields: ({ targetColumn, sourceColumn, field, indexPattern }) => {
    const secondaryFields = new Set<string>();
    if (targetColumn.params?.secondaryFields?.length) {
      targetColumn.params.secondaryFields.forEach((fieldName) => {
        if (!isScriptedField(fieldName, indexPattern)) {
          secondaryFields.add(fieldName);
        }
      });
    }
    if (sourceColumn && 'sourceField' in sourceColumn && sourceColumn?.sourceField) {
      if (!isScriptedField(sourceColumn.sourceField, indexPattern)) {
        secondaryFields.add(sourceColumn.sourceField);
      }
    }
    if (sourceColumn && isColumnOfType<TermsIndexPatternColumn>('terms', sourceColumn)) {
      if (sourceColumn?.params?.secondaryFields?.length) {
        sourceColumn.params.secondaryFields.forEach((fieldName) => {
          if (!isScriptedField(fieldName, indexPattern)) {
            secondaryFields.add(fieldName);
          }
        });
      }
    }
    if (field && !isScriptedField(field)) {
      secondaryFields.add(field.name);
    }
    return {
      secondaryFields: [...secondaryFields].filter((f) => targetColumn.sourceField !== f),
    };
  },
  canAddNewField: ({ targetColumn, sourceColumn, field, indexPattern }) => {
    // first step: collect the fields from the targetColumn
    const originalTerms = new Set([
      targetColumn.sourceField,
      ...(targetColumn.params?.secondaryFields ?? []),
    ]);
    // now check how many fields can be added
    let counter = field && !isScriptedField(field) && !originalTerms.has(field.name) ? 1 : 0;
    if (sourceColumn) {
      if ('sourceField' in sourceColumn) {
        counter +=
          !isScriptedField(sourceColumn.sourceField, indexPattern) &&
          !originalTerms.has(sourceColumn.sourceField)
            ? 1
            : 0;
        if (isColumnOfType<TermsIndexPatternColumn>('terms', sourceColumn)) {
          counter +=
            sourceColumn.params.secondaryFields?.filter((f) => {
              return !isScriptedField(f, indexPattern) && !originalTerms.has(f);
            }).length ?? 0;
        }
      }
    }
    // reject when there are no new fields to add
    if (!counter) {
      return false;
    }
    return counter + (targetColumn.params?.secondaryFields?.length ?? 0) <= MAX_MULTI_FIELDS_SIZE;
  },
  getDefaultVisualSettings: (column) => ({
    truncateText: Boolean(!column.params?.secondaryFields?.length),
  }),
  getPossibleOperationForField: ({ aggregationRestrictions, aggregatable, type }) => {
    if (
      supportedTypes.has(type) &&
      aggregatable &&
      (!aggregationRestrictions || aggregationRestrictions.terms)
    ) {
      return {
        dataType: type as DataType,
        isBucketed: true,
        scale: 'ordinal',
      };
    }
  },
  getErrorMessage: (layer, columnId, indexPattern) => {
    const messages = [
      ...(getInvalidFieldMessage(
        layer.columns[columnId] as FieldBasedIndexPatternColumn,
        indexPattern
      ) || []),
      getDisallowedTermsMessage(layer, columnId, indexPattern) || '',
      getMultiTermsScriptedFieldErrorMessage(layer, columnId, indexPattern) || '',
    ].filter(Boolean);
    return messages.length ? messages : undefined;
  },
  isTransferable: (column, newIndexPattern) => {
    const newField = newIndexPattern.getFieldByName(column.sourceField);

    return Boolean(
      newField &&
        supportedTypes.has(newField.type) &&
        newField.aggregatable &&
        (!newField.aggregationRestrictions || newField.aggregationRestrictions.terms) &&
        (!column.params.otherBucket || !newIndexPattern.hasRestrictions)
    );
  },
  buildColumn({ layer, field, indexPattern }) {
    const existingMetricColumn = Object.entries(layer.columns)
      .filter(([columnId]) => isSortableByColumn(layer, columnId))
      .map(([id]) => id)[0];

    const previousBucketsLength = Object.values(layer.columns).filter(
      (col) => col && col.isBucketed
    ).length;

    return {
      label: ofName(field.displayName),
      dataType: field.type as DataType,
      operationType: 'terms',
      scale: 'ordinal',
      sourceField: field.name,
      isBucketed: true,
      params: {
        size: previousBucketsLength === 0 ? 5 : DEFAULT_SIZE,
        orderBy: existingMetricColumn
          ? {
              type: 'column',
              columnId: existingMetricColumn,
            }
          : { type: 'alphabetical', fallback: true },
        orderDirection: existingMetricColumn ? 'desc' : 'asc',
        otherBucket: !indexPattern.hasRestrictions,
        missingBucket: false,
      },
    };
  },
  toEsAggsFn: (column, columnId, _indexPattern, layer, uiSettings, orderedColumnIds) => {
    if (column.params?.orderBy.type === 'rare') {
      return buildExpressionFunction<AggFunctionsMapping['aggRareTerms']>('aggRareTerms', {
        id: columnId,
        enabled: true,
        schema: 'segment',
        field: column.sourceField,
        max_doc_count: column.params.orderBy.maxDocCount,
      }).toAst();
    }
    if (column.params?.secondaryFields?.length) {
      return buildExpressionFunction<AggFunctionsMapping['aggMultiTerms']>('aggMultiTerms', {
        id: columnId,
        enabled: true,
        schema: 'segment',
        fields: [column.sourceField, ...column.params.secondaryFields],
        orderBy:
          column.params.orderBy.type === 'alphabetical'
            ? '_key'
            : String(orderedColumnIds.indexOf(column.params.orderBy.columnId)),
        order: column.params.orderDirection,
        size: column.params.size,
        otherBucket: Boolean(column.params.otherBucket),
        otherBucketLabel: i18n.translate('xpack.lens.indexPattern.terms.otherLabel', {
          defaultMessage: 'Other',
        }),
      }).toAst();
    }
    return buildExpressionFunction<AggFunctionsMapping['aggTerms']>('aggTerms', {
      id: columnId,
      enabled: true,
      schema: 'segment',
      field: column.sourceField,
      orderBy:
        column.params.orderBy.type === 'alphabetical'
          ? '_key'
          : String(orderedColumnIds.indexOf(column.params.orderBy.columnId)),
      order: column.params.orderDirection,
      size: column.params.size,
      otherBucket: Boolean(column.params.otherBucket),
      otherBucketLabel: i18n.translate('xpack.lens.indexPattern.terms.otherLabel', {
        defaultMessage: 'Other',
      }),
      missingBucket: column.params.otherBucket && column.params.missingBucket,
      missingBucketLabel: i18n.translate('xpack.lens.indexPattern.terms.missingLabel', {
        defaultMessage: '(missing value)',
      }),
    }).toAst();
  },
  getDefaultLabel: (column, indexPattern) =>
    ofName(
      indexPattern.getFieldByName(column.sourceField)?.displayName,
      column.params.secondaryFields?.length,
      column.params.orderBy.type === 'rare'
    ),
  onFieldChange: (oldColumn, field, params) => {
    const newParams = {
      ...oldColumn.params,
      secondaryFields: undefined,
      ...(params as Partial<TermsIndexPatternColumn['params']>),
    };
    if ('format' in newParams && field.type !== 'number') {
      delete newParams.format;
    }
    return {
      ...oldColumn,
      dataType: field.type as DataType,
<<<<<<< HEAD
      label: ofName(field.displayName, newParams.secondaryFields?.length),
=======
      label: ofName(field.displayName, 0, newParams.orderBy.type === 'rare'),
>>>>>>> 3514fa66
      sourceField: field.name,
      params: newParams,
    };
  },
  onOtherColumnChanged: (layer, thisColumnId, changedColumnId) => {
    const columns = layer.columns;
    const currentColumn = columns[thisColumnId] as TermsIndexPatternColumn;
    if (
      currentColumn.params.orderBy.type === 'column' ||
      (currentColumn.params.orderBy.type === 'alphabetical' &&
        currentColumn.params.orderBy.fallback)
    ) {
      // check whether the column is still there and still a metric
      const columnSortedBy =
        currentColumn.params.orderBy.type === 'column'
          ? columns[currentColumn.params.orderBy.columnId]
          : undefined;
      if (
        !columnSortedBy ||
        (currentColumn.params.orderBy.type === 'column' &&
          !isSortableByColumn(layer, currentColumn.params.orderBy.columnId))
      ) {
        // check whether we can find another metric column to sort by
        const existingMetricColumn = Object.entries(layer.columns)
          .filter(([columnId]) => isSortableByColumn(layer, columnId))
          .map(([id]) => id)[0];
        return {
          ...currentColumn,
          params: {
            ...currentColumn.params,
            orderBy: existingMetricColumn
              ? { type: 'column', columnId: existingMetricColumn }
              : { type: 'alphabetical', fallback: true },
            orderDirection: existingMetricColumn ? 'desc' : 'asc',
          },
        };
      }
    }
    return currentColumn;
  },
  renderFieldInput: function FieldInput(props) {
    const {
      layer,
      selectedColumn,
      columnId,
      indexPattern,
      existingFields,
      operationSupportMatrix,
      updateLayer,
    } = props;
    const onFieldSelectChange = useCallback(
      (fields) => {
        const column = layer.columns[columnId] as TermsIndexPatternColumn;
        updateLayer({
          ...layer,
          columns: {
            ...layer.columns,
            [columnId]: {
              ...column,
              sourceField: fields[0],
              label: ofName(
                indexPattern.getFieldByName(fields[0])?.displayName,
                fields.length - 1,
                column.params.orderBy.type === 'rare'
              ),
              params: {
                ...column.params,
                secondaryFields: fields.length > 1 ? fields.slice(1) : undefined,
              },
            },
          } as Record<string, TermsIndexPatternColumn>,
        });
      },
      [columnId, indexPattern, layer, updateLayer]
    );
    const currentColumn = layer.columns[columnId];

    const fieldErrorMessage = getErrorMessage(
      selectedColumn,
      Boolean(props.incompleteOperation),
      'field',
      props.currentFieldIsInvalid
    );

    // let the default component do its job in case of incomplete informations
    if (
      !currentColumn ||
      !selectedColumn ||
      props.incompleteOperation ||
      (fieldErrorMessage && !selectedColumn.params?.secondaryFields?.length)
    ) {
      return <FieldInputBase {...props} />;
    }

    const showScriptedFieldError = Boolean(
      getMultiTermsScriptedFieldErrorMessage(layer, columnId, indexPattern)
    );

    return (
      <EuiFormRow
        data-test-subj="indexPattern-field-selection-row"
        label={i18n.translate('xpack.lens.indexPattern.terms.chooseFields', {
          defaultMessage: '{count, plural, zero {Field} other {Fields}}',
          values: {
            count: selectedColumn.params?.secondaryFields?.length || 0,
          },
        })}
        fullWidth
        isInvalid={Boolean(showScriptedFieldError)}
        error={
          showScriptedFieldError
            ? i18n.translate('xpack.lens.indexPattern.terms.scriptedFieldErrorShort', {
                defaultMessage: 'Scripted fields are not supported when using multiple fields',
              })
            : []
        }
      >
        <FieldInputs
          column={selectedColumn}
          indexPattern={indexPattern}
          existingFields={existingFields}
          operationSupportMatrix={operationSupportMatrix}
          onChange={onFieldSelectChange}
        />
      </EuiFormRow>
    );
  },
  paramEditor: function ParamEditor({ layer, updateLayer, currentColumn, columnId, indexPattern }) {
    const hasRestrictions = indexPattern.hasRestrictions;

    const SEPARATOR = '$$$';
    function toValue(orderBy: TermsIndexPatternColumn['params']['orderBy']) {
      if (orderBy.type !== 'column') {
        return orderBy.type;
      }
      return `${orderBy.type}${SEPARATOR}${orderBy.columnId}`;
    }

    function fromValue(value: string): TermsIndexPatternColumn['params']['orderBy'] {
      if (value === 'alphabetical') {
        return { type: 'alphabetical', fallback: false };
      }
      if (value === 'rare') {
        return { type: 'rare', maxDocCount: DEFAULT_MAX_DOC_COUNT };
      }
      const parts = value.split(SEPARATOR);
      return {
        type: 'column',
        columnId: parts[1],
      };
    }

    const orderOptions = Object.entries(layer.columns)
      .filter(([sortId]) => isSortableByColumn(layer, sortId))
      .map(([sortId, column]) => {
        return {
          value: toValue({ type: 'column', columnId: sortId }),
          text: column.label,
        };
      });
    orderOptions.push({
      value: toValue({ type: 'alphabetical' }),
      text: i18n.translate('xpack.lens.indexPattern.terms.orderAlphabetical', {
        defaultMessage: 'Alphabetical',
      }),
    });
    if (!currentColumn.params.secondaryFields?.length) {
      orderOptions.push({
        value: toValue({ type: 'rare', maxDocCount: DEFAULT_MAX_DOC_COUNT }),
        text: i18n.translate('xpack.lens.indexPattern.terms.orderRare', {
          defaultMessage: 'Rarity',
        }),
      });
    }

    return (
      <>
        <ValuesInput
          value={currentColumn.params.size}
          disabled={currentColumn.params.orderBy.type === 'rare'}
          onChange={(value) => {
            updateLayer(
              updateColumnParam({
                layer,
                columnId,
                paramName: 'size',
                value,
              })
            );
          }}
        />
        {currentColumn.params.orderBy.type === 'rare' && (
          <ValuesInput
            value={currentColumn.params.orderBy.maxDocCount}
            label={i18n.translate('xpack.lens.indexPattern.terms.maxDocCount', {
              defaultMessage: 'Max doc count per term',
            })}
            maxValue={MAXIMUM_MAX_DOC_COUNT}
            onChange={(value) => {
              updateLayer(
                updateColumnParam({
                  layer,
                  columnId,
                  paramName: 'orderBy',
                  value: { ...currentColumn.params.orderBy, maxDocCount: value },
                })
              );
            }}
          />
        )}
        <EuiFormRow
          label={
            <>
              {i18n.translate('xpack.lens.indexPattern.terms.orderBy', {
                defaultMessage: 'Rank by',
              })}{' '}
              <EuiIconTip
                color="subdued"
                content={i18n.translate('xpack.lens.indexPattern.terms.orderByHelp', {
                  defaultMessage: `Specifies the dimension the top values are ranked by.`,
                })}
                iconProps={{
                  className: 'eui-alignTop',
                }}
                position="top"
                size="s"
                type="questionInCircle"
              />
            </>
          }
          display="rowCompressed"
          fullWidth
        >
          <EuiSelect
            compressed
            data-test-subj="indexPattern-terms-orderBy"
            options={orderOptions}
            value={toValue(currentColumn.params.orderBy)}
            onChange={(e: React.ChangeEvent<HTMLSelectElement>) => {
              const newOrderByValue = fromValue(e.target.value);
              const updatedLayer = updateDefaultLabels(
                updateColumnParam({
                  layer,
                  columnId,
                  paramName: 'orderBy',
                  value: newOrderByValue,
                }),
                indexPattern
              );
              updateLayer(
                updateColumnParam({
                  layer: updatedLayer,
                  columnId,
                  paramName: 'orderDirection',
                  value: newOrderByValue.type === 'alphabetical' ? 'asc' : 'desc',
                })
              );
            }}
            aria-label={i18n.translate('xpack.lens.indexPattern.terms.orderBy', {
              defaultMessage: 'Rank by',
            })}
          />
        </EuiFormRow>
        <EuiFormRow
          label={i18n.translate('xpack.lens.indexPattern.terms.orderDirection', {
            defaultMessage: 'Rank direction',
          })}
          display="rowCompressed"
          fullWidth
        >
          <EuiButtonGroup
            isFullWidth
            legend={i18n.translate('xpack.lens.indexPattern.terms.orderDirection', {
              defaultMessage: 'Rank direction',
            })}
            data-test-subj="indexPattern-terms-orderDirection-groups"
            name="orderDirection"
            buttonSize="compressed"
            aria-label={i18n.translate('xpack.lens.indexPattern.terms.orderDirection', {
              defaultMessage: 'Rank direction',
            })}
            isDisabled={currentColumn.params.orderBy.type === 'rare'}
            options={[
              {
                id: `${idPrefix}asc`,
                'data-test-subj': 'indexPattern-terms-orderDirection-groups-asc',
                value: 'asc',
                label: i18n.translate('xpack.lens.indexPattern.terms.orderAscending', {
                  defaultMessage: 'Ascending',
                }),
              },
              {
                id: `${idPrefix}desc`,
                'data-test-subj': 'indexPattern-terms-orderDirection-groups-desc',
                value: 'desc',
                label: i18n.translate('xpack.lens.indexPattern.terms.orderDescending', {
                  defaultMessage: 'Descending',
                }),
              },
            ]}
            idSelected={`${idPrefix}${currentColumn.params.orderDirection}`}
            onChange={(id) => {
              const value = id.replace(
                idPrefix,
                ''
              ) as TermsIndexPatternColumn['params']['orderDirection'];
              updateLayer(
                updateColumnParam({
                  layer,
                  columnId,
                  paramName: 'orderDirection',
                  value,
                })
              );
            }}
          />
        </EuiFormRow>
        {!hasRestrictions && (
          <>
            <EuiSpacer size="s" />
            <EuiAccordion
              id="lnsTermsAdvanced"
              buttonContent={i18n.translate('xpack.lens.indexPattern.terms.advancedSettings', {
                defaultMessage: 'Advanced',
              })}
            >
              <EuiSpacer size="m" />
              <EuiSwitch
                label={i18n.translate('xpack.lens.indexPattern.terms.otherBucketDescription', {
                  defaultMessage: 'Group other values as "Other"',
                })}
                compressed
                data-test-subj="indexPattern-terms-other-bucket"
                checked={Boolean(currentColumn.params.otherBucket)}
                disabled={currentColumn.params.orderBy.type === 'rare'}
                onChange={(e: EuiSwitchEvent) =>
                  updateLayer(
                    updateColumnParam({
                      layer,
                      columnId,
                      paramName: 'otherBucket',
                      value: e.target.checked,
                    })
                  )
                }
              />
              <EuiSpacer size="m" />
              <EuiSwitch
                label={i18n.translate('xpack.lens.indexPattern.terms.missingBucketDescription', {
                  defaultMessage: 'Include documents without this field',
                })}
                compressed
                disabled={
                  !currentColumn.params.otherBucket ||
                  indexPattern.getFieldByName(currentColumn.sourceField)?.type !== 'string' ||
                  currentColumn.params.orderBy.type === 'rare'
                }
                data-test-subj="indexPattern-terms-missing-bucket"
                checked={Boolean(currentColumn.params.missingBucket)}
                onChange={(e: EuiSwitchEvent) =>
                  updateLayer(
                    updateColumnParam({
                      layer,
                      columnId,
                      paramName: 'missingBucket',
                      value: e.target.checked,
                    })
                  )
                }
              />
            </EuiAccordion>
          </>
        )}
      </>
    );
  },
};<|MERGE_RESOLUTION|>--- conflicted
+++ resolved
@@ -292,11 +292,11 @@
     return {
       ...oldColumn,
       dataType: field.type as DataType,
-<<<<<<< HEAD
-      label: ofName(field.displayName, newParams.secondaryFields?.length),
-=======
-      label: ofName(field.displayName, 0, newParams.orderBy.type === 'rare'),
->>>>>>> 3514fa66
+      label: ofName(
+        field.displayName,
+        newParams.secondaryFields?.length,
+        newParams.orderBy.type === 'rare'
+      ),
       sourceField: field.name,
       params: newParams,
     };
