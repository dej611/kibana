/*
 * Copyright Elasticsearch B.V. and/or licensed to Elasticsearch B.V. under one
 * or more contributor license agreements. Licensed under the Elastic License
 * 2.0; you may not use this file except in compliance with the Elastic License
 * 2.0.
 */

import React, { useCallback } from 'react';
import { i18n } from '@kbn/i18n';
import {
  EuiFormRow,
  EuiSelect,
  EuiSwitch,
  EuiSwitchEvent,
  EuiSpacer,
  EuiAccordion,
  EuiIconTip,
} from '@elastic/eui';
import { AggFunctionsMapping } from '../../../../../../../../src/plugins/data/public';
import { buildExpressionFunction } from '../../../../../../../../src/plugins/expressions/public';
import { updateColumnParam } from '../../layer_helpers';
import type { DataType } from '../../../../types';
import { OperationDefinition } from '../index';
import { FieldBasedIndexPatternColumn } from '../column_types';
import { ValuesInput } from './values_input';
import { getInvalidFieldMessage } from '../helpers';
import { FieldInputs, MAX_MULTI_FIELDS_SIZE } from './field_inputs';
import {
  FieldInput as FieldInputBase,
  getErrorMessage,
} from '../../../dimension_panel/field_input';
import type { TermsIndexPatternColumn } from './types';
import {
  getDisallowedTermsMessage,
  getMultiTermsScriptedFieldErrorMessage,
  isSortableByColumn,
  MULTI_KEY_VISUAL_SEPARATOR,
} from './helpers';

export type { TermsIndexPatternColumn } from './types';

const missingFieldLabel = i18n.translate('xpack.lens.indexPattern.missingFieldLabel', {
  defaultMessage: 'Missing field',
});

function ofName(name?: string, count: number = 0) {
  if (count) {
    return i18n.translate('xpack.lens.indexPattern.multipleTermsOf', {
      defaultMessage: 'Top values of {name} + {count} {count, plural, one {other} other {others}}',
      values: {
        name: name ?? missingFieldLabel,
        count,
      },
    });
  }
  return i18n.translate('xpack.lens.indexPattern.termsOf', {
    defaultMessage: 'Top values of {name}',
    values: {
      name: name ?? missingFieldLabel,
    },
  });
}

const DEFAULT_SIZE = 3;
const supportedTypes = new Set(['string', 'boolean', 'number', 'ip']);

export const termsOperation: OperationDefinition<TermsIndexPatternColumn, 'field'> = {
  type: 'terms',
  displayName: i18n.translate('xpack.lens.indexPattern.terms', {
    defaultMessage: 'Top values',
  }),
  priority: 3, // Higher than any metric
  input: 'field',
<<<<<<< HEAD
  getParamsForMultipleFields: (oldColumn, field) => {
    return { secondaryFields: [...(oldColumn.params?.secondaryFields || []), field.name] };
  },
=======
  canAddNewField: (column) => {
    return (column.params?.secondaryFields?.length ?? 0) < MAX_MULTI_FIELDS_SIZE;
  },
  getDefaultVisualSettings: (column) => ({
    truncateText: Boolean(!column.params?.secondaryFields?.length),
  }),
>>>>>>> 7d0f002e
  getPossibleOperationForField: ({ aggregationRestrictions, aggregatable, type }) => {
    if (
      supportedTypes.has(type) &&
      aggregatable &&
      (!aggregationRestrictions || aggregationRestrictions.terms)
    ) {
      return {
        dataType: type as DataType,
        isBucketed: true,
        scale: 'ordinal',
      };
    }
  },
  getErrorMessage: (layer, columnId, indexPattern) => {
    const messages = [
      ...(getInvalidFieldMessage(
        layer.columns[columnId] as FieldBasedIndexPatternColumn,
        indexPattern
      ) || []),
      getDisallowedTermsMessage(layer, columnId, indexPattern) || '',
      getMultiTermsScriptedFieldErrorMessage(layer, columnId, indexPattern) || '',
    ].filter(Boolean);
    return messages.length ? messages : undefined;
  },
  isTransferable: (column, newIndexPattern) => {
    const newField = newIndexPattern.getFieldByName(column.sourceField);

    return Boolean(
      newField &&
        supportedTypes.has(newField.type) &&
        newField.aggregatable &&
        (!newField.aggregationRestrictions || newField.aggregationRestrictions.terms) &&
        (!column.params.otherBucket || !newIndexPattern.hasRestrictions)
    );
  },
  buildColumn({ layer, field, indexPattern }) {
    const existingMetricColumn = Object.entries(layer.columns)
      .filter(([columnId]) => isSortableByColumn(layer, columnId))
      .map(([id]) => id)[0];

    const previousBucketsLength = Object.values(layer.columns).filter(
      (col) => col && col.isBucketed
    ).length;

    return {
      label: ofName(field.displayName),
      dataType: field.type as DataType,
      operationType: 'terms',
      scale: 'ordinal',
      sourceField: field.name,
      isBucketed: true,
      params: {
        size: previousBucketsLength === 0 ? 5 : DEFAULT_SIZE,
        orderBy: existingMetricColumn
          ? {
              type: 'column',
              columnId: existingMetricColumn,
            }
          : { type: 'alphabetical', fallback: true },
        orderDirection: existingMetricColumn ? 'desc' : 'asc',
        otherBucket: !indexPattern.hasRestrictions,
        missingBucket: false,
      },
    };
  },
  toEsAggsFn: (column, columnId, _indexPattern, layer, uiSettings, orderedColumnIds) => {
    if (column.params?.secondaryFields?.length) {
      return buildExpressionFunction<AggFunctionsMapping['aggMultiTerms']>('aggMultiTerms', {
        id: columnId,
        enabled: true,
        schema: 'segment',
        fields: [column.sourceField, ...column.params.secondaryFields],
        orderBy:
          column.params.orderBy.type === 'alphabetical'
            ? '_key'
            : String(orderedColumnIds.indexOf(column.params.orderBy.columnId)),
        order: column.params.orderDirection,
        size: column.params.size,
        otherBucket: Boolean(column.params.otherBucket),
        otherBucketLabel: i18n.translate('xpack.lens.indexPattern.terms.otherLabel', {
          defaultMessage: 'Other',
        }),
        separatorLabel: MULTI_KEY_VISUAL_SEPARATOR,
      }).toAst();
    }
    return buildExpressionFunction<AggFunctionsMapping['aggTerms']>('aggTerms', {
      id: columnId,
      enabled: true,
      schema: 'segment',
      field: column.sourceField,
      orderBy:
        column.params.orderBy.type === 'alphabetical'
          ? '_key'
          : String(orderedColumnIds.indexOf(column.params.orderBy.columnId)),
      order: column.params.orderDirection,
      size: column.params.size,
      otherBucket: Boolean(column.params.otherBucket),
      otherBucketLabel: i18n.translate('xpack.lens.indexPattern.terms.otherLabel', {
        defaultMessage: 'Other',
      }),
      missingBucket: column.params.otherBucket && column.params.missingBucket,
      missingBucketLabel: i18n.translate('xpack.lens.indexPattern.terms.missingLabel', {
        defaultMessage: '(missing value)',
      }),
    }).toAst();
  },
  getDefaultLabel: (column, indexPattern) =>
    ofName(
      indexPattern.getFieldByName(column.sourceField)?.displayName,
      column.params.secondaryFields?.length
    ),
  onFieldChange: (oldColumn, field, params) => {
    const newParams = { ...oldColumn.params, ...params };
    if ('format' in newParams && field.type !== 'number') {
      delete newParams.format;
    }
    return {
      ...oldColumn,
      dataType: field.type as DataType,
      label: ofName(field.displayName, newParams.secondaryFields?.length),
      sourceField: field.name,
      params: newParams,
    };
  },
  onOtherColumnChanged: (layer, thisColumnId, changedColumnId) => {
    const columns = layer.columns;
    const currentColumn = columns[thisColumnId] as TermsIndexPatternColumn;
    if (currentColumn.params.orderBy.type === 'column' || currentColumn.params.orderBy.fallback) {
      // check whether the column is still there and still a metric
      const columnSortedBy =
        currentColumn.params.orderBy.type === 'column'
          ? columns[currentColumn.params.orderBy.columnId]
          : undefined;
      if (
        !columnSortedBy ||
        (currentColumn.params.orderBy.type === 'column' &&
          !isSortableByColumn(layer, currentColumn.params.orderBy.columnId))
      ) {
        // check whether we can find another metric column to sort by
        const existingMetricColumn = Object.entries(layer.columns)
          .filter(([columnId]) => isSortableByColumn(layer, columnId))
          .map(([id]) => id)[0];
        return {
          ...currentColumn,
          params: {
            ...currentColumn.params,
            orderBy: existingMetricColumn
              ? { type: 'column', columnId: existingMetricColumn }
              : { type: 'alphabetical', fallback: true },
            orderDirection: existingMetricColumn ? 'desc' : 'asc',
          },
        };
      }
    }
    return currentColumn;
  },
  renderFieldInput: function FieldInput(props) {
    const {
      layer,
      selectedColumn,
      columnId,
      indexPattern,
      existingFields,
      operationSupportMatrix,
      updateLayer,
    } = props;
    const onFieldSelectChange = useCallback(
      (fields) => {
        const column = layer.columns[columnId] as TermsIndexPatternColumn;
        updateLayer({
          ...layer,
          columns: {
            ...layer.columns,
            [columnId]: {
              ...column,
              sourceField: fields[0],
              label: ofName(indexPattern.getFieldByName(fields[0])?.displayName, fields.length - 1),
              params: {
                ...column.params,
                secondaryFields: fields.length > 1 ? fields.slice(1) : undefined,
              },
            },
          } as Record<string, TermsIndexPatternColumn>,
        });
      },
      [columnId, indexPattern, layer, updateLayer]
    );
    const currentColumn = layer.columns[columnId];

    const fieldErrorMessage = getErrorMessage(
      selectedColumn,
      Boolean(props.incompleteOperation),
      'field',
      props.currentFieldIsInvalid
    );

    // let the default component do its job in case of incomplete informations
    if (
      !currentColumn ||
      !selectedColumn ||
      props.incompleteOperation ||
      (fieldErrorMessage && !selectedColumn.params?.secondaryFields?.length)
    ) {
      return <FieldInputBase {...props} />;
    }

    const showScriptedFieldError = Boolean(
      getMultiTermsScriptedFieldErrorMessage(layer, columnId, indexPattern)
    );

    return (
      <EuiFormRow
        data-test-subj="indexPattern-field-selection-row"
        label={i18n.translate('xpack.lens.indexPattern.terms.chooseFields', {
          defaultMessage: '{count, plural, zero {Field} other {Fields}}',
          values: {
            count: selectedColumn.params?.secondaryFields?.length || 0,
          },
        })}
        fullWidth
        isInvalid={Boolean(showScriptedFieldError)}
        error={
          showScriptedFieldError
            ? i18n.translate('xpack.lens.indexPattern.terms.scriptedFieldErrorShort', {
                defaultMessage: 'Scripted fields are not supported when using multiple fields',
              })
            : []
        }
      >
        <FieldInputs
          column={selectedColumn}
          indexPattern={indexPattern}
          existingFields={existingFields}
          operationSupportMatrix={operationSupportMatrix}
          onChange={onFieldSelectChange}
        />
      </EuiFormRow>
    );
  },
  paramEditor: function ParamEditor({ layer, updateLayer, currentColumn, columnId, indexPattern }) {
    const hasRestrictions = indexPattern.hasRestrictions;

    const SEPARATOR = '$$$';
    function toValue(orderBy: TermsIndexPatternColumn['params']['orderBy']) {
      if (orderBy.type === 'alphabetical') {
        return orderBy.type;
      }
      return `${orderBy.type}${SEPARATOR}${orderBy.columnId}`;
    }

    function fromValue(value: string): TermsIndexPatternColumn['params']['orderBy'] {
      if (value === 'alphabetical') {
        return { type: 'alphabetical', fallback: false };
      }
      const parts = value.split(SEPARATOR);
      return {
        type: 'column',
        columnId: parts[1],
      };
    }

    const orderOptions = Object.entries(layer.columns)
      .filter(([sortId]) => isSortableByColumn(layer, sortId))
      .map(([sortId, column]) => {
        return {
          value: toValue({ type: 'column', columnId: sortId }),
          text: column.label,
        };
      });
    orderOptions.push({
      value: toValue({ type: 'alphabetical' }),
      text: i18n.translate('xpack.lens.indexPattern.terms.orderAlphabetical', {
        defaultMessage: 'Alphabetical',
      }),
    });

    return (
      <>
        <ValuesInput
          value={currentColumn.params.size}
          onChange={(value) => {
            updateLayer(
              updateColumnParam({
                layer,
                columnId,
                paramName: 'size',
                value,
              })
            );
          }}
        />
        <EuiFormRow
          label={
            <>
              {i18n.translate('xpack.lens.indexPattern.terms.orderBy', {
                defaultMessage: 'Rank by',
              })}{' '}
              <EuiIconTip
                color="subdued"
                content={i18n.translate('xpack.lens.indexPattern.terms.orderByHelp', {
                  defaultMessage: `Specifies the dimension the top values are ranked by.`,
                })}
                iconProps={{
                  className: 'eui-alignTop',
                }}
                position="top"
                size="s"
                type="questionInCircle"
              />
            </>
          }
          display="columnCompressed"
          fullWidth
        >
          <EuiSelect
            compressed
            data-test-subj="indexPattern-terms-orderBy"
            options={orderOptions}
            value={toValue(currentColumn.params.orderBy)}
            onChange={(e: React.ChangeEvent<HTMLSelectElement>) => {
              const newOrderByValue = fromValue(e.target.value);
              const updatedLayer = updateColumnParam({
                layer,
                columnId,
                paramName: 'orderBy',
                value: newOrderByValue,
              });
              updateLayer(
                updateColumnParam({
                  layer: updatedLayer,
                  columnId,
                  paramName: 'orderDirection',
                  value: newOrderByValue.type === 'alphabetical' ? 'asc' : 'desc',
                })
              );
            }}
            aria-label={i18n.translate('xpack.lens.indexPattern.terms.orderBy', {
              defaultMessage: 'Rank by',
            })}
          />
        </EuiFormRow>
        <EuiFormRow
          label={i18n.translate('xpack.lens.indexPattern.terms.orderDirection', {
            defaultMessage: 'Rank direction',
          })}
          display="columnCompressed"
          fullWidth
        >
          <EuiSelect
            compressed
            data-test-subj="indexPattern-terms-orderDirection"
            options={[
              {
                value: 'asc',
                text: i18n.translate('xpack.lens.indexPattern.terms.orderAscending', {
                  defaultMessage: 'Ascending',
                }),
              },
              {
                value: 'desc',
                text: i18n.translate('xpack.lens.indexPattern.terms.orderDescending', {
                  defaultMessage: 'Descending',
                }),
              },
            ]}
            value={currentColumn.params.orderDirection}
            onChange={(e: React.ChangeEvent<HTMLSelectElement>) =>
              updateLayer(
                updateColumnParam({
                  layer,
                  columnId,
                  paramName: 'orderDirection',
                  value: e.target.value as 'asc' | 'desc',
                })
              )
            }
            aria-label={i18n.translate('xpack.lens.indexPattern.terms.orderBy', {
              defaultMessage: 'Rank by',
            })}
          />
        </EuiFormRow>
        {!hasRestrictions && (
          <>
            <EuiSpacer size="s" />
            <EuiAccordion
              id="lnsTermsAdvanced"
              buttonContent={i18n.translate('xpack.lens.indexPattern.terms.advancedSettings', {
                defaultMessage: 'Advanced',
              })}
            >
              <EuiSpacer size="m" />
              <EuiSwitch
                label={i18n.translate('xpack.lens.indexPattern.terms.otherBucketDescription', {
                  defaultMessage: 'Group other values as "Other"',
                })}
                compressed
                data-test-subj="indexPattern-terms-other-bucket"
                checked={Boolean(currentColumn.params.otherBucket)}
                onChange={(e: EuiSwitchEvent) =>
                  updateLayer(
                    updateColumnParam({
                      layer,
                      columnId,
                      paramName: 'otherBucket',
                      value: e.target.checked,
                    })
                  )
                }
              />
              <EuiSpacer size="m" />
              <EuiSwitch
                label={i18n.translate('xpack.lens.indexPattern.terms.missingBucketDescription', {
                  defaultMessage: 'Include documents without this field',
                })}
                compressed
                disabled={
                  !currentColumn.params.otherBucket ||
                  indexPattern.getFieldByName(currentColumn.sourceField)?.type !== 'string'
                }
                data-test-subj="indexPattern-terms-missing-bucket"
                checked={Boolean(currentColumn.params.missingBucket)}
                onChange={(e: EuiSwitchEvent) =>
                  updateLayer(
                    updateColumnParam({
                      layer,
                      columnId,
                      paramName: 'missingBucket',
                      value: e.target.checked,
                    })
                  )
                }
              />
            </EuiAccordion>
          </>
        )}
      </>
    );
  },
};<|MERGE_RESOLUTION|>--- conflicted
+++ resolved
@@ -71,18 +71,15 @@
   }),
   priority: 3, // Higher than any metric
   input: 'field',
-<<<<<<< HEAD
   getParamsForMultipleFields: (oldColumn, field) => {
     return { secondaryFields: [...(oldColumn.params?.secondaryFields || []), field.name] };
   },
-=======
   canAddNewField: (column) => {
     return (column.params?.secondaryFields?.length ?? 0) < MAX_MULTI_FIELDS_SIZE;
   },
   getDefaultVisualSettings: (column) => ({
     truncateText: Boolean(!column.params?.secondaryFields?.length),
   }),
->>>>>>> 7d0f002e
   getPossibleOperationForField: ({ aggregationRestrictions, aggregatable, type }) => {
     if (
       supportedTypes.has(type) &&
