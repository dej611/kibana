/*
 * Copyright Elasticsearch B.V. and/or licensed to Elasticsearch B.V. under one
 * or more contributor license agreements. Licensed under the Elastic License
 * 2.0; you may not use this file except in compliance with the Elastic License
 * 2.0.
 */

import React, { useCallback, useMemo, useState } from 'react';
import {
  EuiButtonIcon,
  EuiDraggable,
  EuiFlexGroup,
  EuiFlexItem,
  EuiIcon,
  htmlIdGenerator,
  EuiPanel,
  useEuiTheme,
} from '@elastic/eui';
import { i18n } from '@kbn/i18n';
<<<<<<< HEAD
import {
  DragDropBuckets,
  NewBucketButton,
  TooltipWrapper,
  useDebouncedValue,
} from '../../../../shared_components';
import { FieldSelect } from '../../../dimension_panel/field_select';
import type { TermsIndexPatternColumn } from './types';
import type { IndexPatternPrivateState } from '../../../types';
import type { OperationSupportMatrix } from '../../../dimension_panel';
import { supportedTypes } from './constants';
import type { IndexPattern } from '../../../../editor_frame_service/types';
=======
import { ExistingFieldsMap, IndexPattern } from '../../../../types';
import { TooltipWrapper, useDebouncedValue } from '../../../../shared_components';
import { FieldSelect } from '../../../dimension_panel/field_select';
import type { TermsIndexPatternColumn } from './types';
import type { OperationSupportMatrix } from '../../../dimension_panel';
import { supportedTypes } from './constants';
import { DragDropBuckets, NewBucketButton } from '../shared_components';
>>>>>>> d594e094

const generateId = htmlIdGenerator();
export const MAX_MULTI_FIELDS_SIZE = 3;

export interface FieldInputsProps {
  column: TermsIndexPatternColumn;
  indexPattern: IndexPattern;
  existingFields: ExistingFieldsMap;
  invalidFields?: string[];
  operationSupportMatrix: Pick<OperationSupportMatrix, 'operationByField'>;
  onChange: (newValues: string[]) => void;
}

interface WrappedValue {
  id: string;
  value: string | undefined;
  isNew?: boolean;
}

type SafeWrappedValue = Omit<WrappedValue, 'value'> & { value: string };

function removeNewEmptyField(v: WrappedValue): v is SafeWrappedValue {
  return v.value != null;
}

export function FieldInputs({
  column,
  onChange,
  indexPattern,
  existingFields,
  operationSupportMatrix,
  invalidFields,
}: FieldInputsProps) {
  const { euiTheme } = useEuiTheme();
  const [isDragging, setIsDragging] = useState(false);

  const onChangeWrapped = useCallback(
    (values: WrappedValue[]) =>
      onChange(values.filter(removeNewEmptyField).map(({ value }) => value)),
    [onChange]
  );
  const { wrappedValues, rawValuesLookup } = useMemo(() => {
    const rawValues = column ? [column.sourceField, ...(column.params?.secondaryFields || [])] : [];
    return {
      wrappedValues: rawValues.map((value) => ({ id: generateId(), value })),
      rawValuesLookup: new Set(rawValues),
    };
  }, [column]);

  const { inputValue: localValues, handleInputChange } = useDebouncedValue<WrappedValue[]>({
    onChange: onChangeWrapped,
    value: wrappedValues,
  });

  const onFieldSelectChange = useCallback(
    (choice, index = 0) => {
      const fields = [...localValues];

      if (indexPattern.getFieldByName(choice.field)) {
        fields[index] = { id: generateId(), value: choice.field };

        // update the layer state
        handleInputChange(fields);
      }
    },
    [localValues, indexPattern, handleInputChange]
  );

  const disableActions =
    (localValues.length === 2 && localValues.some(({ isNew }) => isNew)) ||
    localValues.length === 1;
  const localValuesFilled = localValues.filter(({ isNew }) => !isNew);
  return (
    <>
      <div
        style={{
          backgroundColor: isDragging ? 'transparent' : euiTheme.colors.lightestShade,
          borderRadius: euiTheme.size.xs,
          marginBottom: euiTheme.size.xs,
        }}
      >
        <DragDropBuckets
          onDragEnd={(updatedValues: WrappedValue[]) => {
            handleInputChange(updatedValues);
            setIsDragging(false);
          }}
          className="lnsIndexPatternDimensionEditor__droppable"
          onDragStart={() => {
            setIsDragging(true);
          }}
          droppableId="TOP_TERMS_DROPPABLE_AREA"
          items={localValues}
        >
          {localValues.map(({ id, value, isNew }, index) => {
            // need to filter the available fields for multiple terms
            // * a scripted field should be removed
            // * a field of unsupported type should be removed
            // * a field that has been used
            // * a scripted field was used in a singular term, should be marked as invalid for multi-terms
            const filteredOperationByField = Object.keys(operationSupportMatrix.operationByField)
              .filter((key) => {
                if (key === value) {
                  return true;
                }
                const field = indexPattern.getFieldByName(key);
                if (index === 0) {
                  return !rawValuesLookup.has(key) && field && supportedTypes.has(field.type);
                } else {
                  return (
                    !rawValuesLookup.has(key) &&
                    field &&
                    !field.scripted &&
                    supportedTypes.has(field.type)
                  );
                }
              })
              .reduce<OperationSupportMatrix['operationByField']>((memo, key) => {
                memo[key] = operationSupportMatrix.operationByField[key];
                return memo;
              }, {});

            const shouldShowError = Boolean(
              value &&
                ((indexPattern.getFieldByName(value)?.scripted && localValuesFilled.length > 1) ||
                  invalidFields?.includes(value))
            );
            return (
              <EuiDraggable
                spacing="none"
                index={index}
                draggableId={value || 'newField'}
                key={id}
                disableInteractiveElementBlocking
              >
                {(provided) => (
                  <EuiPanel paddingSize="xs" hasShadow={false} color="transparent">
                    <EuiFlexGroup gutterSize="none" alignItems="center" responsive={false}>
                      <EuiFlexItem
                        grow={false}
                        className="lnsIndexPatternDimensionEditor__droppableItem"
                      >
                        <EuiIcon
                          size="s"
                          color="text"
                          type="grab"
                          title={i18n.translate('xpack.lens.indexPattern.terms.dragToReorder', {
                            defaultMessage: 'Drag to reorder',
                          })}
                          data-test-subj={`indexPattern-terms-dragToReorder-${index}`}
                        />
                      </EuiFlexItem>
                      <EuiFlexItem
                        grow={true}
                        style={{ minWidth: 0 }}
                        className="lnsIndexPatternDimensionEditor__droppableItem"
                      >
                        <FieldSelect
                          fieldIsInvalid={shouldShowError}
                          currentIndexPattern={indexPattern}
                          existingFields={existingFields[indexPattern.title]}
                          operationByField={filteredOperationByField}
                          selectedOperationType={column.operationType}
                          selectedField={value}
                          autoFocus={isNew}
                          onChoose={(choice) => {
                            onFieldSelectChange(choice, index);
                          }}
                          isInvalid={shouldShowError}
                          data-test-subj={
                            localValues.length !== 1
                              ? `indexPattern-dimension-field-${index}`
                              : undefined
                          }
                        />
                      </EuiFlexItem>
                      <EuiFlexItem grow={false}>
                        <TooltipWrapper
                          tooltipContent={i18n.translate(
                            'xpack.lens.indexPattern.terms.deleteButtonDisabled',
                            {
                              defaultMessage:
                                'This function requires a minimum of one field defined',
                            }
                          )}
                          condition={disableActions}
                        >
                          <EuiButtonIcon
                            iconType="trash"
                            color="danger"
                            aria-label={i18n.translate(
                              'xpack.lens.indexPattern.terms.deleteButtonAriaLabel',
                              {
                                defaultMessage: 'Delete',
                              }
                            )}
                            title={i18n.translate(
                              'xpack.lens.indexPattern.terms.deleteButtonLabel',
                              {
                                defaultMessage: 'Delete',
                              }
                            )}
                            onClick={() => {
                              handleInputChange(localValues.filter((_, i) => i !== index));
                            }}
                            data-test-subj={`indexPattern-terms-removeField-${index}`}
                            isDisabled={disableActions && !isNew}
                          />
                        </TooltipWrapper>
                      </EuiFlexItem>
                    </EuiFlexGroup>
                  </EuiPanel>
                )}
              </EuiDraggable>
            );
          })}
        </DragDropBuckets>
      </div>
      <NewBucketButton
        onClick={() => {
          handleInputChange([...localValues, { id: generateId(), value: undefined, isNew: true }]);
        }}
        data-test-subj={`indexPattern-terms-add-field`}
        label={i18n.translate('xpack.lens.indexPattern.terms.addaFilter', {
          defaultMessage: 'Add field',
        })}
        isDisabled={
          column.params.orderBy.type === 'rare' || localValues.length > MAX_MULTI_FIELDS_SIZE
        }
      />
    </>
  );
}

export function getInputFieldErrorMessage(isScriptedField: boolean, invalidFields: string[]) {
  if (isScriptedField) {
    return i18n.translate('xpack.lens.indexPattern.terms.scriptedFieldErrorShort', {
      defaultMessage: 'Scripted fields are not supported when using multiple fields',
    });
  }
  if (invalidFields.length) {
    return i18n.translate('xpack.lens.indexPattern.terms.invalidFieldsErrorShort', {
      defaultMessage:
        'Invalid {invalidFieldsCount, plural, one {field} other {fields}}: {invalidFields}. Check your data view or pick another field.',
      values: {
        invalidFieldsCount: invalidFields.length,
        invalidFields: invalidFields.map((fieldName) => `"${fieldName}"`).join(', '),
      },
    });
  }
}<|MERGE_RESOLUTION|>--- conflicted
+++ resolved
@@ -17,20 +17,6 @@
   useEuiTheme,
 } from '@elastic/eui';
 import { i18n } from '@kbn/i18n';
-<<<<<<< HEAD
-import {
-  DragDropBuckets,
-  NewBucketButton,
-  TooltipWrapper,
-  useDebouncedValue,
-} from '../../../../shared_components';
-import { FieldSelect } from '../../../dimension_panel/field_select';
-import type { TermsIndexPatternColumn } from './types';
-import type { IndexPatternPrivateState } from '../../../types';
-import type { OperationSupportMatrix } from '../../../dimension_panel';
-import { supportedTypes } from './constants';
-import type { IndexPattern } from '../../../../editor_frame_service/types';
-=======
 import { ExistingFieldsMap, IndexPattern } from '../../../../types';
 import { TooltipWrapper, useDebouncedValue } from '../../../../shared_components';
 import { FieldSelect } from '../../../dimension_panel/field_select';
@@ -38,7 +24,6 @@
 import type { OperationSupportMatrix } from '../../../dimension_panel';
 import { supportedTypes } from './constants';
 import { DragDropBuckets, NewBucketButton } from '../shared_components';
->>>>>>> d594e094
 
 const generateId = htmlIdGenerator();
 export const MAX_MULTI_FIELDS_SIZE = 3;
