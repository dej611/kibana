--- conflicted
+++ resolved
@@ -72,17 +72,6 @@
     return dateBasedOperationToExpression(layer, columnId, 'derivative');
   },
   buildColumn: ({ referenceIds, previousColumn, layer }, columnParams) => {
-<<<<<<< HEAD
-    let filter = previousColumn?.filter;
-    if (columnParams) {
-      if ('kql' in columnParams) {
-        filter = { query: columnParams.kql ?? '', language: 'kuery' };
-      } else if ('lucene' in columnParams) {
-        filter = { query: columnParams.lucene ?? '', language: 'lucene' };
-      }
-    }
-=======
->>>>>>> 0b347ffc
     const ref = layer.columns[referenceIds[0]];
     return {
       label: ofName(ref?.label, previousColumn?.timeScale),
@@ -92,11 +81,7 @@
       scale: 'ratio',
       references: referenceIds,
       timeScale: previousColumn?.timeScale,
-<<<<<<< HEAD
-      filter,
-=======
       filter: getFilter(previousColumn, columnParams),
->>>>>>> 0b347ffc
       params: getFormatFromPreviousColumn(previousColumn),
     };
   },
