--- conflicted
+++ resolved
@@ -75,14 +75,6 @@
   },
   buildColumn: ({ referenceIds, previousColumn, layer, indexPattern }, columnParams) => {
     const ref = layer.columns[referenceIds[0]];
-    let filter = previousColumn?.filter;
-    if (columnParams) {
-      if ('kql' in columnParams) {
-        filter = { query: columnParams.kql ?? '', language: 'kuery' };
-      } else if ('lucene' in columnParams) {
-        filter = { query: columnParams.lucene ?? '', language: 'lucene' };
-      }
-    }
     return {
       label: ofName(
         ref && 'sourceField' in ref
@@ -93,11 +85,7 @@
       operationType: 'cumulative_sum',
       isBucketed: false,
       scale: 'ratio',
-<<<<<<< HEAD
-      filter,
-=======
       filter: getFilter(previousColumn, columnParams),
->>>>>>> 0b347ffc
       references: referenceIds,
       params: getFormatFromPreviousColumn(previousColumn),
     };
