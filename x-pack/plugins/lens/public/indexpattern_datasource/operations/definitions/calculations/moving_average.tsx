--- conflicted
+++ resolved
@@ -93,17 +93,6 @@
   ) => {
     const metric = layer.columns[referenceIds[0]];
     const { window = WINDOW_DEFAULT_VALUE } = columnParams;
-<<<<<<< HEAD
-    let filter = previousColumn?.filter;
-    if (columnParams) {
-      if ('kql' in columnParams) {
-        filter = { query: columnParams.kql ?? '', language: 'kuery' };
-      } else if ('lucene' in columnParams) {
-        filter = { query: columnParams.lucene ?? '', language: 'lucene' };
-      }
-    }
-=======
->>>>>>> 0b347ffc
     return {
       label: ofName(metric?.label, previousColumn?.timeScale),
       dataType: 'number',
@@ -112,11 +101,7 @@
       scale: 'ratio',
       references: referenceIds,
       timeScale: previousColumn?.timeScale,
-<<<<<<< HEAD
-      filter,
-=======
       filter: getFilter(previousColumn, columnParams),
->>>>>>> 0b347ffc
       params: {
         window,
         ...getFormatFromPreviousColumn(previousColumn),
