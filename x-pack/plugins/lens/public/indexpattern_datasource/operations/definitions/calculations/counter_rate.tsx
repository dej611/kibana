/*
 * Copyright Elasticsearch B.V. and/or licensed to Elasticsearch B.V. under one
 * or more contributor license agreements. Licensed under the Elastic License
 * 2.0; you may not use this file except in compliance with the Elastic License
 * 2.0.
 */

import { i18n } from '@kbn/i18n';
import { FormattedIndexPatternColumn, ReferenceBasedIndexPatternColumn } from '../column_types';
import { IndexPatternLayer } from '../../../types';
import {
  buildLabelFunction,
  getErrorsForDateReference,
  checkForDateHistogram,
  dateBasedOperationToExpression,
  hasDateField,
} from './utils';
import { DEFAULT_TIME_SCALE } from '../../time_scale_utils';
import { OperationDefinition } from '..';
import { getFormatFromPreviousColumn, getFilter } from '../helpers';

const ofName = buildLabelFunction((name?: string) => {
  return i18n.translate('xpack.lens.indexPattern.CounterRateOf', {
    defaultMessage: 'Counter rate of {name}',
    values: {
      name:
        name ??
        i18n.translate('xpack.lens.indexPattern.incompleteOperation', {
          defaultMessage: '(incomplete)',
        }),
    },
  });
});

export type CounterRateIndexPatternColumn = FormattedIndexPatternColumn &
  ReferenceBasedIndexPatternColumn & {
    operationType: 'counter_rate';
  };

export const counterRateOperation: OperationDefinition<
  CounterRateIndexPatternColumn,
  'fullReference'
> = {
  type: 'counter_rate',
  priority: 1,
  displayName: i18n.translate('xpack.lens.indexPattern.counterRate', {
    defaultMessage: 'Counter rate',
  }),
  input: 'fullReference',
  selectionStyle: 'field',
  requiredReferences: [
    {
      input: ['field', 'managedReference'],
      specificOperations: ['max'],
      validateMetadata: (meta) => meta.dataType === 'number' && !meta.isBucketed,
    },
  ],
  getPossibleOperation: (indexPattern) => {
    if (hasDateField(indexPattern)) {
      return {
        dataType: 'number',
        isBucketed: false,
        scale: 'ratio',
      };
    }
  },
  getDefaultLabel: (column, indexPattern, columns) => {
    const ref = columns[column.references[0]];
    return ofName(
      ref && 'sourceField' in ref
        ? indexPattern.getFieldByName(ref.sourceField)?.displayName
        : undefined,
      column.timeScale,
      column.timeShift
    );
  },
  toExpression: (layer, columnId) => {
    return dateBasedOperationToExpression(layer, columnId, 'lens_counter_rate');
  },
  buildColumn: ({ referenceIds, previousColumn, layer, indexPattern }, columnParams) => {
    const metric = layer.columns[referenceIds[0]];
    const timeScale = previousColumn?.timeScale || DEFAULT_TIME_SCALE;
    return {
      label: ofName(
        metric && 'sourceField' in metric
          ? indexPattern.getFieldByName(metric.sourceField)?.displayName
          : undefined,
        timeScale,
        previousColumn?.timeShift
      ),
      dataType: 'number',
      operationType: 'counter_rate',
      isBucketed: false,
      scale: 'ratio',
      references: referenceIds,
      timeScale,
      timeShift: previousColumn?.timeShift,
      filter: getFilter(previousColumn, columnParams),
      params: getFormatFromPreviousColumn(previousColumn),
    };
  },
  isTransferable: (column, newIndexPattern) => {
    return hasDateField(newIndexPattern);
  },
  getErrorMessage: (layer: IndexPatternLayer, columnId: string) => {
    return getErrorsForDateReference(
      layer,
      columnId,
      i18n.translate('xpack.lens.indexPattern.counterRate', {
        defaultMessage: 'Counter rate',
      })
    );
  },
  getDisabledStatus(indexPattern, layer) {
    return checkForDateHistogram(
      layer,
      i18n.translate('xpack.lens.indexPattern.counterRate', {
        defaultMessage: 'Counter rate',
      })
    )?.join(', ');
  },
  timeScalingMode: 'mandatory',
  filterable: true,
<<<<<<< HEAD
  documentation: {
    section: 'calculation',
    signature: i18n.translate('xpack.lens.indexPattern.counterRate.signature', {
      defaultMessage: 'metric: number',
    }),
    description: i18n.translate('xpack.lens.indexPattern.counterRate.documentation', {
      defaultMessage: `
Calculates the rate of an ever increasing counter. This function will only yield helpful results on counter metric fields which contain a measurement of some kind monotonically growing over time.
If the value does get smaller, it will interpret this as a counter reset. To get most precise results, \`counter_rate\` should be calculated on the \`max\` of a field.

This calculation will be done separately for separate series defined by filters or top values dimensions.
It uses the current interval when used in Formula.

Example: Visualize the rate of bytes received over time by a memcached server:
\`counter_rate(max(memcached.stats.read.bytes))\`
      `,
    }),
  },
=======
  shiftable: true,
>>>>>>> b1c68a42
};<|MERGE_RESOLUTION|>--- conflicted
+++ resolved
@@ -121,7 +121,6 @@
   },
   timeScalingMode: 'mandatory',
   filterable: true,
-<<<<<<< HEAD
   documentation: {
     section: 'calculation',
     signature: i18n.translate('xpack.lens.indexPattern.counterRate.signature', {
@@ -140,7 +139,5 @@
       `,
     }),
   },
-=======
   shiftable: true,
->>>>>>> b1c68a42
 };