--- conflicted
+++ resolved
@@ -76,11 +76,7 @@
   toExpression: (layer, columnId) => {
     return dateBasedOperationToExpression(layer, columnId, 'lens_counter_rate');
   },
-<<<<<<< HEAD
-  buildColumn: ({ referenceIds, previousColumn, layer }, columnParams) => {
-=======
-  buildColumn: ({ referenceIds, previousColumn, layer, indexPattern }) => {
->>>>>>> fad45022
+  buildColumn: ({ referenceIds, previousColumn, layer, indexPattern }, columnParams) => {
     const metric = layer.columns[referenceIds[0]];
     const timeScale = previousColumn?.timeScale || DEFAULT_TIME_SCALE;
     let filter = previousColumn?.filter;
