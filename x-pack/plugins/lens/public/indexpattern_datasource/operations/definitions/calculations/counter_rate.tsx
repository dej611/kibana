--- conflicted
+++ resolved
@@ -79,14 +79,6 @@
   buildColumn: ({ referenceIds, previousColumn, layer, indexPattern }, columnParams) => {
     const metric = layer.columns[referenceIds[0]];
     const timeScale = previousColumn?.timeScale || DEFAULT_TIME_SCALE;
-    let filter = previousColumn?.filter;
-    if (columnParams) {
-      if ('kql' in columnParams) {
-        filter = { query: columnParams.kql ?? '', language: 'kuery' };
-      } else if ('lucene' in columnParams) {
-        filter = { query: columnParams.lucene ?? '', language: 'lucene' };
-      }
-    }
     return {
       label: ofName(
         metric && 'sourceField' in metric
@@ -100,11 +92,7 @@
       scale: 'ratio',
       references: referenceIds,
       timeScale,
-<<<<<<< HEAD
-      filter,
-=======
       filter: getFilter(previousColumn, columnParams),
->>>>>>> 0b347ffc
       params: getFormatFromPreviousColumn(previousColumn),
     };
   },
