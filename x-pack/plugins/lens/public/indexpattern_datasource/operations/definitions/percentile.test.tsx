/*
 * Copyright Elasticsearch B.V. and/or licensed to Elasticsearch B.V. under one
 * or more contributor license agreements. Licensed under the Elastic License
 * 2.0; you may not use this file except in compliance with the Elastic License
 * 2.0.
 */

import React from 'react';
import { shallow, mount } from 'enzyme';
import { IUiSettingsClient, SavedObjectsClientContract, HttpSetup } from 'kibana/public';
import { IStorageWrapper } from 'src/plugins/kibana_utils/public';
import { dataPluginMock } from '../../../../../../../src/plugins/data/public/mocks';
import { createMockedIndexPattern } from '../../mocks';
import { percentileOperation } from './index';
import { IndexPattern, IndexPatternLayer } from '../../types';
import { PercentileIndexPatternColumn } from './percentile';
import { EuiFieldNumber } from '@elastic/eui';
import { act } from 'react-dom/test-utils';
import { EuiFormRow } from '@elastic/eui';

const uiSettingsMock = {} as IUiSettingsClient;

const defaultProps = {
  storage: {} as IStorageWrapper,
  uiSettings: uiSettingsMock,
  savedObjectsClient: {} as SavedObjectsClientContract,
  dateRange: { fromDate: 'now-1d', toDate: 'now' },
  data: dataPluginMock.createStartContract(),
  http: {} as HttpSetup,
  indexPattern: {
    ...createMockedIndexPattern(),
    hasRestrictions: false,
  } as IndexPattern,
  operationDefinitionMap: {},
<<<<<<< HEAD
  isFullscreen: false,
  toggleFullscreen: jest.fn(),
  setIsCloseable: jest.fn(),
=======
>>>>>>> 0b347ffc
};

describe('percentile', () => {
  let layer: IndexPatternLayer;
  const InlineOptions = percentileOperation.paramEditor!;

  beforeEach(() => {
    layer = {
      indexPatternId: '1',
      columnOrder: ['col1', 'col2'],
      columns: {
        col1: {
          label: 'Top value of category',
          dataType: 'string',
          isBucketed: true,
          operationType: 'terms',
          params: {
            orderBy: { type: 'alphabetical' },
            size: 3,
            orderDirection: 'asc',
          },
          sourceField: 'category',
        },
        col2: {
          label: '23rd percentile of a',
          dataType: 'number',
          isBucketed: false,
          sourceField: 'a',
          operationType: 'percentile',
          params: {
            percentile: 23,
          },
        },
      },
    };
  });

  describe('getPossibleOperationForField', () => {
    it('should accept number', () => {
      expect(
        percentileOperation.getPossibleOperationForField({
          name: 'bytes',
          displayName: 'bytes',
          type: 'number',
          esTypes: ['long'],
          aggregatable: true,
        })
      ).toEqual({
        dataType: 'number',
        isBucketed: false,
        scale: 'ratio',
      });
    });

    it('should accept histogram', () => {
      expect(
        percentileOperation.getPossibleOperationForField({
          name: 'response_time',
          displayName: 'response_time',
          type: 'histogram',
          esTypes: ['histogram'],
          aggregatable: true,
        })
      ).toEqual({
        dataType: 'number',
        isBucketed: false,
        scale: 'ratio',
      });
    });

    it('should reject keywords', () => {
      expect(
        percentileOperation.getPossibleOperationForField({
          name: 'origin',
          displayName: 'origin',
          type: 'string',
          esTypes: ['keyword'],
          aggregatable: true,
        })
      ).toBeUndefined();
    });
  });

  describe('toEsAggsFn', () => {
    it('should reflect params correctly', () => {
      const percentileColumn = layer.columns.col2 as PercentileIndexPatternColumn;
      const esAggsFn = percentileOperation.toEsAggsFn(
        percentileColumn,
        'col1',
        {} as IndexPattern,
        layer,
        uiSettingsMock
      );
      expect(esAggsFn).toEqual(
        expect.objectContaining({
          arguments: expect.objectContaining({
            percentile: [23],
            field: ['a'],
          }),
        })
      );
    });
  });

  describe('onFieldChange', () => {
    it('should change correctly to new field', () => {
      const oldColumn: PercentileIndexPatternColumn = {
        operationType: 'percentile',
        sourceField: 'bytes',
        label: '23rd percentile of bytes',
        isBucketed: true,
        dataType: 'number',
        params: {
          percentile: 23,
        },
      };
      const indexPattern = createMockedIndexPattern();
      const newNumberField = indexPattern.getFieldByName('memory')!;
      const column = percentileOperation.onFieldChange(oldColumn, newNumberField);

      expect(column).toEqual(
        expect.objectContaining({
          dataType: 'number',
          sourceField: 'memory',
          params: expect.objectContaining({
            percentile: 23,
          }),
        })
      );
      expect(column.label).toContain('memory');
    });
  });

  describe('buildColumn', () => {
    it('should set default percentile', () => {
      const indexPattern = createMockedIndexPattern();
      const bytesField = indexPattern.fields.find(({ name }) => name === 'bytes')!;
      bytesField.displayName = 'test';
      const percentileColumn = percentileOperation.buildColumn({
        indexPattern,
        field: bytesField,
        layer: { columns: {}, columnOrder: [], indexPatternId: '' },
      });
      expect(percentileColumn.dataType).toEqual('number');
      expect(percentileColumn.params.percentile).toEqual(95);
      expect(percentileColumn.label).toEqual('95th percentile of test');
    });

    it('should create a percentile from formula', () => {
      const indexPattern = createMockedIndexPattern();
      const bytesField = indexPattern.fields.find(({ name }) => name === 'bytes')!;
      bytesField.displayName = 'test';
      const percentileColumn = percentileOperation.buildColumn(
        {
          indexPattern,
          field: bytesField,
          layer: { columns: {}, columnOrder: [], indexPatternId: '' },
        },
        { percentile: 75 }
      );
      expect(percentileColumn.dataType).toEqual('number');
      expect(percentileColumn.params.percentile).toEqual(75);
      expect(percentileColumn.label).toEqual('75th percentile of test');
    });
<<<<<<< HEAD
=======

    it('should create a percentile from formula with filter', () => {
      const indexPattern = createMockedIndexPattern();
      const bytesField = indexPattern.fields.find(({ name }) => name === 'bytes')!;
      bytesField.displayName = 'test';
      const percentileColumn = percentileOperation.buildColumn(
        {
          indexPattern,
          field: bytesField,
          layer: { columns: {}, columnOrder: [], indexPatternId: '' },
        },
        { percentile: 75, kql: 'bytes > 100' }
      );
      expect(percentileColumn.dataType).toEqual('number');
      expect(percentileColumn.params.percentile).toEqual(75);
      expect(percentileColumn.filter).toEqual({ language: 'kuery', query: 'bytes > 100' });
      expect(percentileColumn.label).toEqual('75th percentile of test');
    });
>>>>>>> 0b347ffc
  });

  describe('isTransferable', () => {
    it('should transfer from number to histogram', () => {
      const indexPattern = createMockedIndexPattern();
      indexPattern.getFieldByName = jest.fn().mockReturnValue({
        name: 'response_time',
        displayName: 'response_time',
        type: 'histogram',
        esTypes: ['histogram'],
        aggregatable: true,
      });
      expect(
        percentileOperation.isTransferable(
          {
            label: '',
            sourceField: 'response_time',
            isBucketed: false,
            dataType: 'number',
            operationType: 'percentile',
            params: {
              percentile: 95,
            },
          },
          indexPattern,
          {}
        )
      ).toBeTruthy();
    });
  });

  describe('param editor', () => {
    it('should render current percentile', () => {
      const updateLayerSpy = jest.fn();
      const instance = shallow(
        <InlineOptions
          {...defaultProps}
          layer={layer}
          updateLayer={updateLayerSpy}
          columnId="col2"
          currentColumn={layer.columns.col2 as PercentileIndexPatternColumn}
        />
      );

      const input = instance.find('[data-test-subj="lns-indexPattern-percentile-input"]');

      expect(input.prop('value')).toEqual('23');
    });

    it('should update state on change', async () => {
      jest.useFakeTimers();
      const updateLayerSpy = jest.fn();
      const instance = mount(
        <InlineOptions
          {...defaultProps}
          layer={layer}
          updateLayer={updateLayerSpy}
          columnId="col2"
          currentColumn={layer.columns.col2 as PercentileIndexPatternColumn}
        />
      );

      jest.runAllTimers();

      const input = instance
        .find('[data-test-subj="lns-indexPattern-percentile-input"]')
        .find(EuiFieldNumber);

      await act(async () => {
        input.prop('onChange')!({ target: { value: '27' } } as React.ChangeEvent<HTMLInputElement>);
      });

      instance.update();

      jest.runAllTimers();

      expect(updateLayerSpy).toHaveBeenCalledWith({
        ...layer,
        columns: {
          ...layer.columns,
          col2: {
            ...layer.columns.col2,
            params: {
              percentile: 27,
            },
            label: '27th percentile of a',
          },
        },
      });
    });

    it('should not update on invalid input, but show invalid value locally', async () => {
      const updateLayerSpy = jest.fn();
      const instance = mount(
        <InlineOptions
          {...defaultProps}
          layer={layer}
          updateLayer={updateLayerSpy}
          columnId="col2"
          currentColumn={layer.columns.col2 as PercentileIndexPatternColumn}
        />
      );

      jest.runAllTimers();

      const input = instance
        .find('[data-test-subj="lns-indexPattern-percentile-input"]')
        .find(EuiFieldNumber);

      await act(async () => {
        input.prop('onChange')!({
          target: { value: '12.12' },
        } as React.ChangeEvent<HTMLInputElement>);
      });

      instance.update();

      jest.runAllTimers();

      expect(updateLayerSpy).not.toHaveBeenCalled();

      expect(
        instance
          .find('[data-test-subj="lns-indexPattern-percentile-form"]')
          .find(EuiFormRow)
          .prop('isInvalid')
      ).toEqual(true);
      expect(
        instance
          .find('[data-test-subj="lns-indexPattern-percentile-input"]')
          .find(EuiFieldNumber)
          .prop('value')
      ).toEqual('12.12');
    });
  });
});<|MERGE_RESOLUTION|>--- conflicted
+++ resolved
@@ -32,12 +32,9 @@
     hasRestrictions: false,
   } as IndexPattern,
   operationDefinitionMap: {},
-<<<<<<< HEAD
   isFullscreen: false,
   toggleFullscreen: jest.fn(),
   setIsCloseable: jest.fn(),
-=======
->>>>>>> 0b347ffc
 };
 
 describe('percentile', () => {
@@ -202,8 +199,6 @@
       expect(percentileColumn.params.percentile).toEqual(75);
       expect(percentileColumn.label).toEqual('75th percentile of test');
     });
-<<<<<<< HEAD
-=======
 
     it('should create a percentile from formula with filter', () => {
       const indexPattern = createMockedIndexPattern();
@@ -222,7 +217,6 @@
       expect(percentileColumn.filter).toEqual({ language: 'kuery', query: 'bytes > 100' });
       expect(percentileColumn.label).toEqual('75th percentile of test');
     });
->>>>>>> 0b347ffc
   });
 
   describe('isTransferable', () => {
