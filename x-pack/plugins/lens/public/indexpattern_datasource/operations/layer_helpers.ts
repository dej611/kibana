/*
 * Copyright Elasticsearch B.V. and/or licensed to Elasticsearch B.V. under one
 * or more contributor license agreements. Licensed under the Elastic License
 * 2.0; you may not use this file except in compliance with the Elastic License
 * 2.0.
 */

import _, { partition } from 'lodash';
<<<<<<< HEAD
import type { OperationMetadata } from '../../types';
import { getSortScoreByPriority } from './operations';
=======
import type { OperationMetadata, VisualizationDimensionGroupConfig } from '../../types';
>>>>>>> 25e586ac
import {
  operationDefinitionMap,
  operationDefinitions,
  OperationType,
  IndexPatternColumn,
  RequiredReference,
} from './definitions';
import type { IndexPattern, IndexPatternField, IndexPatternLayer } from '../types';
import { generateId } from '../../id_generator';
import { ReferenceBasedIndexPatternColumn } from './definitions/column_types';
import { FormulaIndexPatternColumn, regenerateLayerFromAst } from './definitions/formula/formula';

interface ColumnChange {
  op: OperationType;
  layer: IndexPatternLayer;
  columnId: string;
  indexPattern: IndexPattern;
  field?: IndexPatternField;
  visualizationGroups: VisualizationDimensionGroupConfig[];
  targetGroup?: string;
}

export function insertOrReplaceColumn(args: ColumnChange): IndexPatternLayer {
  if (args.layer.columns[args.columnId]) {
    return replaceColumn(args);
  }
  return insertNewColumn(args);
}

// Insert a column into an empty ID. The field parameter is required when constructing
// a field-based operation, but will cause the function to fail for any other type of operation.
export function insertNewColumn({
  op,
  layer,
  columnId,
  field,
  indexPattern,
  visualizationGroups,
  targetGroup,
}: ColumnChange): IndexPatternLayer {
  const operationDefinition = operationDefinitionMap[op];

  if (!operationDefinition) {
    throw new Error('No suitable operation found for given parameters');
  }

  if (layer.columns[columnId]) {
    throw new Error(`Can't insert a column with an ID that is already in use`);
  }

  const baseOptions = { indexPattern, previousColumn: layer.columns[columnId] };

  if (operationDefinition.input === 'none' || operationDefinition.input === 'managedReference') {
    if (field) {
      throw new Error(`Can't create operation ${op} with the provided field ${field.name}`);
    }
    if (operationDefinition.input === 'managedReference') {
      // TODO: need to create on the fly the new columns for Formula,
      // like we do for fullReferences to show a seamless transition
    }
    const possibleOperation = operationDefinition.getPossibleOperation();
    const isBucketed = Boolean(possibleOperation?.isBucketed);
    const addOperationFn = isBucketed ? addBucket : addMetric;
    return updateDefaultLabels(
      addOperationFn(
        layer,
        operationDefinition.buildColumn({ ...baseOptions, layer }),
        columnId,
        visualizationGroups,
        targetGroup
      ),
      indexPattern
    );
  }

  if (operationDefinition.input === 'fullReference') {
    if (field) {
      throw new Error(`Reference-based operations can't take a field as input when creating`);
    }
    let tempLayer = { ...layer };
    const referenceIds = operationDefinition.requiredReferences.map((validation) => {
      const validOperations = Object.values(operationDefinitionMap).filter(({ type }) =>
        isOperationAllowedAsReference({ validation, operationType: type, indexPattern })
      );

      if (!validOperations.length) {
        throw new Error(
          `Can't create reference, ${op} has a validation function which doesn't allow any operations`
        );
      }

      const newId = generateId();
      if (validOperations.length === 1) {
        const def = validOperations[0];

        const validFields =
          def.input === 'field' ? indexPattern.fields.filter(def.getPossibleOperationForField) : [];

        if (def.input === 'none') {
          tempLayer = insertNewColumn({
            layer: tempLayer,
            columnId: newId,
            op: def.type,
            indexPattern,
            visualizationGroups,
            targetGroup,
          });
        } else if (validFields.length === 1) {
          // Recursively update the layer for each new reference
          tempLayer = insertNewColumn({
            layer: tempLayer,
            columnId: newId,
            op: def.type,
            indexPattern,
            field: validFields[0],
            visualizationGroups,
            targetGroup,
          });
        } else {
          tempLayer = {
            ...tempLayer,
            incompleteColumns: {
              ...tempLayer.incompleteColumns,
              [newId]: { operationType: def.type },
            },
          };
        }
      }
      return newId;
    });

    const possibleOperation = operationDefinition.getPossibleOperation(indexPattern);
    if (!possibleOperation) {
      throw new Error(
        `Can't create operation ${op} because it's incompatible with the index pattern`
      );
    }
    const isBucketed = Boolean(possibleOperation.isBucketed);

    const addOperationFn = isBucketed ? addBucket : addMetric;
    return updateDefaultLabels(
      addOperationFn(
        tempLayer,
        operationDefinition.buildColumn({ ...baseOptions, layer: tempLayer, referenceIds }),
        columnId,
        visualizationGroups,
        targetGroup
      ),
      indexPattern
    );
  }

  const invalidFieldName = (layer.incompleteColumns ?? {})[columnId]?.sourceField;
  const invalidField = invalidFieldName ? indexPattern.getFieldByName(invalidFieldName) : undefined;

  if (!field && invalidField) {
    const possibleOperation = operationDefinition.getPossibleOperationForField(invalidField);
    if (!possibleOperation) {
      throw new Error(
        `Tried to create an invalid operation ${operationDefinition.type} using previously selected field ${invalidField.name}`
      );
    }
    const isBucketed = Boolean(possibleOperation.isBucketed);
    if (isBucketed) {
      return updateDefaultLabels(
        addBucket(
          layer,
          operationDefinition.buildColumn({ ...baseOptions, layer, field: invalidField }),
          columnId,
          visualizationGroups,
          targetGroup
        ),
        indexPattern
      );
    } else {
      return updateDefaultLabels(
        addMetric(
          layer,
          operationDefinition.buildColumn({ ...baseOptions, layer, field: invalidField }),
          columnId
        ),
        indexPattern
      );
    }
  } else if (!field) {
    // Labels don't need to be updated because it's incomplete
    return {
      ...layer,
      incompleteColumns: {
        ...(layer.incompleteColumns ?? {}),
        [columnId]: { operationType: op },
      },
    };
  }

  const possibleOperation = operationDefinition.getPossibleOperationForField(field);
  if (!possibleOperation) {
    return {
      ...layer,
      incompleteColumns: {
        ...(layer.incompleteColumns ?? {}),
        [columnId]: { operationType: op, sourceField: field.name },
      },
    };
  }
  const isBucketed = Boolean(possibleOperation.isBucketed);
  const addOperationFn = isBucketed ? addBucket : addMetric;
  return updateDefaultLabels(
    addOperationFn(
      layer,
      operationDefinition.buildColumn({ ...baseOptions, layer, field }),
      columnId,
      visualizationGroups,
      targetGroup
    ),
    indexPattern
  );
}

export function replaceColumn({
  layer,
  columnId,
  indexPattern,
  op,
  field,
  visualizationGroups,
}: ColumnChange): IndexPatternLayer {
  const previousColumn = layer.columns[columnId];
  if (!previousColumn) {
    throw new Error(`Can't replace column because there is no prior column`);
  }

  const isNewOperation = op !== previousColumn.operationType;
  const operationDefinition = operationDefinitionMap[op];
  const previousDefinition = operationDefinitionMap[previousColumn.operationType];

  if (!operationDefinition) {
    throw new Error('No suitable operation found for given parameters');
  }

  const baseOptions = {
    columns: layer.columns,
    indexPattern,
    previousColumn,
  };

  if (isNewOperation) {
    let tempLayer = { ...layer };

    tempLayer = resetIncomplete(tempLayer, columnId);

    if (operationDefinition.input === 'fullReference') {
      return applyReferenceTransition({
        layer: tempLayer,
        columnId,
        previousColumn,
        op,
        indexPattern,
        visualizationGroups,
      });
    }

    // Makes common inferences about what the user meant when switching away from a reference:
    // 1. Switching from "Differences of max" to "max" will promote as-is
    // 2. Switching from "Differences of avg of bytes" to "max" will keep the field, but change operation
    if (
      previousDefinition.input === 'fullReference' &&
      (previousColumn as ReferenceBasedIndexPatternColumn).references.length === 1
    ) {
      const previousReferenceId = (previousColumn as ReferenceBasedIndexPatternColumn)
        .references[0];
      const referenceColumn = layer.columns[previousReferenceId];
      if (referenceColumn) {
        const referencedOperation = operationDefinitionMap[referenceColumn.operationType];

        if (referencedOperation.type === op) {
          // Unit tests are labelled as case a1, case a2
          tempLayer = deleteColumn({
            layer: tempLayer,
            columnId: previousReferenceId,
            indexPattern,
          });

          tempLayer = {
            ...tempLayer,
            columns: {
              ...tempLayer.columns,
              [columnId]: copyCustomLabel({ ...referenceColumn }, previousColumn),
            },
          };
          return updateDefaultLabels(
            {
              ...tempLayer,
              columnOrder: getColumnOrder(tempLayer),
              columns: adjustColumnReferencesForChangedColumn(tempLayer, columnId),
            },
            indexPattern
          );
        } else if (
          !field &&
          'sourceField' in referenceColumn &&
          referencedOperation.input === 'field' &&
          operationDefinition.input === 'field'
        ) {
          // Unit test is case a3
          const matchedField = indexPattern.getFieldByName(referenceColumn.sourceField);
          if (matchedField && operationDefinition.getPossibleOperationForField(matchedField)) {
            field = matchedField;
          }
        }
      }
    }

    // TODO: Refactor all this to be more generic and know less about Formula
    // if managed it has to look at the full picture to have a seamless transition
    if (operationDefinition.input === 'managedReference') {
      const newColumn = copyCustomLabel(
        operationDefinition.buildColumn(
          { ...baseOptions, layer: tempLayer },
          previousColumn.params,
          operationDefinitionMap
        ),
        previousColumn
      ) as FormulaIndexPatternColumn;

      // now remove the previous references
      if (previousDefinition.input === 'fullReference') {
        (previousColumn as ReferenceBasedIndexPatternColumn).references.forEach((id: string) => {
          tempLayer = deleteColumn({ layer: tempLayer, columnId: id, indexPattern });
        });
      }

      const basicLayer = { ...tempLayer, columns: { ...tempLayer.columns, [columnId]: newColumn } };
      // rebuild the references again for the specific AST generated
      let newLayer;

      try {
        newLayer = newColumn.params.formula
          ? regenerateLayerFromAst(
              newColumn.params.formula,
              basicLayer,
              columnId,
              newColumn,
              indexPattern,
              operationDefinitionMap
            )
          : basicLayer;
      } catch (e) {
        newLayer = basicLayer;
      }

      return updateDefaultLabels(
        {
          ...tempLayer,
          columnOrder: getColumnOrder(newLayer),
          columns: adjustColumnReferencesForChangedColumn(newLayer, columnId),
        },
        indexPattern
      );
    }

    // This logic comes after the transitions because they need to look at previous columns
    if (previousDefinition.input === 'fullReference') {
      (previousColumn as ReferenceBasedIndexPatternColumn).references.forEach((id: string) => {
        tempLayer = deleteColumn({
          layer: tempLayer,
          columnId: id,
          indexPattern,
        });
      });
    }

    if (operationDefinition.input === 'none') {
      let newColumn = operationDefinition.buildColumn({ ...baseOptions, layer: tempLayer });
      newColumn = copyCustomLabel(newColumn, previousColumn);

      const newLayer = { ...tempLayer, columns: { ...tempLayer.columns, [columnId]: newColumn } };
      return updateDefaultLabels(
        {
          ...tempLayer,
          columnOrder: getColumnOrder(newLayer),
          columns: adjustColumnReferencesForChangedColumn(newLayer, columnId),
        },
        indexPattern
      );
    }

    if (!field) {
      // if no field is available perform a full clean of the column from the layer
      if (previousDefinition.input === 'fullReference') {
        tempLayer = deleteColumn({ layer: tempLayer, columnId, indexPattern });
      }
      return {
        ...tempLayer,
        incompleteColumns: {
          ...(tempLayer.incompleteColumns ?? {}),
          [columnId]: { operationType: op },
        },
      };
    }

    const validOperation = operationDefinition.getPossibleOperationForField(field);
    if (!validOperation) {
      return {
        ...tempLayer,
        incompleteColumns: {
          ...(tempLayer.incompleteColumns ?? {}),
          [columnId]: { operationType: op },
        },
      };
    }
    let newColumn = operationDefinition.buildColumn({ ...baseOptions, layer: tempLayer, field });
    newColumn = copyCustomLabel(newColumn, previousColumn);

    const newLayer = { ...tempLayer, columns: { ...tempLayer.columns, [columnId]: newColumn } };
    return updateDefaultLabels(
      {
        ...tempLayer,
        columnOrder: getColumnOrder(newLayer),
        columns: adjustColumnReferencesForChangedColumn(newLayer, columnId),
      },
      indexPattern
    );
  } else if (
    operationDefinition.input === 'field' &&
    field &&
    'sourceField' in previousColumn &&
    previousColumn.sourceField !== field.name
  ) {
    // Same operation, new field
    const newColumn = copyCustomLabel(
      operationDefinition.onFieldChange(previousColumn, field),
      previousColumn
    );

    const newLayer = resetIncomplete(
      { ...layer, columns: { ...layer.columns, [columnId]: newColumn } },
      columnId
    );
    return {
      ...newLayer,
      columnOrder: getColumnOrder(newLayer),
      columns: adjustColumnReferencesForChangedColumn(newLayer, columnId),
    };
  } else {
    throw new Error('nothing changed');
  }
}

export function canTransition({
  layer,
  columnId,
  op,
  field,
  indexPattern,
  filterOperations,
  visualizationGroups,
}: ColumnChange & {
  filterOperations: (meta: OperationMetadata) => boolean;
}): boolean {
  const previousColumn = layer.columns[columnId];
  if (!previousColumn) {
    return true;
  }

  if (previousColumn.operationType === op) {
    return true;
  }

  try {
    const newLayer = replaceColumn({
      layer,
      columnId,
      op,
      field,
      indexPattern,
      visualizationGroups,
    });
    const newDefinition = operationDefinitionMap[op];
    const newColumn = newLayer.columns[columnId];
    return (
      Boolean(newColumn) &&
      !newLayer.incompleteColumns?.[columnId] &&
      filterOperations(newColumn) &&
      !newDefinition.getErrorMessage?.(newLayer, columnId, indexPattern)
    );
  } catch (e) {
    return false;
  }
}

/**
 * Function to transition to a fullReference from any different operation.
 * It is always possible to transition to a fullReference, but there are multiple
 * passes needed to copy all the previous state. These are the passes in priority
 * order, each of which has a unit test:
 *
 * 1. Case ref1: referenced columns are an exact match
 *    Side effect: Modifies the reference list directly
 * 2. Case new1: the previous column is an exact match.
 *    Side effect: Deletes and then inserts the previous column
 * 3. Case new2: the reference supports `none` inputs, like filters. not visible in the UI.
 *    Side effect: Inserts a new column
 * 4. Case new3, new4: Fuzzy matching on the previous field
 *    Side effect: Inserts a new column, or an incomplete column
 * 5. Fuzzy matching based on the previous references (case new6)
 *    Side effect: Inserts a new column, or an incomplete column
 *    Side effect: Modifies the reference list directly
 * 6. Case new6: Fall back by generating the column with empty references
 */
function applyReferenceTransition({
  layer,
  columnId,
  previousColumn,
  op,
  indexPattern,
  visualizationGroups,
}: {
  layer: IndexPatternLayer;
  columnId: string;
  previousColumn: IndexPatternColumn;
  op: OperationType;
  indexPattern: IndexPattern;
  visualizationGroups: VisualizationDimensionGroupConfig[];
}): IndexPatternLayer {
  const operationDefinition = operationDefinitionMap[op];

  if (operationDefinition.input !== 'fullReference') {
    throw new Error(`Requirements for transitioning are not met`);
  }

  let hasExactMatch = false;
  let hasFieldMatch = false;

  const unusedReferencesQueue =
    'references' in previousColumn
      ? [...(previousColumn as ReferenceBasedIndexPatternColumn).references]
      : [];

  const referenceIds = operationDefinition.requiredReferences.map((validation) => {
    const newId = generateId();

    // First priority is to use any references that can be kept (case ref1)
    if (unusedReferencesQueue.length) {
      const otherColumn = layer.columns[unusedReferencesQueue[0]];
      if (isColumnValidAsReference({ validation, column: otherColumn })) {
        return unusedReferencesQueue.shift()!;
      }
    }

    // Second priority is to wrap around the previous column (case new1)
    if (!hasExactMatch && isColumnValidAsReference({ validation, column: previousColumn })) {
      hasExactMatch = true;

      const newLayer = { ...layer, columns: { ...layer.columns, [newId]: { ...previousColumn } } };
      layer = {
        ...layer,
        columnOrder: getColumnOrder(newLayer),
        columns: adjustColumnReferencesForChangedColumn(newLayer, newId),
      };
      return newId;
    }

    // Look for any fieldless operations that can be inserted directly (case new2)
    if (validation.input.includes('none')) {
      const validOperations = operationDefinitions.filter((def) => {
        if (def.input !== 'none') return;
        return isOperationAllowedAsReference({
          validation,
          operationType: def.type,
          indexPattern,
        });
      });

      if (validOperations.length === 1) {
        layer = insertNewColumn({
          layer,
          columnId: newId,
          op: validOperations[0].type,
          indexPattern,
          visualizationGroups,
        });
        return newId;
      }
    }

    // Try to reuse the previous field by finding a possible operation. Because we've alredy
    // checked for an exact operation match, this is guaranteed to be different from previousColumn
    if (!hasFieldMatch && 'sourceField' in previousColumn && validation.input.includes('field')) {
      const defIgnoringfield = operationDefinitions
        .filter(
          (def) =>
            def.input === 'field' &&
            isOperationAllowedAsReference({ validation, operationType: def.type, indexPattern })
        )
        .sort(getSortScoreByPriority);

      // No exact match found, so let's determine that the current field can be reused
      const defWithField = defIgnoringfield.filter((def) => {
        const previousField = indexPattern.getFieldByName(previousColumn.sourceField);
        if (!previousField) return;
        return isOperationAllowedAsReference({
          validation,
          operationType: def.type,
          field: previousField,
          indexPattern,
        });
      });

      if (defWithField.length > 0) {
        // Found the best match that keeps the field (case new3)
        hasFieldMatch = true;
        layer = insertNewColumn({
          layer,
          columnId: newId,
          op: defWithField[0].type,
          indexPattern,
          field: indexPattern.getFieldByName(previousColumn.sourceField),
          visualizationGroups,
        });
        return newId;
      } else if (defIgnoringfield.length === 1) {
        // Can't use the field, but there is an exact match on the operation (case new4)
        hasFieldMatch = true;
        layer = {
          ...layer,
          incompleteColumns: {
            ...layer.incompleteColumns,
            [newId]: { operationType: defIgnoringfield[0].type },
          },
        };
        return newId;
      }
    }

    // Look for field-based references that we can use to assign a new field-based operation from (case new5)
    if (unusedReferencesQueue.length) {
      const otherColumn = layer.columns[unusedReferencesQueue[0]];
      if (otherColumn && 'sourceField' in otherColumn && validation.input.includes('field')) {
        const previousField = indexPattern.getFieldByName(otherColumn.sourceField);
        if (previousField) {
          const defWithField = operationDefinitions
            .filter(
              (def) =>
                def.input === 'field' &&
                isOperationAllowedAsReference({
                  validation,
                  operationType: def.type,
                  field: previousField,
                  indexPattern,
                })
            )
            .sort(getSortScoreByPriority);

          if (defWithField.length > 0) {
            layer = insertNewColumn({
              layer,
              columnId: newId,
              op: defWithField[0].type,
              indexPattern,
              field: previousField,
              visualizationGroups,
            });
            return newId;
          }
        }
      }
    }

    // The reference is too ambiguous at this point, but instead of throwing an error (case new6)
    return newId;
  });

  if (unusedReferencesQueue.length) {
    unusedReferencesQueue.forEach((id: string) => {
      layer = deleteColumn({
        layer,
        columnId: id,
        indexPattern,
      });
    });
  }

  layer = {
    ...layer,
    columns: {
      ...layer.columns,
      [columnId]: operationDefinition.buildColumn({
        indexPattern,
        layer,
        referenceIds,
        previousColumn,
      }),
    },
  };
  return updateDefaultLabels(
    {
      ...layer,
      columnOrder: getColumnOrder(layer),
      columns: adjustColumnReferencesForChangedColumn(layer, columnId),
    },
    indexPattern
  );
}

function copyCustomLabel(newColumn: IndexPatternColumn, previousColumn: IndexPatternColumn) {
  const adjustedColumn = { ...newColumn };
  if (previousColumn.customLabel) {
    adjustedColumn.customLabel = true;
    adjustedColumn.label = previousColumn.label;
  }
  return adjustedColumn;
}

function addBucket(
  layer: IndexPatternLayer,
  column: IndexPatternColumn,
  addedColumnId: string,
  visualizationGroups: VisualizationDimensionGroupConfig[],
  targetGroup?: string
): IndexPatternLayer {
  const [buckets, metrics, references] = getExistingColumnGroups(layer);

  const oldDateHistogramIndex = layer.columnOrder.findIndex(
    (columnId) => layer.columns[columnId].operationType === 'date_histogram'
  );

  let updatedColumnOrder: string[] = [];
  if (oldDateHistogramIndex > -1 && column.operationType === 'terms') {
    // Insert the new terms bucket above the first date histogram
    updatedColumnOrder = [
      ...buckets.slice(0, oldDateHistogramIndex),
      addedColumnId,
      ...buckets.slice(oldDateHistogramIndex, buckets.length),
      ...metrics,
      ...references,
    ];
  } else {
    // Insert the new bucket after existing buckets. Users will see the same data
    // they already had, with an extra level of detail.
    updatedColumnOrder = [...buckets, addedColumnId, ...metrics, ...references];
  }
  reorderByGroups(visualizationGroups, targetGroup, updatedColumnOrder, addedColumnId);
  const tempLayer = {
    ...resetIncomplete(layer, addedColumnId),
    columns: { ...layer.columns, [addedColumnId]: column },
    columnOrder: updatedColumnOrder,
  };
  return { ...tempLayer, columnOrder: getColumnOrder(tempLayer) };
}

export function reorderByGroups(
  visualizationGroups: VisualizationDimensionGroupConfig[],
  targetGroup: string | undefined,
  updatedColumnOrder: string[],
  addedColumnId: string
) {
  const hidesColumnGrouping =
    targetGroup && visualizationGroups.find((group) => group.groupId === targetGroup)?.hideGrouping;

  // if column grouping is disabled, keep bucket aggregations in the same order as the groups
  // if grouping is known
  if (hidesColumnGrouping) {
    const orderedVisualizationGroups = [...visualizationGroups];
    orderedVisualizationGroups.sort((group1, group2) => {
      if (typeof group1.nestingOrder === undefined) {
        return -1;
      }
      if (typeof group2.nestingOrder === undefined) {
        return 1;
      }
      return group1.nestingOrder! - group2.nestingOrder!;
    });
    const columnGroupIndex: Record<string, number> = {};
    updatedColumnOrder.forEach((columnId) => {
      columnGroupIndex[columnId] = orderedVisualizationGroups.findIndex(
        (group) =>
          (columnId === addedColumnId && group.groupId === targetGroup) ||
          group.accessors.some((acc) => acc.columnId === columnId)
      );
    });

    updatedColumnOrder.sort((a, b) => {
      return columnGroupIndex[a] - columnGroupIndex[b];
    });
  }
}

function addMetric(
  layer: IndexPatternLayer,
  column: IndexPatternColumn,
  addedColumnId: string
): IndexPatternLayer {
  const tempLayer = {
    ...resetIncomplete(layer, addedColumnId),
    columns: {
      ...layer.columns,
      [addedColumnId]: column,
    },
  };
  return { ...tempLayer, columnOrder: getColumnOrder(tempLayer) };
}

export function getMetricOperationTypes(field: IndexPatternField) {
  return operationDefinitions.sort(getSortScoreByPriority).filter((definition) => {
    if (definition.input !== 'field') return;
    const metadata = definition.getPossibleOperationForField(field);
    return metadata && !metadata.isBucketed && metadata.dataType === 'number';
  });
}

export function updateColumnParam<C extends IndexPatternColumn>({
  layer,
  columnId,
  paramName,
  value,
}: {
  layer: IndexPatternLayer;
  columnId: string;
  paramName: string;
  value: unknown;
}): IndexPatternLayer {
  return {
    ...layer,
    columns: {
      ...layer.columns,
      [columnId]: {
        ...layer.columns[columnId],
        params: {
          ...layer.columns[columnId].params,
          [paramName]: value,
        },
      },
    } as Record<string, IndexPatternColumn>,
  };
}

function adjustColumnReferencesForChangedColumn(layer: IndexPatternLayer, changedColumnId: string) {
  const newColumns = { ...layer.columns };
  Object.keys(newColumns).forEach((currentColumnId) => {
    if (currentColumnId !== changedColumnId) {
      const currentColumn = newColumns[currentColumnId];
      const operationDefinition = operationDefinitionMap[currentColumn.operationType];
      newColumns[currentColumnId] = operationDefinition.onOtherColumnChanged
        ? operationDefinition.onOtherColumnChanged(
            { ...layer, columns: newColumns },
            currentColumnId,
            changedColumnId
          )
        : currentColumn;
    }
  });
  return newColumns;
}

export function deleteColumn({
  layer,
  columnId,
  indexPattern,
}: {
  layer: IndexPatternLayer;
  columnId: string;
  indexPattern: IndexPattern;
}): IndexPatternLayer {
  const column = layer.columns[columnId];
  if (!column) {
    const newIncomplete = { ...(layer.incompleteColumns || {}) };
    delete newIncomplete[columnId];
    return {
      ...layer,
      columnOrder: layer.columnOrder.filter((id) => id !== columnId),
      incompleteColumns: newIncomplete,
    };
  }

  const extraDeletions: string[] = 'references' in column ? column.references : [];

  const hypotheticalColumns = { ...layer.columns };
  delete hypotheticalColumns[columnId];

  let newLayer = {
    ...layer,
    columns: adjustColumnReferencesForChangedColumn(
      { ...layer, columns: hypotheticalColumns },
      columnId
    ),
  };

  extraDeletions.forEach((id) => {
    newLayer = deleteColumn({ layer: newLayer, columnId: id, indexPattern });
  });

  const newIncomplete = { ...(newLayer.incompleteColumns || {}) };
  delete newIncomplete[columnId];

  return updateDefaultLabels(
    {
      ...newLayer,
      columnOrder: getColumnOrder(newLayer),
      incompleteColumns: newIncomplete,
    },
    indexPattern
  );
}

// Derives column order from column object, respects existing columnOrder
// when possible, but also allows new columns to be added to the order
export function getColumnOrder(layer: IndexPatternLayer): string[] {
  const entries = Object.entries(layer.columns);
  entries.sort(([idA], [idB]) => {
    const indexA = layer.columnOrder.indexOf(idA);
    const indexB = layer.columnOrder.indexOf(idB);
    if (indexA > -1 && indexB > -1) {
      return indexA - indexB;
    } else if (indexA > -1) {
      return -1;
    } else {
      return 1;
    }
  });

  const [direct, referenceBased] = _.partition(
    entries,
    ([, col]) =>
      operationDefinitionMap[col.operationType].input !== 'fullReference' &&
      operationDefinitionMap[col.operationType].input !== 'managedReference'
  );
  const [aggregations, metrics] = _.partition(direct, ([, col]) => col.isBucketed);

  return aggregations
    .map(([id]) => id)
    .concat(metrics.map(([id]) => id))
    .concat(topologicalSort(referenceBased));
}

// Splits existing columnOrder into the three categories
export function getExistingColumnGroups(layer: IndexPatternLayer): [string[], string[], string[]] {
  const [direct, referenced] = partition(
    layer.columnOrder,
    (columnId) => layer.columns[columnId] && !('references' in layer.columns[columnId])
  );
  return [...partition(direct, (columnId) => layer.columns[columnId]?.isBucketed), referenced];
}

/**
 * Returns true if the given column can be applied to the given index pattern
 */
export function isColumnTransferable(column: IndexPatternColumn, newIndexPattern: IndexPattern) {
  return operationDefinitionMap[column.operationType].isTransferable(
    column,
    newIndexPattern,
    operationDefinitionMap
  );
}

export function updateLayerIndexPattern(
  layer: IndexPatternLayer,
  newIndexPattern: IndexPattern
): IndexPatternLayer {
  const keptColumns: IndexPatternLayer['columns'] = _.pickBy(layer.columns, (column) =>
    isColumnTransferable(column, newIndexPattern)
  );
  const newColumns: IndexPatternLayer['columns'] = _.mapValues(keptColumns, (column) => {
    const operationDefinition = operationDefinitionMap[column.operationType];
    return operationDefinition.transfer
      ? operationDefinition.transfer(column, newIndexPattern)
      : column;
  });
  const newColumnOrder = layer.columnOrder.filter((columnId) => newColumns[columnId]);

  return {
    ...layer,
    indexPatternId: newIndexPattern.id,
    columns: newColumns,
    columnOrder: newColumnOrder,
  };
}

/**
 * Collects all errors from the columns in the layer, for display in the workspace. This includes:
 *
 * - All columns have complete references
 * - All column references are valid
 * - All prerequisites are met
 */
export function getErrorMessages(
  layer: IndexPatternLayer,
  indexPattern: IndexPattern
): string[] | undefined {
  const errors: string[] = Object.entries(layer.columns)
    .flatMap(([columnId, column]) => {
      const def = operationDefinitionMap[column.operationType];
      if (def.getErrorMessage) {
        return def.getErrorMessage(layer, columnId, indexPattern, operationDefinitionMap);
      }
    })
    // remove the undefined values
    .filter((v: string | undefined): v is string => v != null);

  return errors.length ? errors : undefined;
}

export function isReferenced(layer: IndexPatternLayer, columnId: string): boolean {
  const allReferences = Object.values(layer.columns).flatMap((col) =>
    'references' in col ? col.references : []
  );
  return allReferences.includes(columnId);
}

export function isOperationAllowedAsReference({
  operationType,
  validation,
  field,
  indexPattern,
}: {
  operationType: OperationType;
  validation: RequiredReference;
  indexPattern: IndexPattern;
  field?: IndexPatternField;
}): boolean {
  const operationDefinition = operationDefinitionMap[operationType];

  let hasValidMetadata = true;
  if (field && operationDefinition.input === 'field') {
    const metadata = operationDefinition.getPossibleOperationForField(field);
    hasValidMetadata = Boolean(metadata) && validation.validateMetadata(metadata!);
  } else if (operationDefinition.input === 'none') {
    const metadata = operationDefinition.getPossibleOperation();
    hasValidMetadata = Boolean(metadata) && validation.validateMetadata(metadata!);
  } else if (operationDefinition.input === 'fullReference') {
    const metadata = operationDefinition.getPossibleOperation(indexPattern);
    hasValidMetadata = Boolean(metadata) && validation.validateMetadata(metadata!);
  } else {
    // TODO: How can we validate the metadata without a specific field?
  }
  return (
    validation.input.includes(operationDefinition.input) &&
    (!validation.specificOperations || validation.specificOperations.includes(operationType)) &&
    hasValidMetadata
  );
}

// Labels need to be updated when columns are added because reference-based column labels
// are sometimes copied into the parents
function updateDefaultLabels(
  layer: IndexPatternLayer,
  indexPattern: IndexPattern
): IndexPatternLayer {
  const copiedColumns = { ...layer.columns };
  layer.columnOrder.forEach((id) => {
    const col = copiedColumns[id];
    if (!col.customLabel) {
      copiedColumns[id] = {
        ...col,
        label: operationDefinitionMap[col.operationType].getDefaultLabel(
          col,
          indexPattern,
          copiedColumns
        ),
      };
    }
  });
  return { ...layer, columns: copiedColumns };
}

export function resetIncomplete(layer: IndexPatternLayer, columnId: string): IndexPatternLayer {
  const incompleteColumns = { ...(layer.incompleteColumns ?? {}) };
  delete incompleteColumns[columnId];
  return { ...layer, incompleteColumns };
}

// managedReferences have a relaxed policy about operation allowed, so let them pass
function maybeValidateOperations({
  column,
  validation,
}: {
  column: IndexPatternColumn;
  validation: RequiredReference;
}) {
  if (!validation.specificOperations) {
    return true;
  }
  if (operationDefinitionMap[column.operationType].input === 'managedReference') {
    return true;
  }
  return validation.specificOperations.includes(column.operationType);
}

export function isColumnValidAsReference({
  column,
  validation,
}: {
  column: IndexPatternColumn;
  validation: RequiredReference;
}): boolean {
  if (!column) return false;
  const operationType = column.operationType;
  const operationDefinition = operationDefinitionMap[operationType];
  return (
    validation.input.includes(operationDefinition.input) &&
    maybeValidateOperations({
      column,
      validation,
    }) &&
    validation.validateMetadata(column)
  );
}

function topologicalSort(columns: Array<[string, IndexPatternColumn]>) {
  const allNodes: Record<string, string[]> = {};
  columns.forEach(([id, col]) => {
    allNodes[id] = 'references' in col ? col.references : [];
  });
  // remove real metric references
  columns.forEach(([id]) => {
    allNodes[id] = allNodes[id].filter((refId) => !!allNodes[refId]);
  });
  const ordered: string[] = [];

  while (ordered.length < columns.length) {
    Object.keys(allNodes).forEach((id) => {
      if (allNodes[id].length === 0) {
        ordered.push(id);
        delete allNodes[id];
        Object.keys(allNodes).forEach((k) => {
          allNodes[k] = allNodes[k].filter((i) => i !== id);
        });
      }
    });
  }

  return ordered;
}<|MERGE_RESOLUTION|>--- conflicted
+++ resolved
@@ -6,12 +6,8 @@
  */
 
 import _, { partition } from 'lodash';
-<<<<<<< HEAD
-import type { OperationMetadata } from '../../types';
 import { getSortScoreByPriority } from './operations';
-=======
 import type { OperationMetadata, VisualizationDimensionGroupConfig } from '../../types';
->>>>>>> 25e586ac
 import {
   operationDefinitionMap,
   operationDefinitions,
