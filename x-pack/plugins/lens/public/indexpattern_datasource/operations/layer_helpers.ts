--- conflicted
+++ resolved
@@ -78,7 +78,6 @@
   if ('references' in sourceColumn) {
     if (columns[targetId]) {
       return layer;
-<<<<<<< HEAD
     }
 
     const def = operationDefinitionMap[sourceColumn.operationType];
@@ -87,16 +86,6 @@
       return def.createCopy(layer, sourceId, targetId, indexPattern, operationDefinitionMap);
     }
 
-=======
-    }
-
-    const def = operationDefinitionMap[sourceColumn.operationType];
-    if ('createCopy' in def) {
-      // Allow managed references to recursively insert new columns
-      return def.createCopy(layer, sourceId, targetId, indexPattern, operationDefinitionMap);
-    }
-
->>>>>>> 0b347ffc
     sourceColumn?.references.forEach((ref, index) => {
       const newId = generateId();
       const refColumn = { ...columns[ref] };
@@ -169,10 +158,6 @@
   if (operationDefinition.input === 'none' || operationDefinition.input === 'managedReference') {
     if (field) {
       throw new Error(`Can't create operation ${op} with the provided field ${field.name}`);
-    }
-    if (operationDefinition.input === 'managedReference') {
-      // TODO: need to create on the fly the new columns for Formula,
-      // like we do for fullReferences to show a seamless transition
     }
     const possibleOperation = operationDefinition.getPossibleOperation();
     const isBucketed = Boolean(possibleOperation?.isBucketed);
