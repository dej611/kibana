/*
 * Copyright Elasticsearch B.V. and/or licensed to Elasticsearch B.V. under one
 * or more contributor license agreements. Licensed under the Elastic License
 * 2.0; you may not use this file except in compliance with the Elastic License
 * 2.0.
 */

import React from 'react';
import { i18n } from '@kbn/i18n';
import { FormattedMessage } from '@kbn/i18n-react';
import type { DocLinksStart } from 'kibana/public';
import { EuiLink, EuiTextColor, EuiButton, EuiSpacer } from '@elastic/eui';

import { DatatableColumn } from 'src/plugins/expressions';
import { groupBy, escape } from 'lodash';
import type { FramePublicAPI, StateSetter } from '../types';
import type { IndexPattern, IndexPatternLayer, IndexPatternPrivateState } from './types';
import type { ReferenceBasedIndexPatternColumn } from './operations/definitions/column_types';

import {
  operationDefinitionMap,
  GenericIndexPatternColumn,
  TermsIndexPatternColumn,
  CountIndexPatternColumn,
  updateColumnParam,
  updateDefaultLabels,
  RangeIndexPatternColumn,
  FormulaIndexPatternColumn,
} from './operations';

import { getInvalidFieldMessage, isColumnOfType } from './operations/definitions/helpers';
import { FiltersIndexPatternColumn, isQueryValid } from './operations/definitions/filters';
import { checkColumnForPrecisionError, Query } from '../../../../../src/plugins/data/common';
import { hasField } from './pure_utils';
import { mergeLayer } from './state_helpers';
<<<<<<< HEAD
import { DEFAULT_MAX_DOC_COUNT, supportsRarityRanking } from './operations/definitions/terms';
=======
import { supportsRarityRanking } from './operations/definitions/terms';
import { DEFAULT_MAX_DOC_COUNT } from './operations/definitions/terms/constants';
>>>>>>> 6456d184
import { getOriginalId } from '../../common/expressions';

export function isColumnInvalid(
  layer: IndexPatternLayer,
  columnId: string,
  indexPattern: IndexPattern
) {
  const column: GenericIndexPatternColumn | undefined = layer.columns[columnId];
  if (!column || !indexPattern) return;

  const operationDefinition = column.operationType && operationDefinitionMap[column.operationType];
  // check also references for errors
  const referencesHaveErrors =
    true &&
    'references' in column &&
    Boolean(getReferencesErrors(layer, column, indexPattern).filter(Boolean).length);

  const operationErrorMessages =
    operationDefinition &&
    operationDefinition.getErrorMessage?.(layer, columnId, indexPattern, operationDefinitionMap);

  const filterHasError = column.filter ? !isQueryValid(column.filter, indexPattern) : false;

  return (
    (operationErrorMessages && operationErrorMessages.length > 0) ||
    referencesHaveErrors ||
    filterHasError
  );
}

function getReferencesErrors(
  layer: IndexPatternLayer,
  column: ReferenceBasedIndexPatternColumn,
  indexPattern: IndexPattern
) {
  return column.references?.map((referenceId: string) => {
    const referencedOperation = layer.columns[referenceId]?.operationType;
    const referencedDefinition = operationDefinitionMap[referencedOperation];
    return referencedDefinition?.getErrorMessage?.(
      layer,
      referenceId,
      indexPattern,
      operationDefinitionMap
    );
  });
}

export function fieldIsInvalid(
  column: GenericIndexPatternColumn | undefined,
  indexPattern: IndexPattern
) {
  if (!column || !hasField(column)) {
    return false;
  }
  return !!getInvalidFieldMessage(column, indexPattern)?.length;
}

export function getPrecisionErrorWarningMessages(
  state: IndexPatternPrivateState,
  { activeData }: FramePublicAPI,
  docLinks: DocLinksStart,
  setState: StateSetter<IndexPatternPrivateState>
) {
  const warningMessages: React.ReactNode[] = [];

  if (state && activeData) {
    Object.entries(activeData)
      .reduce(
        (acc, [layerId, { columns }]) => [
          ...acc,
          ...columns.map((column) => ({ layerId, column })),
        ],
        [] as Array<{ layerId: string; column: DatatableColumn }>
      )
      .forEach(({ layerId, column }) => {
        const currentLayer = state.layers[layerId];
        const currentColumn = currentLayer?.columns[column.id];
        if (currentLayer && currentColumn && checkColumnForPrecisionError(column)) {
          const indexPattern = state.indexPatterns[currentLayer.indexPatternId];
          const isAscendingCountSorting =
            isColumnOfType<TermsIndexPatternColumn>('terms', currentColumn) &&
            currentColumn.params.orderBy.type === 'column' &&
            currentColumn.params.orderDirection === 'asc' &&
            isColumnOfType<CountIndexPatternColumn>(
              'count',
              currentLayer.columns[currentColumn.params.orderBy.columnId]
            );
          const usesFloatingPointField =
            isColumnOfType<TermsIndexPatternColumn>('terms', currentColumn) &&
            !supportsRarityRanking(indexPattern.getFieldByName(currentColumn.sourceField));
          const usesMultipleFields =
            isColumnOfType<TermsIndexPatternColumn>('terms', currentColumn) &&
            (currentColumn.params.secondaryFields || []).length > 0;
          if (!isAscendingCountSorting || usesFloatingPointField || usesMultipleFields) {
            warningMessages.push(
              <FormattedMessage
                id="xpack.lens.indexPattern.precisionErrorWarning"
                defaultMessage="{name} for this visualization may be approximate due to how the data is indexed. Try increasing the number of {topValues} or use {filters} instead of {topValues} for precise results. To learn more about this limit, {link}."
                values={{
                  name: <EuiTextColor color="accent">{column.name}</EuiTextColor>,
                  topValues: (
                    <EuiTextColor color="subdued">
                      <FormattedMessage
                        id="xpack.lens.indexPattern.precisionErrorWarning.topValues"
                        defaultMessage="Top values"
                      />
                    </EuiTextColor>
                  ),
                  filters: (
                    <EuiTextColor color="subdued">
                      <FormattedMessage
                        id="xpack.lens.indexPattern.precisionErrorWarning.filters"
                        defaultMessage="Filters"
                      />
                    </EuiTextColor>
                  ),
                  link: (
                    <EuiLink
                      href={docLinks.links.aggs.terms_doc_count_error}
                      color="text"
                      target="_blank"
                      external={true}
                    >
                      <FormattedMessage
                        defaultMessage="visit the documentation"
                        id="xpack.lens.indexPattern.precisionErrorWarning.link"
                      />
                    </EuiLink>
                  ),
                }}
              />
            );
          } else {
            warningMessages.push(
              <>
                <FormattedMessage
                  id="xpack.lens.indexPattern.ascendingCountPrecisionErrorWarning"
                  defaultMessage="{name} for this visualization may be approximate due to how the data is indexed. Try sorting by rarity instead of ascending count of records. To learn more about this limit, {link}."
                  values={{
                    name: <EuiTextColor color="accent">{column.name}</EuiTextColor>,
                    link: (
                      <EuiLink
                        href={docLinks.links.aggs.rare_terms}
                        color="text"
                        target="_blank"
                        external={true}
                      >
                        <FormattedMessage
                          defaultMessage="visit the documentation"
                          id="xpack.lens.indexPattern.ascendingCountPrecisionErrorWarning.link"
                        />
                      </EuiLink>
                    ),
                  }}
                />
                <EuiSpacer size="s" />
                <EuiButton
                  onClick={() => {
                    setState((prevState) =>
                      mergeLayer({
                        state: prevState,
                        layerId,
                        newLayer: updateDefaultLabels(
                          updateColumnParam({
                            layer: currentLayer,
                            columnId: column.id,
                            paramName: 'orderBy',
                            value: {
                              type: 'rare',
                              maxDocCount: DEFAULT_MAX_DOC_COUNT,
                            },
                          }),
                          indexPattern
                        ),
                      })
                    );
                  }}
                >
                  {i18n.translate('xpack.lens.indexPattern.switchToRare', {
                    defaultMessage: 'Rank by rarity',
                  })}
                </EuiButton>
              </>
            );
          }
        }
      });
  }

  return warningMessages;
}

export function getVisualDefaultsForLayer(layer: IndexPatternLayer) {
  return Object.keys(layer.columns).reduce<Record<string, Record<string, unknown>>>(
    (memo, columnId) => {
      const column = layer.columns[columnId];
      if (column?.operationType) {
        const opDefinition = operationDefinitionMap[column.operationType];
        const params = opDefinition.getDefaultVisualSettings?.(column);
        if (params) {
          memo[columnId] = params;
        }
      }
      return memo;
    },
    {}
  );
}

/**
 * Some utilities to extract queries/filters from specific column types
 */

/**
 * Given a Filters column, extract and filter useful queries from it
 */
function extractQueriesFromFilters(
  queries: FiltersIndexPatternColumn['params']['filters'] | undefined
) {
  return queries?.map(({ input }) => input).filter(({ query }) => query?.trim() && query !== '*');
}

/**
 * Given an Interval column in range mode transform the ranges into KQL queries
 */
function extractQueriesFromRanges(column: RangeIndexPatternColumn) {
  return column.params.ranges
    .map(({ from, to }) => {
      let rangeQuery = '';
      if (from != null && isFinite(from)) {
        rangeQuery += `${column.sourceField} >= ${from}`;
      }
      if (to != null && isFinite(to)) {
        if (rangeQuery.length) {
          rangeQuery += ' AND ';
        }
        rangeQuery += `${column.sourceField} <= ${to}`;
      }
      return {
        query: rangeQuery,
        language: 'kuery',
      };
    })
    .filter(({ query }) => query?.trim());
}

/**
 * Given an Terms/Top values column transform each entry into a "field: term" KQL query
 * This works also for multi-terms variant
 */
function extractQueriesFromTerms(
  column: TermsIndexPatternColumn,
  colId: string,
  data: NonNullable<FramePublicAPI['activeData']>[string]
): Query[] {
  const fields = [column.sourceField]
    .concat(column.params.secondaryFields || [])
    .filter(Boolean) as string[];

  // extract the filters from the columns of the activeData
  const queries = data.rows
    .map(({ [colId]: value }) => {
      if (value == null) {
        return;
      }
      if (typeof value !== 'string' && Array.isArray(value.keys)) {
        return value.keys
<<<<<<< HEAD
          .map((term: string, index: number) => `${fields[index]}: ${`"${escape(term)}"`}`)
          .join(' AND ');
      }
      return `${column.sourceField}: ${`"${escape(value)}"`}`;
=======
          .map(
            (term: string, index: number) =>
              `${fields[index]}: ${`"${term === '' ? escape(term) : term}"`}`
          )
          .join(' AND ');
      }
      return `${column.sourceField}: ${`"${value === '' ? escape(value) : value}"`}`;
>>>>>>> 6456d184
    })
    .filter(Boolean) as string[];

  // dedup queries before returning
  return [...new Set(queries)].map((query) => ({ language: 'kuery', query }));
}

/**
 * Used for a Terms column to decide whether to use a simple existence query (fallback) instead
 * of more specific queries.
 * The check targets the scenarios where no data is available, or when there's a transposed table
 * and it's not yet possible to track it back to the original table
 */
function shouldUseTermsFallback(
  data: NonNullable<FramePublicAPI['activeData']>[string] | undefined,
  colId: string
) {
  const dataId = data?.columns.find(({ id }) => getOriginalId(id) === colId)?.id;
  return !dataId || dataId !== colId;
}

/**
 * Collect filters from metrics:
 * * if there's at least one unfiltered metric, then just return an empty list of filters
 * * otherwise get all the filters, with the only exception of those from formula (referenced columns will have it anyway)
 */
function collectFiltersFromMetrics(layer: IndexPatternLayer, columnIds: string[]) {
  // Isolate filtered metrics first
  // mind to ignore non-filterable columns and formula columns
  const metricColumns = Object.keys(layer.columns).filter((colId) => {
    const column = layer.columns[colId];
    const operationDefinition = operationDefinitionMap[column?.operationType];
    return (
      !column?.isBucketed &&
      // global filters for formulas are picked up by referenced columns
      !isColumnOfType<FormulaIndexPatternColumn>('formula', column) &&
      operationDefinition?.filterable
    );
  });
  const { filtered = [], unfiltered = [] } = groupBy(metricColumns, (colId) =>
    layer.columns[colId]?.filter ? 'filtered' : 'unfiltered'
  );

  // extract filters from filtered metrics
  // consider all the columns, included referenced ones to cover also the formula case
  return (
    filtered
      // if there are metric columns not filtered, then ignore filtered columns completely
      .filter(() => !unfiltered.length)
      .map((colId) => layer.columns[colId]?.filter)
      // filter out empty filters as well
      .filter((filter) => filter?.query?.trim()) as Query[]
  );
}

interface GroupedQueries {
  kuery?: Query[];
  lucene?: Query[];
}

function collectOnlyValidQueries(
  filteredQueries: GroupedQueries,
  operationQueries: GroupedQueries[],
  queryLanguage: 'kuery' | 'lucene'
) {
  return [
    filteredQueries[queryLanguage],
    ...operationQueries.map(({ [queryLanguage]: filter }) => filter),
  ].filter((filters) => filters?.length) as Query[][];
}

export function getFiltersInLayer(
  layer: IndexPatternLayer,
  columnIds: string[],
  layerData: NonNullable<FramePublicAPI['activeData']>[string] | undefined
) {
  const filtersFromMetricsByLanguage = groupBy(
    collectFiltersFromMetrics(layer, columnIds),
    'language'
  ) as unknown as GroupedQueries;

  const filterOperation = columnIds
    .map((colId) => {
      const column = layer.columns[colId];

      if (isColumnOfType<FiltersIndexPatternColumn>('filters', column)) {
        const groupsByLanguage = groupBy(
          column.params.filters,
          ({ input }) => input.language
        ) as Record<'lucene' | 'kuery', FiltersIndexPatternColumn['params']['filters']>;

        return {
          kuery: extractQueriesFromFilters(groupsByLanguage.kuery),
          lucene: extractQueriesFromFilters(groupsByLanguage.lucene),
        };
      }

      if (isColumnOfType<RangeIndexPatternColumn>('range', column) && column.sourceField) {
        return {
          kuery: extractQueriesFromRanges(column),
        };
      }

      if (
        isColumnOfType<TermsIndexPatternColumn>('terms', column) &&
        !(column.params.otherBucket || column.params.missingBucket)
      ) {
        if (!layerData || shouldUseTermsFallback(layerData, colId)) {
          const fields = operationDefinitionMap[column.operationType]!.getCurrentFields!(column);
          return {
            kuery: fields.map((field) => ({
              query: `${field}: *`,
              language: 'kuery',
            })),
          };
        }

        return {
          kuery: extractQueriesFromTerms(column, colId, layerData),
        };
      }
    })
    .filter(Boolean) as GroupedQueries[];
  return {
    kuery: collectOnlyValidQueries(filtersFromMetricsByLanguage, filterOperation, 'kuery'),
    lucene: collectOnlyValidQueries(filtersFromMetricsByLanguage, filterOperation, 'lucene'),
  };
}<|MERGE_RESOLUTION|>--- conflicted
+++ resolved
@@ -33,12 +33,8 @@
 import { checkColumnForPrecisionError, Query } from '../../../../../src/plugins/data/common';
 import { hasField } from './pure_utils';
 import { mergeLayer } from './state_helpers';
-<<<<<<< HEAD
-import { DEFAULT_MAX_DOC_COUNT, supportsRarityRanking } from './operations/definitions/terms';
-=======
 import { supportsRarityRanking } from './operations/definitions/terms';
 import { DEFAULT_MAX_DOC_COUNT } from './operations/definitions/terms/constants';
->>>>>>> 6456d184
 import { getOriginalId } from '../../common/expressions';
 
 export function isColumnInvalid(
@@ -306,12 +302,6 @@
       }
       if (typeof value !== 'string' && Array.isArray(value.keys)) {
         return value.keys
-<<<<<<< HEAD
-          .map((term: string, index: number) => `${fields[index]}: ${`"${escape(term)}"`}`)
-          .join(' AND ');
-      }
-      return `${column.sourceField}: ${`"${escape(value)}"`}`;
-=======
           .map(
             (term: string, index: number) =>
               `${fields[index]}: ${`"${term === '' ? escape(term) : term}"`}`
@@ -319,7 +309,6 @@
           .join(' AND ');
       }
       return `${column.sourceField}: ${`"${value === '' ? escape(value) : value}"`}`;
->>>>>>> 6456d184
     })
     .filter(Boolean) as string[];
 
