/*
 * Copyright Elasticsearch B.V. and/or licensed to Elasticsearch B.V. under one
 * or more contributor license agreements. Licensed under the Elastic License
 * 2.0; you may not use this file except in compliance with the Elastic License
 * 2.0.
 */

import type { IUiSettingsClient } from 'kibana/public';
import { partition } from 'lodash';
import {
  AggFunctionsMapping,
  EsaggsExpressionFunctionDefinition,
  IndexPatternLoadExpressionFunctionDefinition,
} from '../../../../../src/plugins/data/public';
import {
  buildExpression,
  buildExpressionFunction,
  ExpressionAstExpression,
  ExpressionAstExpressionBuilder,
  ExpressionAstFunction,
} from '../../../../../src/plugins/expressions/public';
import { IndexPatternColumn } from './indexpattern';
import { operationDefinitionMap } from './operations';
import { IndexPattern, IndexPatternPrivateState, IndexPatternLayer } from './types';
import { OriginalColumn } from './rename_columns';
import { dateHistogramOperation } from './operations/definitions';

function getExpressionForLayer(
  layer: IndexPatternLayer,
  indexPattern: IndexPattern,
  uiSettings: IUiSettingsClient
): ExpressionAstExpression | null {
  const { columnOrder } = layer;
  if (columnOrder.length === 0 || !indexPattern) {
    return null;
  }

  const columns = { ...layer.columns };
  Object.keys(columns).forEach((columnId) => {
    const column = columns[columnId];
    const rootDef = operationDefinitionMap[column.operationType];
    if (
      'references' in column &&
      rootDef.filterable &&
      rootDef.input === 'fullReference' &&
      column.filter
    ) {
      // inherit filter to all referenced operations
      column.references.forEach((referenceColumnId) => {
        const referencedColumn = columns[referenceColumnId];
        const referenceDef = operationDefinitionMap[column.operationType];
        if (referenceDef.filterable) {
          columns[referenceColumnId] = { ...referencedColumn, filter: column.filter };
        }
      });
    }
  });

  const columnEntries = columnOrder.map((colId) => [colId, columns[colId]] as const);

  const [referenceEntries, esAggEntries] = partition(
    columnEntries,
    ([, col]) => operationDefinitionMap[col.operationType]?.input === 'fullReference'
  );

  if (referenceEntries.length || esAggEntries.length) {
    const aggs: ExpressionAstExpressionBuilder[] = [];
    const expressions: ExpressionAstFunction[] = [];
    referenceEntries.forEach(([colId, col]) => {
      const def = operationDefinitionMap[col.operationType];
      if (def.input === 'fullReference' || def.input === 'managedReference') {
        expressions.push(...def.toExpression(layer, colId, indexPattern));
      }
    });

    esAggEntries.forEach(([colId, col]) => {
      const def = operationDefinitionMap[col.operationType];
      if (def.input !== 'fullReference') {
        const wrapInFilter = Boolean(def.filterable && col.filter);
        let aggAst = def.toEsAggsFn(
          col,
          wrapInFilter ? `${colId}-metric` : colId,
          indexPattern,
          layer,
          uiSettings
        );
        if (wrapInFilter) {
          aggAst = buildExpressionFunction<AggFunctionsMapping['aggFilteredMetric']>(
            'aggFilteredMetric',
            {
              id: colId,
              enabled: true,
              schema: 'metric',
              customBucket: buildExpression([
                buildExpressionFunction<AggFunctionsMapping['aggFilter']>('aggFilter', {
                  id: `${colId}-filter`,
                  enabled: true,
                  schema: 'bucket',
                  filter: JSON.stringify(col.filter),
                }),
              ]),
              customMetric: buildExpression({ type: 'expression', chain: [aggAst] }),
            }
          ).toAst();
        }
        aggs.push(
          buildExpression({
            type: 'expression',
            chain: [aggAst],
          })
        );
      }
    });

<<<<<<< HEAD
    const aggColumnEntries = columnEntries.filter(([, col]) => {
      const def = operationDefinitionMap[col.operationType];
      return !(def.input === 'fullReference' || def.input === 'managedReference');
    });
    if (aggColumnEntries.length === 0) {
      // Return early if there are no aggs, for example if the user has an empty formula
      return null;
    }
    const idMap = aggColumnEntries.reduce((currentIdMap, [colId, column], index) => {
      const esAggsId = `col-${aggColumnEntries.length === 1 ? 0 : index}-${colId}`;
=======
    const idMap = esAggEntries.reduce((currentIdMap, [colId, column], index) => {
      const esAggsId = `col-${index}-${colId}`;
>>>>>>> a386fd86
      return {
        ...currentIdMap,
        [esAggsId]: {
          ...column,
          id: colId,
        },
      };
    }, {} as Record<string, OriginalColumn>);

    type FormattedColumn = Required<
      Extract<
        IndexPatternColumn,
        | {
            params?: {
              format: unknown;
            };
          }
        // when formatters are nested there's a slightly different format
        | {
            params: {
              format?: unknown;
              parentFormat?: unknown;
            };
          }
      >
    >;
    const columnsWithFormatters = columnEntries.filter(
      ([, col]) =>
        col.params &&
        (('format' in col.params && col.params.format) ||
          ('parentFormat' in col.params && col.params.parentFormat))
    ) as Array<[string, FormattedColumn]>;
    const formatterOverrides: ExpressionAstFunction[] = columnsWithFormatters.map(
      ([id, col]: [string, FormattedColumn]) => {
        // TODO: improve the type handling here
        const parentFormat = 'parentFormat' in col.params ? col.params!.parentFormat! : undefined;
        const format = (col as FormattedColumn).params!.format;

        const base: ExpressionAstFunction = {
          type: 'function',
          function: 'lens_format_column',
          arguments: {
            format: format ? [format.id] : [''],
            columnId: [id],
            decimals: typeof format?.params?.decimals === 'number' ? [format.params.decimals] : [],
            parentFormat: parentFormat ? [JSON.stringify(parentFormat)] : [],
          },
        };

        return base;
      }
    );

    const firstDateHistogramColumn = columnEntries.find(
      ([, col]) => col.operationType === 'date_histogram'
    );

    const columnsWithTimeScale = firstDateHistogramColumn
      ? columnEntries.filter(
          ([, col]) =>
            col.timeScale &&
            operationDefinitionMap[col.operationType].timeScalingMode &&
            operationDefinitionMap[col.operationType].timeScalingMode !== 'disabled'
        )
      : [];
    const timeScaleFunctions: ExpressionAstFunction[] = columnsWithTimeScale.flatMap(
      ([id, col]) => {
        const scalingCall: ExpressionAstFunction = {
          type: 'function',
          function: 'lens_time_scale',
          arguments: {
            dateColumnId: [firstDateHistogramColumn![0]],
            inputColumnId: [id],
            outputColumnId: [id],
            outputColumnName: [col.label],
            targetUnit: [col.timeScale!],
          },
        };

        const formatCall: ExpressionAstFunction = {
          type: 'function',
          function: 'lens_format_column',
          arguments: {
            format: [''],
            columnId: [id],
            parentFormat: [JSON.stringify({ id: 'suffix', params: { unit: col.timeScale } })],
          },
        };

        return [scalingCall, formatCall];
      }
    );

    const allDateHistogramFields = Object.values(columns)
      .map((column) =>
        column.operationType === dateHistogramOperation.type ? column.sourceField : null
      )
      .filter((field): field is string => Boolean(field));

    return {
      type: 'expression',
      chain: [
        buildExpressionFunction<EsaggsExpressionFunctionDefinition>('esaggs', {
          index: buildExpression([
            buildExpressionFunction<IndexPatternLoadExpressionFunctionDefinition>(
              'indexPatternLoad',
              { id: indexPattern.id }
            ),
          ]),
          aggs,
          metricsAtAllLevels: false,
          partialRows: false,
          timeFields: allDateHistogramFields,
        }).toAst(),
        {
          type: 'function',
          function: 'lens_rename_columns',
          arguments: {
            idMap: [JSON.stringify(idMap)],
          },
        },
        ...expressions,
        ...formatterOverrides,
        ...timeScaleFunctions,
      ],
    };
  }

  return null;
}

export function toExpression(
  state: IndexPatternPrivateState,
  layerId: string,
  uiSettings: IUiSettingsClient
) {
  if (state.layers[layerId]) {
    return getExpressionForLayer(
      state.layers[layerId],
      state.indexPatterns[state.layers[layerId].indexPatternId],
      uiSettings
    );
  }

  return null;
}<|MERGE_RESOLUTION|>--- conflicted
+++ resolved
@@ -60,7 +60,9 @@
 
   const [referenceEntries, esAggEntries] = partition(
     columnEntries,
-    ([, col]) => operationDefinitionMap[col.operationType]?.input === 'fullReference'
+    ([, col]) =>
+      operationDefinitionMap[col.operationType]?.input === 'fullReference' ||
+      operationDefinitionMap[col.operationType]?.input === 'managedReference'
   );
 
   if (referenceEntries.length || esAggEntries.length) {
@@ -112,7 +114,6 @@
       }
     });
 
-<<<<<<< HEAD
     const aggColumnEntries = columnEntries.filter(([, col]) => {
       const def = operationDefinitionMap[col.operationType];
       return !(def.input === 'fullReference' || def.input === 'managedReference');
@@ -121,12 +122,8 @@
       // Return early if there are no aggs, for example if the user has an empty formula
       return null;
     }
-    const idMap = aggColumnEntries.reduce((currentIdMap, [colId, column], index) => {
-      const esAggsId = `col-${aggColumnEntries.length === 1 ? 0 : index}-${colId}`;
-=======
     const idMap = esAggEntries.reduce((currentIdMap, [colId, column], index) => {
       const esAggsId = `col-${index}-${colId}`;
->>>>>>> a386fd86
       return {
         ...currentIdMap,
         [esAggsId]: {
