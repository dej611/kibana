--- conflicted
+++ resolved
@@ -34,13 +34,9 @@
 import { createMockFramePublicAPI } from '../mocks';
 import { DataViewsState } from '../state_management';
 import { ExistingFieldsMap, FramePublicAPI, IndexPattern } from '../types';
-<<<<<<< HEAD
 import { IndexPatternServiceProps } from '../data_views_service/service';
-=======
-import { IndexPatternServiceProps } from '../indexpattern_service/service';
 import { FieldSpec, DataView } from '@kbn/data-views-plugin/public';
 import { UI_SETTINGS } from '@kbn/data-plugin/public';
->>>>>>> 8c760aca
 
 const fieldsOne = [
   {
@@ -356,20 +352,6 @@
   });
 
   describe('loading existence data', () => {
-<<<<<<< HEAD
-    function testProps(
-      updateIndexPatterns: IndexPatternServiceProps['updateIndexPatterns']
-    ): Props {
-      core.http.post.mockImplementation(async (path) => {
-        const parts = (path as unknown as string).split('/');
-        const indexPatternTitle = parts[parts.length - 1];
-        return {
-          indexPatternTitle: `${indexPatternTitle}_testtitle`,
-          existingFieldNames: ['field_1', 'field_2'].map(
-            (fieldName) => `${indexPatternTitle}_${fieldName}`
-          ),
-        };
-=======
     function testProps(updateIndexPatterns: IndexPatternServiceProps['updateIndexPatterns']) {
       core.uiSettings.get.mockImplementation((key: string) => {
         if (key === UI_SETTINGS.META_FIELDS) {
@@ -386,7 +368,6 @@
         return [indexPatterns.a, indexPatterns.b].find(
           (indexPattern) => indexPattern.id === id
         ) as unknown as DataView;
->>>>>>> 8c760aca
       });
       return {
         ...defaultProps,
