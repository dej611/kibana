/*
 * Copyright Elasticsearch B.V. and/or licensed to Elasticsearch B.V. under one
 * or more contributor license agreements. Licensed under the Elastic License
 * 2.0; you may not use this file except in compliance with the Elastic License
 * 2.0.
 */

import { uniqBy } from 'lodash';
import React from 'react';
import { css } from '@emotion/react';
import { i18n } from '@kbn/i18n';
import { render, unmountComponentAtNode } from 'react-dom';
import {
  DataViewBase,
  EsQueryConfig,
  Filter,
  Query,
  AggregateQuery,
  TimeRange,
  isOfQueryType,
} from '@kbn/es-query';
import type { PaletteOutput } from '@kbn/coloring';
import {
  DataPublicPluginStart,
  ExecutionContextSearch,
  TimefilterContract,
  FilterManager,
  getEsQueryConfig,
  mapAndFlattenFilters,
} from '@kbn/data-plugin/public';
import type { Start as InspectorStart } from '@kbn/inspector-plugin/public';

import { Subscription } from 'rxjs';
import { toExpression, Ast } from '@kbn/interpreter';
import { DefaultInspectorAdapters, ErrorLike, RenderMode } from '@kbn/expressions-plugin/common';
import { map, distinctUntilChanged, skip } from 'rxjs/operators';
import fastIsEqual from 'fast-deep-equal';
import { UsageCollectionSetup } from '@kbn/usage-collection-plugin/public';
import { KibanaThemeProvider } from '@kbn/kibana-react-plugin/public';
import {
  ExpressionRendererEvent,
  ReactExpressionRendererType,
} from '@kbn/expressions-plugin/public';
import { VIS_EVENT_TO_TRIGGER } from '@kbn/visualizations-plugin/public';

import {
  Embeddable as AbstractEmbeddable,
  EmbeddableInput,
  EmbeddableOutput,
  IContainer,
  SavedObjectEmbeddableInput,
  ReferenceOrValueEmbeddable,
  SelfStyledEmbeddable,
  FilterableEmbeddable,
  cellValueTrigger,
  CELL_VALUE_TRIGGER,
  type CellValueContext,
  shouldFetch$,
} from '@kbn/embeddable-plugin/public';
import type { Action, UiActionsStart } from '@kbn/ui-actions-plugin/public';
import type { DataViewsContract, DataView } from '@kbn/data-views-plugin/public';
import type {
  Capabilities,
  CoreStart,
  IBasePath,
  IUiSettingsClient,
  KibanaExecutionContext,
  ThemeServiceStart,
} from '@kbn/core/public';
import type { SpacesPluginStart } from '@kbn/spaces-plugin/public';
import {
  BrushTriggerEvent,
  ClickTriggerEvent,
  MultiClickTriggerEvent,
} from '@kbn/charts-plugin/public';
import { DataViewSpec } from '@kbn/data-views-plugin/common';
import { FormattedMessage, I18nProvider } from '@kbn/i18n-react';
import { useEuiFontSize, useEuiTheme, EuiEmptyPrompt, EuiToolTip } from '@elastic/eui';
import { getExecutionContextEvents, trackUiCounterEvents } from '../lens_ui_telemetry';
import { Document } from '../persistence';
import { ExpressionWrapper, ExpressionWrapperProps } from './expression_wrapper';
import {
  isLensBrushEvent,
  isLensFilterEvent,
  isLensMultiFilterEvent,
  isLensEditEvent,
  isLensTableRowContextMenuClickEvent,
  LensTableRowContextMenuEvent,
  VisualizationMap,
  Visualization,
  DatasourceMap,
  Datasource,
  IndexPatternMap,
  GetCompatibleCellValueActions,
  UserMessage,
  IndexPatternRef,
  FrameDatasourceAPI,
  AddUserMessages,
  isMessageRemovable,
  UserMessagesGetter,
  UserMessagesDisplayLocationId,
  FeatureBadge,
} from '../types';

import { getEditPath, DOC_TYPE } from '../../common';
import { LensAttributeService } from '../lens_attribute_service';
import type { TableInspectorAdapter } from '../editor_frame_service/types';
import { getLensInspectorService, LensInspector } from '../lens_inspector_service';
import { SharingSavedObjectProps, VisualizationDisplayOptions } from '../types';
import {
  getActiveDatasourceIdFromDoc,
  getActiveVisualizationIdFromDoc,
  getIndexPatternsObjects,
  getSearchWarningMessages,
  inferTimeField,
} from '../utils';
import { getLayerMetaInfo, combineQueryAndFilters } from '../app_plugin/show_underlying_data';
import {
  filterAndSortUserMessages,
  getApplicationUserMessages,
} from '../app_plugin/get_application_user_messages';
import { MessageList } from '../editor_frame_service/editor_frame/workspace_panel/message_list';
import { getApplicationFeatureBadges } from '../app_plugin/get_app_feature_badges';

export type LensSavedObjectAttributes = Omit<Document, 'savedObjectId' | 'type'>;

export interface LensUnwrapMetaInfo {
  sharingSavedObjectProps?: SharingSavedObjectProps;
}

export interface LensUnwrapResult {
  attributes: LensSavedObjectAttributes;
  metaInfo?: LensUnwrapMetaInfo;
}

interface LensBaseEmbeddableInput extends EmbeddableInput {
  filters?: Filter[];
  query?: Query;
  timeRange?: TimeRange;
  timeslice?: [number, number];
  palette?: PaletteOutput;
  renderMode?: RenderMode;
  style?: React.CSSProperties;
  className?: string;
  noPadding?: boolean;
  onBrushEnd?: (data: BrushTriggerEvent['data']) => void;
  onLoad?: (isLoading: boolean, adapters?: Partial<DefaultInspectorAdapters>) => void;
  onFilter?: (data: ClickTriggerEvent['data'] | MultiClickTriggerEvent['data']) => void;
  onTableRowClick?: (data: LensTableRowContextMenuEvent['data']) => void;
}

export type LensByValueInput = {
  attributes: LensSavedObjectAttributes;
} & LensBaseEmbeddableInput;

export type LensByReferenceInput = SavedObjectEmbeddableInput & LensBaseEmbeddableInput;
export type LensEmbeddableInput = LensByValueInput | LensByReferenceInput;

export interface LensEmbeddableOutput extends EmbeddableOutput {
  indexPatterns?: DataView[];
}

export interface LensEmbeddableDeps {
  attributeService: LensAttributeService;
  data: DataPublicPluginStart;
  documentToExpression: (doc: Document) => Promise<{
    ast: Ast | null;
    indexPatterns: IndexPatternMap;
    indexPatternRefs: IndexPatternRef[];
  }>;
  injectFilterReferences: FilterManager['inject'];
  visualizationMap: VisualizationMap;
  datasourceMap: DatasourceMap;
  dataViews: DataViewsContract;
  expressionRenderer: ReactExpressionRendererType;
  timefilter: TimefilterContract;
  basePath: IBasePath;
  inspector: InspectorStart;
  getTrigger?: UiActionsStart['getTrigger'] | undefined;
  getTriggerCompatibleActions?: UiActionsStart['getTriggerCompatibleActions'];
  capabilities: {
    canSaveVisualizations: boolean;
    canSaveDashboards: boolean;
    navLinks: Capabilities['navLinks'];
    discover: Capabilities['discover'];
  };
  coreStart: CoreStart;
  usageCollection?: UsageCollectionSetup;
  spaces?: SpacesPluginStart;
  theme: ThemeServiceStart;
  uiSettings: IUiSettingsClient;
}

export interface ViewUnderlyingDataArgs {
  dataViewSpec: DataViewSpec;
  timeRange: TimeRange;
  filters: Filter[];
  query: Query | AggregateQuery | undefined;
  columns: string[];
}

function VisualizationErrorPanel({ errors, canEdit }: { errors: UserMessage[]; canEdit: boolean }) {
  const showMore = errors.length > 1;
  const canFixInLens = canEdit && errors.some(({ fixableInEditor }) => fixableInEditor);
  return (
    <div className="lnsEmbeddedError">
      <EuiEmptyPrompt
        iconType="warning"
        iconColor="danger"
        data-test-subj="embeddable-lens-failure"
        body={
          <>
            {errors.length ? (
              <>
                <p>{errors[0].longMessage}</p>
                {showMore && !canFixInLens ? (
                  <p>
                    <FormattedMessage
                      id="xpack.lens.embeddable.moreErrors"
                      defaultMessage="Edit in Lens editor to see more errors"
                    />
                  </p>
                ) : null}
                {canFixInLens ? (
                  <p>
                    <FormattedMessage
                      id="xpack.lens.embeddable.fixErrors"
                      defaultMessage="Edit in Lens editor to fix the error"
                    />
                  </p>
                ) : null}
              </>
            ) : (
              <p>
                <FormattedMessage
                  id="xpack.lens.embeddable.failure"
                  defaultMessage="Visualization couldn't be displayed"
                />
              </p>
            )}
          </>
        }
      />
    </div>
  );
}

const getExpressionFromDocument = async (
  document: Document,
  documentToExpression: LensEmbeddableDeps['documentToExpression']
) => {
  const { ast, indexPatterns, indexPatternRefs } = await documentToExpression(document);
  return { ast: ast ? toExpression(ast) : null, indexPatterns, indexPatternRefs };
};

function getViewUnderlyingDataArgs({
  activeDatasource,
  activeDatasourceState,
  activeVisualization,
  activeVisualizationState,
  activeData,
  dataViews,
  capabilities,
  query,
  filters,
  timeRange,
  esQueryConfig,
  indexPatternsCache,
}: {
  activeDatasource: Datasource;
  activeDatasourceState: unknown;
  activeVisualization: Visualization;
  activeVisualizationState: unknown;
  activeData: TableInspectorAdapter | undefined;
  dataViews: DataViewBase[] | undefined;
  capabilities: LensEmbeddableDeps['capabilities'];
  query: ExecutionContextSearch['query'];
  filters: Filter[];
  timeRange: TimeRange;
  esQueryConfig: EsQueryConfig;
  indexPatternsCache: IndexPatternMap;
}) {
  const { error, meta } = getLayerMetaInfo(
    activeDatasource,
    activeDatasourceState,
    activeVisualization,
    activeVisualizationState,
    activeData,
    indexPatternsCache,
    timeRange,
    capabilities
  );

  if (error || !meta) {
    return;
  }
  const luceneOrKuery: Query[] = [];
  const aggregateQuery: AggregateQuery[] = [];

  if (Array.isArray(query)) {
    query.forEach((q) => {
      if (isOfQueryType(q)) {
        luceneOrKuery.push(q);
      } else {
        aggregateQuery.push(q);
      }
    });
  }

  const { filters: newFilters, query: newQuery } = combineQueryAndFilters(
    luceneOrKuery.length > 0 ? luceneOrKuery : (query as Query),
    filters,
    meta,
    dataViews,
    esQueryConfig
  );

  const dataViewSpec = indexPatternsCache[meta.id]!.spec;

  return {
    dataViewSpec,
    timeRange,
    filters: newFilters,
    query: aggregateQuery.length > 0 ? aggregateQuery[0] : newQuery,
    columns: meta.columns,
  };
}

const EmbeddableFeatureBadge = ({ badges }: { badges: FeatureBadge[] }) => {
  if (!badges.length) {
    return null;
  }
  return (
    <div>
      {badges.map(({ icon, tooltipMessage }) => {
        return <EuiToolTip content={tooltipMessage}>{icon}</EuiToolTip>;
      })}
    </div>
  );
};

const EmbeddableMessagesPopover = ({ messages }: { messages: UserMessage[] }) => {
  const { euiTheme } = useEuiTheme();
  const xsFontSize = useEuiFontSize('xs').fontSize;

  if (!messages.length) {
    return null;
  }

  return (
    <MessageList
      messages={messages}
      useSmallIconsOnButton={true}
      customButtonStyles={css`
        block-size: ${euiTheme.size.l};
        border-radius: 0 ${euiTheme.border.radius.medium} 0 ${euiTheme.border.radius.small};
        font-size: ${xsFontSize};
        padding: 0 ${euiTheme.size.xs};
        & > * {
          gap: ${euiTheme.size.xs};
        }
      `}
    />
  );
};

const blockingMessageDisplayLocations: UserMessagesDisplayLocationId[] = [
  'visualization',
  'visualizationOnEmbeddable',
];

const MessagesBadge = ({ onMount }: { onMount: (el: HTMLDivElement) => void }) => (
  <div
    css={css({
      position: 'absolute',
      zIndex: 2,
      left: 0,
      bottom: 0,
    })}
    ref={(el) => {
      if (el) {
        onMount(el);
      }
    }}
  />
);

export class Embeddable
  extends AbstractEmbeddable<LensEmbeddableInput, LensEmbeddableOutput>
  implements
    ReferenceOrValueEmbeddable<LensByValueInput, LensByReferenceInput>,
    SelfStyledEmbeddable,
    FilterableEmbeddable
{
  type = DOC_TYPE;

  deferEmbeddableLoad = true;

  private expressionRenderer: ReactExpressionRendererType;
  private savedVis: Document | undefined;
  private expression: string | undefined | null;
  private domNode: HTMLElement | Element | undefined;
  private isInitialized = false;
  private inputReloadSubscriptions: Subscription[];
  private isDestroyed?: boolean;
  private lensInspector: LensInspector;

  private logError(type: 'runtime' | 'validation') {
    trackUiCounterEvents(
      type === 'runtime' ? 'embeddable_runtime_error' : 'embeddable_validation_error',
      this.getExecutionContext()
    );
  }

  private activeData?: TableInspectorAdapter;

  private dataViews: DataView[] = [];

  private viewUnderlyingDataArgs?: ViewUnderlyingDataArgs;

  constructor(
    private deps: LensEmbeddableDeps,
    initialInput: LensEmbeddableInput,
    parent?: IContainer
  ) {
    super(
      initialInput,
      {
        editApp: 'lens',
      },
      parent
    );

    this.lensInspector = getLensInspectorService(deps.inspector);
    this.expressionRenderer = deps.expressionRenderer;
    this.initializeSavedVis(initialInput)
      .then(() => {
        this.loadUserMessages();
<<<<<<< HEAD
        this.loadFeatureBadges();
        if (!containerStateChangedCalledAlready) {
          this.onContainerStateChanged(initialInput);
        } else {
          this.reload();
        }
=======
        this.reload();
>>>>>>> 4e555679
      })
      .catch((e) => this.onFatalError(e));

    const input$ = this.getInput$();

    this.inputReloadSubscriptions = [];

    // Lens embeddable does not re-render when embeddable input changes in
    // general, to improve performance. This line makes sure the Lens embeddable
    // re-renders when anything in ".dynamicActions" (e.g. drilldowns) changes.
    this.inputReloadSubscriptions.push(
      input$
        .pipe(
          map((input) => input.enhancements?.dynamicActions),
          distinctUntilChanged((a, b) => fastIsEqual(a, b)),
          skip(1)
        )
        .subscribe((input) => {
          this.reload();
        })
    );

    // Lens embeddable does not re-render when embeddable input changes in
    // general, to improve performance. This line makes sure the Lens embeddable
    // re-renders when dashboard view mode switches between "view/edit". This is
    // needed to see the changes to ".dynamicActions" (e.g. drilldowns) when
    // dashboard's mode is toggled.
    this.inputReloadSubscriptions.push(
      input$
        .pipe(
          map((input) => input.viewMode),
          distinctUntilChanged(),
          skip(1)
        )
        .subscribe((input) => {
          // only reload if drilldowns are set
          if (this.getInput().enhancements?.dynamicActions) {
            this.reload();
          }
        })
    );

    // Re-initialize the visualization if either the attributes or the saved object id changes
    this.inputReloadSubscriptions.push(
      input$
        .pipe(
          distinctUntilChanged((a, b) =>
            fastIsEqual(
              ['attributes' in a && a.attributes, 'savedObjectId' in a && a.savedObjectId],
              ['attributes' in b && b.attributes, 'savedObjectId' in b && b.savedObjectId]
            )
          ),
          skip(1)
        )
        .subscribe(async (input) => {
          await this.initializeSavedVis(input);
          this.reload();
        })
    );

    // Update search context and reload on changes related to search
    this.inputReloadSubscriptions.push(
      shouldFetch$<LensEmbeddableInput>(this.getUpdated$(), () => this.getInput()).subscribe(
        (input) => {
          // reset removable messages
          // Dashboard search/context changes are detected here
          this.additionalUserMessages = {};
          this.reload();
        }
      )
    );
  }

  private get activeDatasourceId() {
    return getActiveDatasourceIdFromDoc(this.savedVis);
  }

  private get activeDatasource() {
    if (!this.activeDatasourceId) return;
    return this.deps.datasourceMap[this.activeDatasourceId];
  }

  private get activeVisualizationId() {
    return getActiveVisualizationIdFromDoc(this.savedVis);
  }

  private get activeVisualization() {
    if (!this.activeVisualizationId) return;
    return this.deps.visualizationMap[this.activeVisualizationId];
  }

  private get activeVisualizationState() {
    if (!this.activeVisualization) return;
    return this.activeVisualization.initialize(
      () => '',
      this.savedVis?.state.visualization,
      undefined,
      this.savedVis?.references
    );
  }

  private indexPatterns: IndexPatternMap = {};

  private indexPatternRefs: IndexPatternRef[] = [];

  private get activeDatasourceState(): undefined | unknown {
    if (!this.activeDatasourceId || !this.activeDatasource) return;

    const docDatasourceState = this.savedVis?.state.datasourceStates[this.activeDatasourceId];

    return this.activeDatasource.initialize(
      docDatasourceState,
      [...(this.savedVis?.references || []), ...(this.savedVis?.state.internalReferences || [])],
      undefined,
      undefined,
      this.indexPatterns
    );
  }

  public getUserMessages: UserMessagesGetter = (locationId, filters) => {
    return filterAndSortUserMessages(
      [...this._userMessages, ...Object.values(this.additionalUserMessages)],
      locationId,
      filters ?? {}
    );
  };

  public getFeatureBadges = (): FeatureBadge[] => this._featureBadges;

  private _userMessages: UserMessage[] = [];
  private _featureBadges: FeatureBadge[] = [];

  private loadFeatureBadges() {
    this._featureBadges = getApplicationFeatureBadges({
      visualizationType: this.savedVis?.visualizationType,
      visualization: {
        state: this.activeVisualizationState,
        activeId: this.activeVisualizationId,
      },
      visualizationMap: this.deps.visualizationMap,
      activeDatasource: this.activeDatasource,
      activeDatasourceState: { state: this.activeDatasourceState },
    });
  }

  // loads all available user messages
  private loadUserMessages() {
    const userMessages: UserMessage[] = [];

    userMessages.push(
      ...getApplicationUserMessages({
        visualizationType: this.savedVis?.visualizationType,
        visualization: {
          state: this.activeVisualizationState,
          activeId: this.activeVisualizationId,
        },
        visualizationMap: this.deps.visualizationMap,
        activeDatasource: this.activeDatasource,
        activeDatasourceState: { state: this.activeDatasourceState },
        dataViews: {
          indexPatterns: this.indexPatterns,
          indexPatternRefs: this.indexPatternRefs, // TODO - are these actually used?
        },
        core: this.deps.coreStart,
      })
    );

    if (!this.savedVis) {
      return userMessages;
    }
    const mergedSearchContext = this.getMergedSearchContext();

    const frameDatasourceAPI: FrameDatasourceAPI = {
      dataViews: {
        indexPatterns: this.indexPatterns,
        indexPatternRefs: this.indexPatternRefs,
      },
      datasourceLayers: {}, // TODO
      query: this.savedVis.state.query,
      filters: mergedSearchContext.filters ?? [],
      dateRange: {
        fromDate: mergedSearchContext.timeRange?.from ?? '',
        toDate: mergedSearchContext.timeRange?.to ?? '',
      },
      activeData: this.activeData,
    };

    userMessages.push(
      ...(this.activeDatasource?.getUserMessages(this.activeDatasourceState, {
        setState: () => {},
        frame: frameDatasourceAPI,
      }) ?? []),
      ...(this.activeVisualization?.getUserMessages?.(this.activeVisualizationState, {
        frame: frameDatasourceAPI,
      }) ?? [])
    );

    this._userMessages = userMessages;
  }

  private additionalUserMessages: Record<string, UserMessage> = {};

  // used to add warnings and errors from elsewhere in the embeddable
  private addUserMessages: AddUserMessages = (messages) => {
    const newMessageMap = {
      ...this.additionalUserMessages,
    };

    const addedMessageIds: string[] = [];
    messages.forEach((message) => {
      if (!newMessageMap[message.uniqueId]) {
        addedMessageIds.push(message.uniqueId);
        newMessageMap[message.uniqueId] = message;
      }
    });

    if (addedMessageIds.length) {
      this.additionalUserMessages = newMessageMap;
      this.renderUserMessages();
    }

    return () => {
      messages.forEach(({ uniqueId }) => {
        delete this.additionalUserMessages[uniqueId];
      });
    };
  };

  public reportsEmbeddableLoad() {
    return true;
  }

  public supportedTriggers() {
    if (!this.savedVis || !this.savedVis.visualizationType) {
      return [];
    }

    return this.deps.visualizationMap[this.savedVis.visualizationType]?.triggers || [];
  }

  public getInspectorAdapters() {
    return this.lensInspector.adapters;
  }

  async initializeSavedVis(input: LensEmbeddableInput) {
    const unwrapResult: LensUnwrapResult | false = await this.deps.attributeService
      .unwrapAttributes(input)
      .catch((e: Error) => {
        this.onFatalError(e);
        return false;
      });
    if (!unwrapResult || this.isDestroyed) {
      return;
    }

    const { metaInfo, attributes } = unwrapResult;

    this.savedVis = {
      ...attributes,
      type: this.type,
      savedObjectId: (input as LensByReferenceInput)?.savedObjectId,
    };

    try {
      const { ast, indexPatterns, indexPatternRefs } = await getExpressionFromDocument(
        this.savedVis,
        this.deps.documentToExpression
      );

      this.expression = ast;
      this.indexPatterns = indexPatterns;
      this.indexPatternRefs = indexPatternRefs;
    } catch {
      // nothing, errors should be reported via getUserMessages
    }

    if (metaInfo?.sharingSavedObjectProps?.outcome === 'conflict' && !!this.deps.spaces) {
      this.addUserMessages([
        {
          uniqueId: 'url-conflict',
          severity: 'error',
          displayLocations: [{ id: 'visualization' }],
          shortMessage: i18n.translate('xpack.lens.embeddable.legacyURLConflict.shortMessage', {
            defaultMessage: `You've encountered a URL conflict`,
          }),
          longMessage: (
            <this.deps.spaces.ui.components.getEmbeddableLegacyUrlConflict
              targetType={DOC_TYPE}
              sourceId={metaInfo?.sharingSavedObjectProps?.sourceId!}
            />
          ),
          fixableInEditor: false,
        },
      ]);
    }

    await this.initializeOutput();

    // deferred loading of this embeddable is complete
    this.setInitializationFinished();

    this.isInitialized = true;
  }

  private getSearchWarningMessages(adapters?: Partial<DefaultInspectorAdapters>): UserMessage[] {
    if (!this.activeDatasource || !this.activeDatasourceId || !adapters?.requests) {
      return [];
    }

    const docDatasourceState = this.savedVis?.state.datasourceStates[this.activeDatasourceId];

    const requestWarnings = getSearchWarningMessages(
      adapters.requests,
      this.activeDatasource,
      docDatasourceState,
      {
        searchService: this.deps.data.search,
      }
    );

    return requestWarnings;
  }

  private removeActiveDataWarningMessages: () => void = () => {};
  private updateActiveData: ExpressionWrapperProps['onData$'] = (data, adapters) => {
    if (this.input.onLoad) {
      // once onData$ is get's called from expression renderer, loading becomes false
      this.input.onLoad(false, adapters);
    }

    const { type, error } = data as { type: string; error: ErrorLike };
    this.updateOutput({
      loading: false,
      error: type === 'error' ? error : undefined,
    });

    const newActiveData = adapters?.tables?.tables;

    this.removeActiveDataWarningMessages();
    const searchWarningMessages = this.getSearchWarningMessages(adapters);
    this.removeActiveDataWarningMessages = this.addUserMessages(
      searchWarningMessages.filter(isMessageRemovable)
    );

    this.activeData = newActiveData;
  };

  private onRender: ExpressionWrapperProps['onRender$'] = () => {
    let datasourceEvents: string[] = [];
    let visualizationEvents: string[] = [];

    if (this.savedVis) {
      datasourceEvents = Object.values(this.deps.datasourceMap).reduce<string[]>(
        (acc, datasource) => [
          ...acc,
          ...(datasource.getRenderEventCounters?.(
            this.savedVis!.state.datasourceStates[datasource.id]
          ) ?? []),
        ],
        []
      );

      if (this.savedVis.visualizationType) {
        visualizationEvents =
          this.deps.visualizationMap[this.savedVis.visualizationType].getRenderEventCounters?.(
            this.savedVis!.state.visualization
          ) ?? [];
      }
    }

    const executionContext = this.getExecutionContext();

    const events = [
      ...datasourceEvents,
      ...visualizationEvents,
      ...getExecutionContextEvents(executionContext),
    ];

    const adHocDataViews = Object.values(this.savedVis?.state.adHocDataViews || {});
    adHocDataViews.forEach(() => {
      events.push('ad_hoc_data_view');
    });

    trackUiCounterEvents(events, executionContext);

    this.renderComplete.dispatchComplete();
    this.updateOutput({
      ...this.getOutput(),
      rendered: true,
    });
  };

  getExecutionContext() {
    if (this.savedVis) {
      const parentContext = this.parent?.getInput().executionContext || this.input.executionContext;
      const child: KibanaExecutionContext = {
        type: 'lens',
        name: this.savedVis.visualizationType ?? '',
        id: this.id,
        description: this.savedVis.title || this.input.title || '',
        url: this.output.editUrl,
      };

      return parentContext
        ? {
            ...parentContext,
            child,
          }
        : child;
    }
  }

  /**
   *
   * @param {HTMLElement} domNode
   * @param {ContainerState} containerState
   */
  render(domNode: HTMLElement | Element) {
    this.domNode = domNode;
    if (!this.savedVis || !this.isInitialized || this.isDestroyed) {
      return;
    }
    super.render(domNode as HTMLElement);
    if (this.input.onLoad) {
      this.input.onLoad(true);
    }

    this.domNode.setAttribute('data-shared-item', '');

    const blockingErrors = this.getUserMessages(blockingMessageDisplayLocations, {
      severity: 'error',
    });

    this.updateOutput({
      loading: true,
      error: blockingErrors.length
        ? new Error(
            typeof blockingErrors[0].longMessage === 'string'
              ? blockingErrors[0].longMessage
              : blockingErrors[0].shortMessage
          )
        : undefined,
    });

    if (blockingErrors.length) {
      this.renderComplete.dispatchError();
    } else {
      this.renderComplete.dispatchInProgress();
    }

    const input = this.getInput();

    if (this.expression && !blockingErrors.length) {
      render(
        <>
          <KibanaThemeProvider theme$={this.deps.theme.theme$}>
            <ExpressionWrapper
              ExpressionRenderer={this.expressionRenderer}
              expression={this.expression || null}
              lensInspector={this.lensInspector}
              searchContext={this.getMergedSearchContext()}
              variables={{
                embeddableTitle: this.getTitle(),
                ...(input.palette ? { theme: { palette: input.palette } } : {}),
              }}
              searchSessionId={this.getInput().searchSessionId}
              handleEvent={this.handleEvent}
              onData$={this.updateActiveData}
              onRender$={this.onRender}
              interactive={!input.disableTriggers}
              renderMode={input.renderMode}
              syncColors={input.syncColors}
              syncTooltips={input.syncTooltips}
              syncCursor={input.syncCursor}
              hasCompatibleActions={this.hasCompatibleActions}
              getCompatibleCellValueActions={this.getCompatibleCellValueActions}
              className={input.className}
              style={input.style}
              executionContext={this.getExecutionContext()}
              addUserMessages={(messages) => this.addUserMessages(messages)}
              onRuntimeError={(message) => {
                this.updateOutput({ error: new Error(message) });
                this.logError('runtime');
              }}
              noPadding={this.visDisplayOptions.noPadding}
            />
          </KibanaThemeProvider>
          <MessagesBadge
            onMount={(el) => {
              this.badgeDomNode = el;
              this.renderBadgeMessages();
            }}
          />
        </>,
        domNode
      );
    }

    this.renderUserMessages();
  }

  private renderUserMessages() {
    const errors = this.getUserMessages(['visualization', 'visualizationOnEmbeddable'], {
      severity: 'error',
    });

    if (errors.length && this.domNode) {
      render(
        <>
          <KibanaThemeProvider theme$={this.deps.theme.theme$}>
            <I18nProvider>
              <VisualizationErrorPanel
                errors={errors}
                canEdit={this.getIsEditable() && this.input.viewMode === 'edit'}
              />
            </I18nProvider>
          </KibanaThemeProvider>
          <MessagesBadge
            onMount={(el) => {
              this.badgeDomNode = el;
              this.renderBadgeMessages();
            }}
          />
        </>,
        this.domNode
      );
    }

    this.renderBadgeMessages();
  }

  badgeDomNode?: HTMLDivElement;

  /**
   * This method is called on every render, and also whenever the badges dom node is created
   * That happens after either the expression renderer or the visualization error panel is rendered.
   *
   * You should not call this method on its own. Use renderUserMessages instead.
   */
  private renderBadgeMessages = () => {
    const messages = this.getUserMessages('embeddableBadge');

    if (this.badgeDomNode) {
      render(
        <KibanaThemeProvider theme$={this.deps.theme.theme$}>
          <EmbeddableMessagesPopover messages={messages} />
          <EmbeddableFeatureBadge badges={this.getFeatureBadges()} />
        </KibanaThemeProvider>,
        this.badgeDomNode
      );
    }
  };

  private readonly hasCompatibleActions = async (
    event: ExpressionRendererEvent
  ): Promise<boolean> => {
    if (
      isLensTableRowContextMenuClickEvent(event) ||
      isLensMultiFilterEvent(event) ||
      isLensFilterEvent(event)
    ) {
      const { getTriggerCompatibleActions } = this.deps;
      if (!getTriggerCompatibleActions) {
        return false;
      }
      const actions = await getTriggerCompatibleActions(VIS_EVENT_TO_TRIGGER[event.name], {
        data: event.data,
        embeddable: this,
      });

      return actions.length > 0;
    }

    return false;
  };

  private readonly getCompatibleCellValueActions: GetCompatibleCellValueActions = async (data) => {
    const { getTriggerCompatibleActions } = this.deps;
    if (getTriggerCompatibleActions) {
      const embeddable = this;
      const actions: Array<Action<CellValueContext>> = (await getTriggerCompatibleActions(
        CELL_VALUE_TRIGGER,
        { data, embeddable }
      )) as Array<Action<CellValueContext>>;
      return actions
        .sort((a, b) => (a.order ?? Infinity) - (b.order ?? Infinity))
        .map((action) => ({
          id: action.id,
          iconType: action.getIconType({ embeddable, data, trigger: cellValueTrigger })!,
          displayName: action.getDisplayName({ embeddable, data, trigger: cellValueTrigger }),
          execute: (cellData) =>
            action.execute({ embeddable, data: cellData, trigger: cellValueTrigger }),
        }));
    }
    return [];
  };

  /**
   * Combines the embeddable context with the saved object context, and replaces
   * any references to index patterns
   */
  private getMergedSearchContext(): ExecutionContextSearch {
    if (!this.savedVis) {
      throw new Error('savedVis is required for getMergedSearchContext');
    }

    const input = this.getInput();
    const context: ExecutionContextSearch = {
      timeRange:
        input.timeslice !== undefined
          ? {
              from: new Date(input.timeslice[0]).toISOString(),
              to: new Date(input.timeslice[1]).toISOString(),
              mode: 'absolute' as 'absolute',
            }
          : input.timeRange,
      query: [this.savedVis.state.query],
      filters: this.deps.injectFilterReferences(
        this.savedVis.state.filters,
        this.savedVis.references
      ),
      disableShardWarnings: true,
    };

    if (input.query) {
      context.query = [input.query, ...(context.query as Query[])];
    }

    if (input.filters?.length) {
      context.filters = [
        ...input.filters.filter((filter) => !filter.meta.disabled),
        ...(context.filters as Filter[]),
      ];
    }

    return context;
  }

  private get onEditAction(): Visualization['onEditAction'] {
    const visType = this.savedVis?.visualizationType;

    if (!visType) {
      return;
    }

    return this.deps.visualizationMap[visType].onEditAction;
  }

  handleEvent = async (event: ExpressionRendererEvent) => {
    if (!this.deps.getTrigger || this.input.disableTriggers) {
      return;
    }
    if (isLensBrushEvent(event)) {
      this.deps.getTrigger(VIS_EVENT_TO_TRIGGER[event.name]).exec({
        data: {
          ...event.data,
          timeFieldName:
            event.data.timeFieldName ||
            inferTimeField(this.deps.data.datatableUtilities, event.data),
        },
        embeddable: this,
      });

      if (this.input.onBrushEnd) {
        this.input.onBrushEnd(event.data);
      }
    }
    if (isLensFilterEvent(event) || isLensMultiFilterEvent(event)) {
      this.deps.getTrigger(VIS_EVENT_TO_TRIGGER[event.name]).exec({
        data: {
          ...event.data,
          timeFieldName:
            event.data.timeFieldName ||
            inferTimeField(this.deps.data.datatableUtilities, event.data),
        },
        embeddable: this,
      });
      if (this.input.onFilter) {
        this.input.onFilter(event.data);
      }
    }

    if (isLensTableRowContextMenuClickEvent(event)) {
      this.deps.getTrigger(VIS_EVENT_TO_TRIGGER[event.name]).exec(
        {
          data: event.data,
          embeddable: this,
        },
        true
      );
      if (this.input.onTableRowClick) {
        this.input.onTableRowClick(event.data as unknown as LensTableRowContextMenuEvent['data']);
      }
    }

    // We allow for edit actions in the Embeddable for display purposes only (e.g. changing the datatable sort order).
    // No state changes made here with an edit action are persisted.
    if (isLensEditEvent(event) && this.onEditAction) {
      if (!this.savedVis) return;

      // have to dance since this.savedVis.state is readonly
      const newVis = JSON.parse(JSON.stringify(this.savedVis)) as Document;
      newVis.state.visualization = this.onEditAction(newVis.state.visualization, event);
      this.savedVis = newVis;

      const { ast } = await getExpressionFromDocument(
        this.savedVis,
        this.deps.documentToExpression
      );

      this.expression = ast;

      this.loadUserMessages();
      this.reload();
    }
  };

  reload() {
    if (!this.savedVis || !this.isInitialized || this.isDestroyed) {
      return;
    }

    if (this.domNode) {
      this.render(this.domNode);
    }
  }

  private async loadViewUnderlyingDataArgs(): Promise<boolean> {
    if (
      !this.savedVis ||
      !this.activeData ||
      !this.activeDatasource ||
      !this.activeDatasourceState ||
      !this.activeVisualization ||
      !this.activeVisualizationState
    ) {
      return false;
    }

    const mergedSearchContext = this.getMergedSearchContext();

    if (!mergedSearchContext.timeRange) {
      return false;
    }

    const viewUnderlyingDataArgs = getViewUnderlyingDataArgs({
      activeDatasource: this.activeDatasource,
      activeDatasourceState: this.activeDatasourceState,
      activeVisualization: this.activeVisualization,
      activeVisualizationState: this.activeVisualizationState,
      activeData: this.activeData,
      dataViews: this.dataViews,
      capabilities: this.deps.capabilities,
      query: mergedSearchContext.query,
      filters: mergedSearchContext.filters || [],
      timeRange: mergedSearchContext.timeRange,
      esQueryConfig: getEsQueryConfig(this.deps.uiSettings),
      indexPatternsCache: this.indexPatterns,
    });

    const loaded = typeof viewUnderlyingDataArgs !== 'undefined';
    if (loaded) {
      this.viewUnderlyingDataArgs = viewUnderlyingDataArgs;
    }
    return loaded;
  }

  /**
   * Returns the necessary arguments to view the underlying data in discover.
   *
   * Only makes sense to call this after canViewUnderlyingData has been checked
   */
  public getViewUnderlyingDataArgs() {
    return this.viewUnderlyingDataArgs;
  }

  public canViewUnderlyingData() {
    return this.loadViewUnderlyingDataArgs();
  }

  async initializeOutput() {
    if (!this.savedVis) {
      return;
    }

    const { indexPatterns } = await getIndexPatternsObjects(
      this.savedVis?.references.map(({ id }) => id) || [],
      this.deps.dataViews
    );
    (
      await Promise.all(
        Object.values(this.savedVis?.state.adHocDataViews || {}).map((spec) =>
          this.deps.dataViews.create(spec)
        )
      )
    ).forEach((dataView) => indexPatterns.push(dataView));

    this.dataViews = uniqBy(indexPatterns, 'id');

    // passing edit url and index patterns to the output of this embeddable for
    // the container to pick them up and use them to configure filter bar and
    // config dropdown correctly.
    const input = this.getInput();

    // if at least one indexPattern is time based, then the Lens embeddable requires the timeRange prop
    if (
      input.timeRange == null &&
      indexPatterns.some((indexPattern) => indexPattern.isTimeBased())
    ) {
      this.addUserMessages([
        {
          uniqueId: 'missing-time-range-on-embeddable',
          severity: 'error',
          fixableInEditor: false,
          displayLocations: [{ id: 'visualization' }],
          shortMessage: i18n.translate('xpack.lens.embeddable.missingTimeRangeParam.shortMessage', {
            defaultMessage: `Missing timeRange property`,
          }),
          longMessage: i18n.translate('xpack.lens.embeddable.missingTimeRangeParam.longMessage', {
            defaultMessage: `The timeRange property is required for the given configuration`,
          }),
        },
      ]);
    }

    const blockingErrors = this.getUserMessages(blockingMessageDisplayLocations, {
      severity: 'error',
    });
    if (blockingErrors.length) {
      this.logError('validation');
    }

    const title = input.hidePanelTitles ? '' : input.title ?? this.savedVis.title;
    const description = input.hidePanelTitles ? '' : input.description ?? this.savedVis.description;
    const savedObjectId = (input as LensByReferenceInput).savedObjectId;
    this.updateOutput({
      defaultTitle: this.savedVis.title,
      defaultDescription: this.savedVis.description,
      editable: this.getIsEditable(),
      title,
      description,
      editPath: getEditPath(savedObjectId),
      editUrl: this.deps.basePath.prepend(`/app/lens${getEditPath(savedObjectId)}`),
      indexPatterns: this.dataViews,
    });
  }

  private getIsEditable() {
    return (
      this.deps.capabilities.canSaveVisualizations ||
      (!this.inputIsRefType(this.getInput()) && this.deps.capabilities.canSaveDashboards)
    );
  }

  public inputIsRefType = (
    input: LensByValueInput | LensByReferenceInput
  ): input is LensByReferenceInput => {
    return this.deps.attributeService.inputIsRefType(input);
  };

  public getInputAsRefType = async (): Promise<LensByReferenceInput> => {
    return this.deps.attributeService.getInputAsRefType(this.getExplicitInput(), {
      showSaveModal: true,
      saveModalTitle: this.getTitle(),
    });
  };

  public getInputAsValueType = async (): Promise<LensByValueInput> => {
    return this.deps.attributeService.getInputAsValueType(this.getExplicitInput());
  };

  /**
   * Gets the Lens embeddable's local filters
   * @returns Local/panel-level array of filters for Lens embeddable
   */
  public async getFilters() {
    return mapAndFlattenFilters(
      this.deps.injectFilterReferences(
        this.savedVis?.state.filters ?? [],
        this.savedVis?.references ?? []
      )
    );
  }

  /**
   * Gets the Lens embeddable's local query
   * @returns Local/panel-level query for Lens embeddable
   */
  public async getQuery() {
    return this.savedVis?.state.query;
  }

  public getSavedVis(): Readonly<Document | undefined> {
    return this.savedVis;
  }

  destroy() {
    this.isDestroyed = true;
    super.destroy();
    if (this.inputReloadSubscriptions.length > 0) {
      this.inputReloadSubscriptions.forEach((reloadSub) => {
        reloadSub.unsubscribe();
      });
    }
    if (this.domNode) {
      unmountComponentAtNode(this.domNode);
    }
  }

  public getSelfStyledOptions() {
    return {
      hideTitle: this.visDisplayOptions.noPanelTitle,
    };
  }

  private get visDisplayOptions(): VisualizationDisplayOptions {
    if (!this.savedVis?.visualizationType) {
      return {};
    }

    let displayOptions =
      this.deps.visualizationMap[this.savedVis.visualizationType]?.getDisplayOptions?.() ?? {};

    if (this.input.noPadding !== undefined) {
      displayOptions = {
        ...displayOptions,
        noPadding: this.input.noPadding,
      };
    }

    return displayOptions;
  }
}<|MERGE_RESOLUTION|>--- conflicted
+++ resolved
@@ -436,16 +436,8 @@
     this.initializeSavedVis(initialInput)
       .then(() => {
         this.loadUserMessages();
-<<<<<<< HEAD
         this.loadFeatureBadges();
-        if (!containerStateChangedCalledAlready) {
-          this.onContainerStateChanged(initialInput);
-        } else {
-          this.reload();
-        }
-=======
         this.reload();
->>>>>>> 4e555679
       })
       .catch((e) => this.onFatalError(e));
 
