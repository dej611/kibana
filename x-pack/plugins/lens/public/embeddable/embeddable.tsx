/*
 * Copyright Elasticsearch B.V. and/or licensed to Elasticsearch B.V. under one
 * or more contributor license agreements. Licensed under the Elastic License
 * 2.0; you may not use this file except in compliance with the Elastic License
 * 2.0.
 */

import { uniqBy } from 'lodash';
import React from 'react';
import { css } from '@emotion/react';
import { i18n } from '@kbn/i18n';
import { render, unmountComponentAtNode } from 'react-dom';
import {
  DataViewBase,
  EsQueryConfig,
  Filter,
  Query,
  AggregateQuery,
  TimeRange,
  isOfQueryType,
} from '@kbn/es-query';
import type { PaletteOutput } from '@kbn/coloring';
import {
  DataPublicPluginStart,
  ExecutionContextSearch,
  TimefilterContract,
  FilterManager,
  getEsQueryConfig,
  mapAndFlattenFilters,
} from '@kbn/data-plugin/public';
import type { Start as InspectorStart } from '@kbn/inspector-plugin/public';

import { merge, Subscription } from 'rxjs';
import { toExpression, Ast } from '@kbn/interpreter';
import { DefaultInspectorAdapters, ErrorLike, RenderMode } from '@kbn/expressions-plugin/common';
import { map, distinctUntilChanged, skip, debounceTime } from 'rxjs/operators';
import fastIsEqual from 'fast-deep-equal';
import { UsageCollectionSetup } from '@kbn/usage-collection-plugin/public';
import { KibanaThemeProvider } from '@kbn/kibana-react-plugin/public';
import {
  ExpressionRendererEvent,
  ReactExpressionRendererType,
} from '@kbn/expressions-plugin/public';
import { VIS_EVENT_TO_TRIGGER } from '@kbn/visualizations-plugin/public';

import {
  Embeddable as AbstractEmbeddable,
  EmbeddableInput,
  EmbeddableOutput,
  IContainer,
  SavedObjectEmbeddableInput,
  ReferenceOrValueEmbeddable,
  SelfStyledEmbeddable,
  FilterableEmbeddable,
  cellValueTrigger,
  CELL_VALUE_TRIGGER,
  type CellValueContext,
  shouldFetch$,
} from '@kbn/embeddable-plugin/public';
import type { Action, UiActionsStart } from '@kbn/ui-actions-plugin/public';
import type { DataViewsContract, DataView } from '@kbn/data-views-plugin/public';
import type {
  Capabilities,
  CoreStart,
  IBasePath,
  IUiSettingsClient,
  KibanaExecutionContext,
  ThemeServiceStart,
} from '@kbn/core/public';
import type { SpacesPluginStart } from '@kbn/spaces-plugin/public';
import {
  BrushTriggerEvent,
  ClickTriggerEvent,
  MultiClickTriggerEvent,
} from '@kbn/charts-plugin/public';
import { DataViewSpec } from '@kbn/data-views-plugin/common';
import { FormattedMessage, I18nProvider } from '@kbn/i18n-react';
import { EuiEmptyPrompt } from '@elastic/eui';
import { useEuiFontSize, useEuiTheme } from '@elastic/eui';
import { getExecutionContextEvents, trackUiCounterEvents } from '../lens_ui_telemetry';
import { Document } from '../persistence';
import { ExpressionWrapper, ExpressionWrapperProps } from './expression_wrapper';
import {
  isLensBrushEvent,
  isLensFilterEvent,
  isLensMultiFilterEvent,
  isLensEditEvent,
  isLensTableRowContextMenuClickEvent,
  LensTableRowContextMenuEvent,
  VisualizationMap,
  Visualization,
  DatasourceMap,
  Datasource,
  IndexPatternMap,
  GetCompatibleCellValueActions,
  UserMessage,
  IndexPatternRef,
  FrameDatasourceAPI,
  AddUserMessages,
  isMessageRemovable,
  UserMessagesGetter,
  UserMessagesDisplayLocationId,
} from '../types';

import {
  getEditPath,
  DOC_TYPE,
  type AllowedPartitionOverrides,
  type AllowedSettingsOverriddes,
  type AllowedGaugeOverrides,
  type AllowedXYOverrides,
} from '../../common';
import { LensAttributeService } from '../lens_attribute_service';
import type { TableInspectorAdapter } from '../editor_frame_service/types';
import { getLensInspectorService, LensInspector } from '../lens_inspector_service';
import { SharingSavedObjectProps, VisualizationDisplayOptions } from '../types';
import {
  getActiveDatasourceIdFromDoc,
  getActiveVisualizationIdFromDoc,
  getIndexPatternsObjects,
  getSearchWarningMessages,
  inferTimeField,
} from '../utils';
import { getLayerMetaInfo, combineQueryAndFilters } from '../app_plugin/show_underlying_data';
import {
  filterAndSortUserMessages,
  getApplicationUserMessages,
} from '../app_plugin/get_application_user_messages';
import { MessageList } from '../editor_frame_service/editor_frame/workspace_panel/message_list';

export type LensSavedObjectAttributes = Omit<Document, 'savedObjectId' | 'type'>;

export interface LensUnwrapMetaInfo {
  sharingSavedObjectProps?: SharingSavedObjectProps;
}

export interface LensUnwrapResult {
  attributes: LensSavedObjectAttributes;
  metaInfo?: LensUnwrapMetaInfo;
}

interface LensBaseEmbeddableInput extends EmbeddableInput {
  filters?: Filter[];
  query?: Query;
  timeRange?: TimeRange;
  timeslice?: [number, number];
  palette?: PaletteOutput;
  renderMode?: RenderMode;
  style?: React.CSSProperties;
  className?: string;
  noPadding?: boolean;
  onBrushEnd?: (data: BrushTriggerEvent['data']) => void;
  onLoad?: (isLoading: boolean, adapters?: Partial<DefaultInspectorAdapters>) => void;
  onFilter?: (data: ClickTriggerEvent['data'] | MultiClickTriggerEvent['data']) => void;
  onTableRowClick?: (data: LensTableRowContextMenuEvent['data']) => void;
}

export type LensByValueInput = {
  attributes: LensSavedObjectAttributes;
  /**
   * Overrides can tweak the style of the final embeddable and are executed at the end of the Lens rendering pipeline.
   * Each visualization type offers various type of overrides, per component (i.e. 'setting', 'axisX', 'partition', etc...)
   *
   * While it is not possible to pass function/callback/handlers to the renderer, it is possible to overwrite
   * the current behaviour by passing the "ignore" string to the override prop (i.e. onBrushEnd: "ignore" to stop brushing)
   */
  overrides?:
    | AllowedSettingsOverriddes
    | AllowedXYOverrides
    | AllowedPartitionOverrides
    | AllowedGaugeOverrides;
} & LensBaseEmbeddableInput;

export type LensByReferenceInput = SavedObjectEmbeddableInput & LensBaseEmbeddableInput;
export type LensEmbeddableInput = LensByValueInput | LensByReferenceInput;

export interface LensEmbeddableOutput extends EmbeddableOutput {
  indexPatterns?: DataView[];
}

export interface LensEmbeddableDeps {
  attributeService: LensAttributeService;
  data: DataPublicPluginStart;
  documentToExpression: (doc: Document) => Promise<{
    ast: Ast | null;
    indexPatterns: IndexPatternMap;
    indexPatternRefs: IndexPatternRef[];
  }>;
  injectFilterReferences: FilterManager['inject'];
  visualizationMap: VisualizationMap;
  datasourceMap: DatasourceMap;
  dataViews: DataViewsContract;
  expressionRenderer: ReactExpressionRendererType;
  timefilter: TimefilterContract;
  basePath: IBasePath;
  inspector: InspectorStart;
  getTrigger?: UiActionsStart['getTrigger'] | undefined;
  getTriggerCompatibleActions?: UiActionsStart['getTriggerCompatibleActions'];
  capabilities: {
    canSaveVisualizations: boolean;
    canSaveDashboards: boolean;
    navLinks: Capabilities['navLinks'];
    discover: Capabilities['discover'];
  };
  coreStart: CoreStart;
  usageCollection?: UsageCollectionSetup;
  spaces?: SpacesPluginStart;
  theme: ThemeServiceStart;
  uiSettings: IUiSettingsClient;
}

export interface ViewUnderlyingDataArgs {
  dataViewSpec: DataViewSpec;
  timeRange: TimeRange;
  filters: Filter[];
  query: Query | AggregateQuery | undefined;
  columns: string[];
}

function VisualizationErrorPanel({ errors, canEdit }: { errors: UserMessage[]; canEdit: boolean }) {
  const showMore = errors.length > 1;
  const canFixInLens = canEdit && errors.some(({ fixableInEditor }) => fixableInEditor);
  return (
    <div className="lnsEmbeddedError">
      <EuiEmptyPrompt
        iconType="warning"
        iconColor="danger"
        data-test-subj="embeddable-lens-failure"
        body={
          <>
            {errors.length ? (
              <>
                <p>{errors[0].longMessage}</p>
                {showMore && !canFixInLens ? (
                  <p>
                    <FormattedMessage
                      id="xpack.lens.embeddable.moreErrors"
                      defaultMessage="Edit in Lens editor to see more errors"
                    />
                  </p>
                ) : null}
                {canFixInLens ? (
                  <p>
                    <FormattedMessage
                      id="xpack.lens.embeddable.fixErrors"
                      defaultMessage="Edit in Lens editor to fix the error"
                    />
                  </p>
                ) : null}
              </>
            ) : (
              <p>
                <FormattedMessage
                  id="xpack.lens.embeddable.failure"
                  defaultMessage="Visualization couldn't be displayed"
                />
              </p>
            )}
          </>
        }
      />
    </div>
  );
}

const getExpressionFromDocument = async (
  document: Document,
  documentToExpression: LensEmbeddableDeps['documentToExpression']
) => {
  const { ast, indexPatterns, indexPatternRefs } = await documentToExpression(document);
  return { ast: ast ? toExpression(ast) : null, indexPatterns, indexPatternRefs };
};

function getViewUnderlyingDataArgs({
  activeDatasource,
  activeDatasourceState,
  activeVisualization,
  activeVisualizationState,
  activeData,
  dataViews,
  capabilities,
  query,
  filters,
  timeRange,
  esQueryConfig,
  indexPatternsCache,
}: {
  activeDatasource: Datasource;
  activeDatasourceState: unknown;
  activeVisualization: Visualization;
  activeVisualizationState: unknown;
  activeData: TableInspectorAdapter | undefined;
  dataViews: DataViewBase[] | undefined;
  capabilities: LensEmbeddableDeps['capabilities'];
  query: ExecutionContextSearch['query'];
  filters: Filter[];
  timeRange: TimeRange;
  esQueryConfig: EsQueryConfig;
  indexPatternsCache: IndexPatternMap;
}) {
  const { error, meta } = getLayerMetaInfo(
    activeDatasource,
    activeDatasourceState,
    activeVisualization,
    activeVisualizationState,
    activeData,
    indexPatternsCache,
    timeRange,
    capabilities
  );

  if (error || !meta) {
    return;
  }
  const luceneOrKuery: Query[] = [];
  const aggregateQuery: AggregateQuery[] = [];

  if (Array.isArray(query)) {
    query.forEach((q) => {
      if (isOfQueryType(q)) {
        luceneOrKuery.push(q);
      } else {
        aggregateQuery.push(q);
      }
    });
  }

  const { filters: newFilters, query: newQuery } = combineQueryAndFilters(
    luceneOrKuery.length > 0 ? luceneOrKuery : (query as Query),
    filters,
    meta,
    dataViews,
    esQueryConfig
  );

  const dataViewSpec = indexPatternsCache[meta.id]!.spec;

  return {
    dataViewSpec,
    timeRange,
    filters: newFilters,
    query: aggregateQuery.length > 0 ? aggregateQuery[0] : newQuery,
    columns: meta.columns,
  };
}

const EmbeddableMessagesPopover = ({ messages }: { messages: UserMessage[] }) => {
  const { euiTheme } = useEuiTheme();
  const xsFontSize = useEuiFontSize('xs').fontSize;

  return (
    <MessageList
      messages={messages}
      useSmallIconsOnButton={true}
      customButtonStyles={css`
        block-size: ${euiTheme.size.l};
        border-radius: 0 ${euiTheme.border.radius.medium} 0 ${euiTheme.border.radius.small};
        font-size: ${xsFontSize};
        padding: 0 ${euiTheme.size.xs};
        & > * {
          gap: ${euiTheme.size.xs};
        }
      `}
    />
  );
};

const blockingMessageDisplayLocations: UserMessagesDisplayLocationId[] = [
  'visualization',
  'visualizationOnEmbeddable',
];

const MessagesBadge = ({ onMount }: { onMount: (el: HTMLDivElement) => void }) => (
  <div
    css={css({
      position: 'absolute',
      zIndex: 2,
      left: 0,
      bottom: 0,
    })}
    ref={(el) => {
      if (el) {
        onMount(el);
      }
    }}
  />
);

export class Embeddable
  extends AbstractEmbeddable<LensEmbeddableInput, LensEmbeddableOutput>
  implements
    ReferenceOrValueEmbeddable<LensByValueInput, LensByReferenceInput>,
    SelfStyledEmbeddable,
    FilterableEmbeddable
{
  type = DOC_TYPE;

  deferEmbeddableLoad = true;

  private expressionRenderer: ReactExpressionRendererType;
  private savedVis: Document | undefined;
  private expression: string | undefined | null;
  private domNode: HTMLElement | Element | undefined;
  private isInitialized = false;
  private inputReloadSubscriptions: Subscription[];
  private isDestroyed?: boolean;
  private lensInspector: LensInspector;

  private logError(type: 'runtime' | 'validation') {
    trackUiCounterEvents(
      type === 'runtime' ? 'embeddable_runtime_error' : 'embeddable_validation_error',
      this.getExecutionContext()
    );
  }

  private activeData?: TableInspectorAdapter;

  private dataViews: DataView[] = [];

  private viewUnderlyingDataArgs?: ViewUnderlyingDataArgs;

  constructor(
    private deps: LensEmbeddableDeps,
    initialInput: LensEmbeddableInput,
    parent?: IContainer
  ) {
    super(
      initialInput,
      {
        editApp: 'lens',
      },
      parent
    );

    this.lensInspector = getLensInspectorService(deps.inspector);
    this.expressionRenderer = deps.expressionRenderer;
    this.initializeSavedVis(initialInput)
      .then(() => {
        this.loadUserMessages();
        this.reload();
      })
      .catch((e) => this.onFatalError(e));

    const input$ = this.getInput$();

    this.inputReloadSubscriptions = [];

    // Lens embeddable does not re-render when embeddable input changes in
    // general, to improve performance. This line makes sure the Lens embeddable
    // re-renders when anything in ".dynamicActions" (e.g. drilldowns) changes.
    this.inputReloadSubscriptions.push(
      input$
        .pipe(
          map((input) => input.enhancements?.dynamicActions),
          distinctUntilChanged((a, b) => fastIsEqual(a, b)),
          skip(1)
        )
        .subscribe((input) => {
          this.reload();
        })
    );

    // Lens embeddable does not re-render when embeddable input changes in
    // general, to improve performance. This line makes sure the Lens embeddable
    // re-renders when dashboard view mode switches between "view/edit". This is
    // needed to see the changes to ".dynamicActions" (e.g. drilldowns) when
    // dashboard's mode is toggled.
    this.inputReloadSubscriptions.push(
      input$
        .pipe(
          map((input) => input.viewMode),
          distinctUntilChanged(),
          skip(1)
        )
        .subscribe((input) => {
          // only reload if drilldowns are set
          if (this.getInput().enhancements?.dynamicActions) {
            this.reload();
          }
        })
    );

    // Use a trigger to distinguish between observables in the subscription
    const withTrigger = (trigger: 'attributesOrSavedObjectId' | 'searchContext') =>
      map((input: LensEmbeddableInput) => ({ trigger, input }));

    // Re-initialize the visualization if either the attributes or the saved object id changes
<<<<<<< HEAD
    this.inputReloadSubscriptions.push(
      input$
        .pipe(
          distinctUntilChanged((a, b) =>
            fastIsEqual(
              [
                'attributes' in a && a.attributes,
                'savedObjectId' in a && a.savedObjectId,
                'overrides' in a && a.overrides,
                'disableTriggers' in a && a.disableTriggers,
              ],
              [
                'attributes' in b && b.attributes,
                'savedObjectId' in b && b.savedObjectId,
                'overrides' in b && b.overrides,
                'disableTriggers' in b && b.disableTriggers,
              ]
            )
          ),
          skip(1)
=======
    const attributesOrSavedObjectId$ = input$.pipe(
      distinctUntilChanged((a, b) =>
        fastIsEqual(
          ['attributes' in a && a.attributes, 'savedObjectId' in a && a.savedObjectId],
          ['attributes' in b && b.attributes, 'savedObjectId' in b && b.savedObjectId]
>>>>>>> aa192f58
        )
      ),
      skip(1),
      withTrigger('attributesOrSavedObjectId')
    );

    // Update search context and reload on changes related to search
    const searchContext$ = shouldFetch$<LensEmbeddableInput>(input$, () => this.getInput()).pipe(
      withTrigger('searchContext')
    );

    // Merge and debounce the observables to avoid multiple reloads
    this.inputReloadSubscriptions.push(
      merge(searchContext$, attributesOrSavedObjectId$)
        .pipe(debounceTime(0))
        .subscribe(async ({ trigger, input }) => {
          if (trigger === 'attributesOrSavedObjectId') {
            await this.initializeSavedVis(input);
          }

          // reset removable messages
          // Dashboard search/context changes are detected here
          this.additionalUserMessages = {};

          this.reload();
        })
    );
  }

  private get activeDatasourceId() {
    return getActiveDatasourceIdFromDoc(this.savedVis);
  }

  private get activeDatasource() {
    if (!this.activeDatasourceId) return;
    return this.deps.datasourceMap[this.activeDatasourceId];
  }

  private get activeVisualizationId() {
    return getActiveVisualizationIdFromDoc(this.savedVis);
  }

  private get activeVisualization() {
    if (!this.activeVisualizationId) return;
    return this.deps.visualizationMap[this.activeVisualizationId];
  }

  private get activeVisualizationState() {
    if (!this.activeVisualization) return;
    return this.activeVisualization.initialize(
      () => '',
      this.savedVis?.state.visualization,
      undefined,
      this.savedVis?.references
    );
  }

  private indexPatterns: IndexPatternMap = {};

  private indexPatternRefs: IndexPatternRef[] = [];

  private get activeDatasourceState(): undefined | unknown {
    if (!this.activeDatasourceId || !this.activeDatasource) return;

    const docDatasourceState = this.savedVis?.state.datasourceStates[this.activeDatasourceId];

    return this.activeDatasource.initialize(
      docDatasourceState,
      [...(this.savedVis?.references || []), ...(this.savedVis?.state.internalReferences || [])],
      undefined,
      undefined,
      this.indexPatterns
    );
  }

  public getUserMessages: UserMessagesGetter = (locationId, filters) => {
    return filterAndSortUserMessages(
      [...this._userMessages, ...Object.values(this.additionalUserMessages)],
      locationId,
      filters ?? {}
    );
  };

  private _userMessages: UserMessage[] = [];

  // loads all available user messages
  private loadUserMessages() {
    const userMessages: UserMessage[] = [];

    userMessages.push(
      ...getApplicationUserMessages({
        visualizationType: this.savedVis?.visualizationType,
        visualization: {
          state: this.activeVisualizationState,
          activeId: this.activeVisualizationId,
        },
        visualizationMap: this.deps.visualizationMap,
        activeDatasource: this.activeDatasource,
        activeDatasourceState: { state: this.activeDatasourceState },
        dataViews: {
          indexPatterns: this.indexPatterns,
          indexPatternRefs: this.indexPatternRefs, // TODO - are these actually used?
        },
        core: this.deps.coreStart,
      })
    );

    if (!this.savedVis) {
      return userMessages;
    }
    const mergedSearchContext = this.getMergedSearchContext();

    const frameDatasourceAPI: FrameDatasourceAPI = {
      dataViews: {
        indexPatterns: this.indexPatterns,
        indexPatternRefs: this.indexPatternRefs,
      },
      datasourceLayers: {}, // TODO
      query: this.savedVis.state.query,
      filters: mergedSearchContext.filters ?? [],
      dateRange: {
        fromDate: mergedSearchContext.timeRange?.from ?? '',
        toDate: mergedSearchContext.timeRange?.to ?? '',
      },
      activeData: this.activeData,
    };

    userMessages.push(
      ...(this.activeDatasource?.getUserMessages(this.activeDatasourceState, {
        setState: () => {},
        frame: frameDatasourceAPI,
      }) ?? []),
      ...(this.activeVisualization?.getUserMessages?.(this.activeVisualizationState, {
        frame: frameDatasourceAPI,
      }) ?? [])
    );

    this._userMessages = userMessages;
  }

  private additionalUserMessages: Record<string, UserMessage> = {};

  // used to add warnings and errors from elsewhere in the embeddable
  private addUserMessages: AddUserMessages = (messages) => {
    const newMessageMap = {
      ...this.additionalUserMessages,
    };

    const addedMessageIds: string[] = [];
    messages.forEach((message) => {
      if (!newMessageMap[message.uniqueId]) {
        addedMessageIds.push(message.uniqueId);
        newMessageMap[message.uniqueId] = message;
      }
    });

    if (addedMessageIds.length) {
      this.additionalUserMessages = newMessageMap;
      this.renderUserMessages();
    }

    return () => {
      messages.forEach(({ uniqueId }) => {
        delete this.additionalUserMessages[uniqueId];
      });
    };
  };

  public reportsEmbeddableLoad() {
    return true;
  }

  public supportedTriggers() {
    if (!this.savedVis || !this.savedVis.visualizationType) {
      return [];
    }

    return this.deps.visualizationMap[this.savedVis.visualizationType]?.triggers || [];
  }

  public getInspectorAdapters() {
    return this.lensInspector.adapters;
  }

  async initializeSavedVis(input: LensEmbeddableInput) {
    const unwrapResult: LensUnwrapResult | false = await this.deps.attributeService
      .unwrapAttributes(input)
      .catch((e: Error) => {
        this.onFatalError(e);
        return false;
      });
    if (!unwrapResult || this.isDestroyed) {
      return;
    }

    const { metaInfo, attributes } = unwrapResult;

    this.savedVis = {
      ...attributes,
      type: this.type,
      savedObjectId: (input as LensByReferenceInput)?.savedObjectId,
    };

    try {
      const { ast, indexPatterns, indexPatternRefs } = await getExpressionFromDocument(
        this.savedVis,
        this.deps.documentToExpression
      );

      this.expression = ast;
      this.indexPatterns = indexPatterns;
      this.indexPatternRefs = indexPatternRefs;
    } catch {
      // nothing, errors should be reported via getUserMessages
    }

    if (metaInfo?.sharingSavedObjectProps?.outcome === 'conflict' && !!this.deps.spaces) {
      this.addUserMessages([
        {
          uniqueId: 'url-conflict',
          severity: 'error',
          displayLocations: [{ id: 'visualization' }],
          shortMessage: i18n.translate('xpack.lens.embeddable.legacyURLConflict.shortMessage', {
            defaultMessage: `You've encountered a URL conflict`,
          }),
          longMessage: (
            <this.deps.spaces.ui.components.getEmbeddableLegacyUrlConflict
              targetType={DOC_TYPE}
              sourceId={metaInfo?.sharingSavedObjectProps?.sourceId!}
            />
          ),
          fixableInEditor: false,
        },
      ]);
    }

    await this.initializeOutput();

    // deferred loading of this embeddable is complete
    this.setInitializationFinished();

    this.isInitialized = true;
  }

  private getSearchWarningMessages(adapters?: Partial<DefaultInspectorAdapters>): UserMessage[] {
    if (!this.activeDatasource || !this.activeDatasourceId || !adapters?.requests) {
      return [];
    }

    const docDatasourceState = this.savedVis?.state.datasourceStates[this.activeDatasourceId];

    const requestWarnings = getSearchWarningMessages(
      adapters.requests,
      this.activeDatasource,
      docDatasourceState,
      {
        searchService: this.deps.data.search,
      }
    );

    return requestWarnings;
  }

  private removeActiveDataWarningMessages: () => void = () => {};
  private updateActiveData: ExpressionWrapperProps['onData$'] = (data, adapters) => {
    if (this.input.onLoad) {
      // once onData$ is get's called from expression renderer, loading becomes false
      this.input.onLoad(false, adapters);
    }

    const { type, error } = data as { type: string; error: ErrorLike };
    this.updateOutput({
      loading: false,
      error: type === 'error' ? error : undefined,
    });

    const newActiveData = adapters?.tables?.tables;

    this.removeActiveDataWarningMessages();
    const searchWarningMessages = this.getSearchWarningMessages(adapters);
    this.removeActiveDataWarningMessages = this.addUserMessages(
      searchWarningMessages.filter(isMessageRemovable)
    );

    this.activeData = newActiveData;
  };

  private onRender: ExpressionWrapperProps['onRender$'] = () => {
    let datasourceEvents: string[] = [];
    let visualizationEvents: string[] = [];

    if (this.savedVis) {
      datasourceEvents = Object.values(this.deps.datasourceMap).reduce<string[]>(
        (acc, datasource) => [
          ...acc,
          ...(datasource.getRenderEventCounters?.(
            this.savedVis!.state.datasourceStates[datasource.id]
          ) ?? []),
        ],
        []
      );

      if (this.savedVis.visualizationType) {
        visualizationEvents =
          this.deps.visualizationMap[this.savedVis.visualizationType].getRenderEventCounters?.(
            this.savedVis!.state.visualization
          ) ?? [];
      }
    }

    const executionContext = this.getExecutionContext();

    const events = [
      ...datasourceEvents,
      ...visualizationEvents,
      ...getExecutionContextEvents(executionContext),
    ];

    const adHocDataViews = Object.values(this.savedVis?.state.adHocDataViews || {});
    adHocDataViews.forEach(() => {
      events.push('ad_hoc_data_view');
    });

    trackUiCounterEvents(events, executionContext);

    this.renderComplete.dispatchComplete();
    this.updateOutput({
      ...this.getOutput(),
      rendered: true,
    });
  };

  getExecutionContext() {
    if (this.savedVis) {
      const parentContext = this.parent?.getInput().executionContext || this.input.executionContext;
      const child: KibanaExecutionContext = {
        type: 'lens',
        name: this.savedVis.visualizationType ?? '',
        id: this.id,
        description: this.savedVis.title || this.input.title || '',
        url: this.output.editUrl,
      };

      return parentContext
        ? {
            ...parentContext,
            child,
          }
        : child;
    }
  }

  /**
   *
   * @param {HTMLElement} domNode
   * @param {ContainerState} containerState
   */
  render(domNode: HTMLElement | Element) {
    this.domNode = domNode;
    if (!this.savedVis || !this.isInitialized || this.isDestroyed) {
      return;
    }
    super.render(domNode as HTMLElement);
    if (this.input.onLoad) {
      this.input.onLoad(true);
    }

    this.domNode.setAttribute('data-shared-item', '');

    const blockingErrors = this.getUserMessages(blockingMessageDisplayLocations, {
      severity: 'error',
    });

    this.updateOutput({
      loading: true,
      error: blockingErrors.length
        ? new Error(
            typeof blockingErrors[0].longMessage === 'string'
              ? blockingErrors[0].longMessage
              : blockingErrors[0].shortMessage
          )
        : undefined,
    });

    if (blockingErrors.length) {
      this.renderComplete.dispatchError();
    } else {
      this.renderComplete.dispatchInProgress();
    }

    const input = this.getInput();

    if (this.expression && !blockingErrors.length) {
      render(
        <>
          <KibanaThemeProvider theme$={this.deps.theme.theme$}>
            <ExpressionWrapper
              ExpressionRenderer={this.expressionRenderer}
              expression={this.expression || null}
              lensInspector={this.lensInspector}
              searchContext={this.getMergedSearchContext()}
              variables={{
                embeddableTitle: this.getTitle(),
                ...(input.palette ? { theme: { palette: input.palette } } : {}),
                ...('overrides' in input ? { overrides: input.overrides } : {}),
              }}
              searchSessionId={this.getInput().searchSessionId}
              handleEvent={this.handleEvent}
              onData$={this.updateActiveData}
              onRender$={this.onRender}
              interactive={!input.disableTriggers}
              renderMode={input.renderMode}
              syncColors={input.syncColors}
              syncTooltips={input.syncTooltips}
              syncCursor={input.syncCursor}
              hasCompatibleActions={this.hasCompatibleActions}
              getCompatibleCellValueActions={this.getCompatibleCellValueActions}
              className={input.className}
              style={input.style}
              executionContext={this.getExecutionContext()}
              addUserMessages={(messages) => this.addUserMessages(messages)}
              onRuntimeError={(message) => {
                this.updateOutput({ error: new Error(message) });
                this.logError('runtime');
              }}
              noPadding={this.visDisplayOptions.noPadding}
            />
          </KibanaThemeProvider>
          <MessagesBadge
            onMount={(el) => {
              this.badgeDomNode = el;
              this.renderBadgeMessages();
            }}
          />
        </>,
        domNode
      );
    }

    this.renderUserMessages();
  }

  private renderUserMessages() {
    const errors = this.getUserMessages(['visualization', 'visualizationOnEmbeddable'], {
      severity: 'error',
    });

    if (errors.length && this.domNode) {
      render(
        <>
          <KibanaThemeProvider theme$={this.deps.theme.theme$}>
            <I18nProvider>
              <VisualizationErrorPanel
                errors={errors}
                canEdit={this.getIsEditable() && this.input.viewMode === 'edit'}
              />
            </I18nProvider>
          </KibanaThemeProvider>
          <MessagesBadge
            onMount={(el) => {
              this.badgeDomNode = el;
              this.renderBadgeMessages();
            }}
          />
        </>,
        this.domNode
      );
    }

    this.renderBadgeMessages();
  }

  badgeDomNode?: HTMLDivElement;

  /**
   * This method is called on every render, and also whenever the badges dom node is created
   * That happens after either the expression renderer or the visualization error panel is rendered.
   *
   * You should not call this method on its own. Use renderUserMessages instead.
   */
  private renderBadgeMessages = () => {
    const messages = this.getUserMessages('embeddableBadge');

    if (messages.length && this.badgeDomNode) {
      render(
        <KibanaThemeProvider theme$={this.deps.theme.theme$}>
          <EmbeddableMessagesPopover messages={messages} />
        </KibanaThemeProvider>,
        this.badgeDomNode
      );
    }
  };

  private readonly hasCompatibleActions = async (
    event: ExpressionRendererEvent
  ): Promise<boolean> => {
    if (
      isLensTableRowContextMenuClickEvent(event) ||
      isLensMultiFilterEvent(event) ||
      isLensFilterEvent(event)
    ) {
      const { getTriggerCompatibleActions } = this.deps;
      if (!getTriggerCompatibleActions) {
        return false;
      }
      const actions = await getTriggerCompatibleActions(VIS_EVENT_TO_TRIGGER[event.name], {
        data: event.data,
        embeddable: this,
      });

      return actions.length > 0;
    }

    return false;
  };

  private readonly getCompatibleCellValueActions: GetCompatibleCellValueActions = async (data) => {
    const { getTriggerCompatibleActions } = this.deps;
    if (getTriggerCompatibleActions) {
      const embeddable = this;
      const actions: Array<Action<CellValueContext>> = (await getTriggerCompatibleActions(
        CELL_VALUE_TRIGGER,
        { data, embeddable }
      )) as Array<Action<CellValueContext>>;
      return actions
        .sort((a, b) => (a.order ?? Infinity) - (b.order ?? Infinity))
        .map((action) => ({
          id: action.id,
          iconType: action.getIconType({ embeddable, data, trigger: cellValueTrigger })!,
          displayName: action.getDisplayName({ embeddable, data, trigger: cellValueTrigger }),
          execute: (cellData) =>
            action.execute({ embeddable, data: cellData, trigger: cellValueTrigger }),
        }));
    }
    return [];
  };

  /**
   * Combines the embeddable context with the saved object context, and replaces
   * any references to index patterns
   */
  private getMergedSearchContext(): ExecutionContextSearch {
    if (!this.savedVis) {
      throw new Error('savedVis is required for getMergedSearchContext');
    }

    const input = this.getInput();
    const context: ExecutionContextSearch = {
      timeRange:
        input.timeslice !== undefined
          ? {
              from: new Date(input.timeslice[0]).toISOString(),
              to: new Date(input.timeslice[1]).toISOString(),
              mode: 'absolute' as 'absolute',
            }
          : input.timeRange,
      query: [this.savedVis.state.query],
      filters: this.deps.injectFilterReferences(
        this.savedVis.state.filters,
        this.savedVis.references
      ),
      disableShardWarnings: true,
    };

    if (input.query) {
      context.query = [input.query, ...(context.query as Query[])];
    }

    if (input.filters?.length) {
      context.filters = [
        ...input.filters.filter((filter) => !filter.meta.disabled),
        ...(context.filters as Filter[]),
      ];
    }

    return context;
  }

  private get onEditAction(): Visualization['onEditAction'] {
    const visType = this.savedVis?.visualizationType;

    if (!visType) {
      return;
    }

    return this.deps.visualizationMap[visType].onEditAction;
  }

  handleEvent = async (event: ExpressionRendererEvent) => {
    if (!this.deps.getTrigger || this.input.disableTriggers) {
      return;
    }
    if (isLensBrushEvent(event)) {
      this.deps.getTrigger(VIS_EVENT_TO_TRIGGER[event.name]).exec({
        data: {
          ...event.data,
          timeFieldName:
            event.data.timeFieldName ||
            inferTimeField(this.deps.data.datatableUtilities, event.data),
        },
        embeddable: this,
      });

      if (this.input.onBrushEnd) {
        this.input.onBrushEnd(event.data);
      }
    }
    if (isLensFilterEvent(event) || isLensMultiFilterEvent(event)) {
      this.deps.getTrigger(VIS_EVENT_TO_TRIGGER[event.name]).exec({
        data: {
          ...event.data,
          timeFieldName:
            event.data.timeFieldName ||
            inferTimeField(this.deps.data.datatableUtilities, event.data),
        },
        embeddable: this,
      });
      if (this.input.onFilter) {
        this.input.onFilter(event.data);
      }
    }

    if (isLensTableRowContextMenuClickEvent(event)) {
      this.deps.getTrigger(VIS_EVENT_TO_TRIGGER[event.name]).exec(
        {
          data: event.data,
          embeddable: this,
        },
        true
      );
      if (this.input.onTableRowClick) {
        this.input.onTableRowClick(event.data as unknown as LensTableRowContextMenuEvent['data']);
      }
    }

    // We allow for edit actions in the Embeddable for display purposes only (e.g. changing the datatable sort order).
    // No state changes made here with an edit action are persisted.
    if (isLensEditEvent(event) && this.onEditAction) {
      if (!this.savedVis) return;

      // have to dance since this.savedVis.state is readonly
      const newVis = JSON.parse(JSON.stringify(this.savedVis)) as Document;
      newVis.state.visualization = this.onEditAction(newVis.state.visualization, event);
      this.savedVis = newVis;

      const { ast } = await getExpressionFromDocument(
        this.savedVis,
        this.deps.documentToExpression
      );

      this.expression = ast;

      this.loadUserMessages();
      this.reload();
    }
  };

  reload() {
    if (!this.savedVis || !this.isInitialized || this.isDestroyed) {
      return;
    }

    if (this.domNode) {
      this.render(this.domNode);
    }
  }

  private async loadViewUnderlyingDataArgs(): Promise<boolean> {
    if (
      !this.savedVis ||
      !this.activeData ||
      !this.activeDatasource ||
      !this.activeDatasourceState ||
      !this.activeVisualization ||
      !this.activeVisualizationState
    ) {
      return false;
    }

    const mergedSearchContext = this.getMergedSearchContext();

    if (!mergedSearchContext.timeRange) {
      return false;
    }

    const viewUnderlyingDataArgs = getViewUnderlyingDataArgs({
      activeDatasource: this.activeDatasource,
      activeDatasourceState: this.activeDatasourceState,
      activeVisualization: this.activeVisualization,
      activeVisualizationState: this.activeVisualizationState,
      activeData: this.activeData,
      dataViews: this.dataViews,
      capabilities: this.deps.capabilities,
      query: mergedSearchContext.query,
      filters: mergedSearchContext.filters || [],
      timeRange: mergedSearchContext.timeRange,
      esQueryConfig: getEsQueryConfig(this.deps.uiSettings),
      indexPatternsCache: this.indexPatterns,
    });

    const loaded = typeof viewUnderlyingDataArgs !== 'undefined';
    if (loaded) {
      this.viewUnderlyingDataArgs = viewUnderlyingDataArgs;
    }
    return loaded;
  }

  /**
   * Returns the necessary arguments to view the underlying data in discover.
   *
   * Only makes sense to call this after canViewUnderlyingData has been checked
   */
  public getViewUnderlyingDataArgs() {
    return this.viewUnderlyingDataArgs;
  }

  public canViewUnderlyingData() {
    return this.loadViewUnderlyingDataArgs();
  }

  async initializeOutput() {
    if (!this.savedVis) {
      return;
    }

    const { indexPatterns } = await getIndexPatternsObjects(
      this.savedVis?.references.map(({ id }) => id) || [],
      this.deps.dataViews
    );
    (
      await Promise.all(
        Object.values(this.savedVis?.state.adHocDataViews || {}).map((spec) =>
          this.deps.dataViews.create(spec)
        )
      )
    ).forEach((dataView) => indexPatterns.push(dataView));

    this.dataViews = uniqBy(indexPatterns, 'id');

    // passing edit url and index patterns to the output of this embeddable for
    // the container to pick them up and use them to configure filter bar and
    // config dropdown correctly.
    const input = this.getInput();

    // if at least one indexPattern is time based, then the Lens embeddable requires the timeRange prop
    if (
      input.timeRange == null &&
      indexPatterns.some((indexPattern) => indexPattern.isTimeBased())
    ) {
      this.addUserMessages([
        {
          uniqueId: 'missing-time-range-on-embeddable',
          severity: 'error',
          fixableInEditor: false,
          displayLocations: [{ id: 'visualization' }],
          shortMessage: i18n.translate('xpack.lens.embeddable.missingTimeRangeParam.shortMessage', {
            defaultMessage: `Missing timeRange property`,
          }),
          longMessage: i18n.translate('xpack.lens.embeddable.missingTimeRangeParam.longMessage', {
            defaultMessage: `The timeRange property is required for the given configuration`,
          }),
        },
      ]);
    }

    const blockingErrors = this.getUserMessages(blockingMessageDisplayLocations, {
      severity: 'error',
    });
    if (blockingErrors.length) {
      this.logError('validation');
    }

    const title = input.hidePanelTitles ? '' : input.title ?? this.savedVis.title;
    const description = input.hidePanelTitles ? '' : input.description ?? this.savedVis.description;
    const savedObjectId = (input as LensByReferenceInput).savedObjectId;
    this.updateOutput({
      defaultTitle: this.savedVis.title,
      defaultDescription: this.savedVis.description,
      editable: this.getIsEditable(),
      title,
      description,
      editPath: getEditPath(savedObjectId),
      editUrl: this.deps.basePath.prepend(`/app/lens${getEditPath(savedObjectId)}`),
      indexPatterns: this.dataViews,
    });
  }

  private getIsEditable() {
    return (
      this.deps.capabilities.canSaveVisualizations ||
      (!this.inputIsRefType(this.getInput()) && this.deps.capabilities.canSaveDashboards)
    );
  }

  public inputIsRefType = (
    input: LensByValueInput | LensByReferenceInput
  ): input is LensByReferenceInput => {
    return this.deps.attributeService.inputIsRefType(input);
  };

  public getInputAsRefType = async (): Promise<LensByReferenceInput> => {
    return this.deps.attributeService.getInputAsRefType(this.getExplicitInput(), {
      showSaveModal: true,
      saveModalTitle: this.getTitle(),
    });
  };

  public getInputAsValueType = async (): Promise<LensByValueInput> => {
    return this.deps.attributeService.getInputAsValueType(this.getExplicitInput());
  };

  /**
   * Gets the Lens embeddable's local filters
   * @returns Local/panel-level array of filters for Lens embeddable
   */
  public async getFilters() {
    return mapAndFlattenFilters(
      this.deps.injectFilterReferences(
        this.savedVis?.state.filters ?? [],
        this.savedVis?.references ?? []
      )
    );
  }

  /**
   * Gets the Lens embeddable's local query
   * @returns Local/panel-level query for Lens embeddable
   */
  public async getQuery() {
    return this.savedVis?.state.query;
  }

  public getSavedVis(): Readonly<Document | undefined> {
    return this.savedVis;
  }

  destroy() {
    this.isDestroyed = true;
    super.destroy();
    if (this.inputReloadSubscriptions.length > 0) {
      this.inputReloadSubscriptions.forEach((reloadSub) => {
        reloadSub.unsubscribe();
      });
    }
    if (this.domNode) {
      unmountComponentAtNode(this.domNode);
    }
  }

  public getSelfStyledOptions() {
    return {
      hideTitle: this.visDisplayOptions.noPanelTitle,
    };
  }

  private get visDisplayOptions(): VisualizationDisplayOptions {
    if (!this.savedVis?.visualizationType) {
      return {};
    }

    let displayOptions =
      this.deps.visualizationMap[this.savedVis.visualizationType]?.getDisplayOptions?.() ?? {};

    if (this.input.noPadding !== undefined) {
      displayOptions = {
        ...displayOptions,
        noPadding: this.input.noPadding,
      };
    }

    return displayOptions;
  }
}<|MERGE_RESOLUTION|>--- conflicted
+++ resolved
@@ -485,34 +485,21 @@
       map((input: LensEmbeddableInput) => ({ trigger, input }));
 
     // Re-initialize the visualization if either the attributes or the saved object id changes
-<<<<<<< HEAD
-    this.inputReloadSubscriptions.push(
-      input$
-        .pipe(
-          distinctUntilChanged((a, b) =>
-            fastIsEqual(
-              [
-                'attributes' in a && a.attributes,
-                'savedObjectId' in a && a.savedObjectId,
-                'overrides' in a && a.overrides,
-                'disableTriggers' in a && a.disableTriggers,
-              ],
-              [
-                'attributes' in b && b.attributes,
-                'savedObjectId' in b && b.savedObjectId,
-                'overrides' in b && b.overrides,
-                'disableTriggers' in b && b.disableTriggers,
-              ]
-            )
-          ),
-          skip(1)
-=======
     const attributesOrSavedObjectId$ = input$.pipe(
       distinctUntilChanged((a, b) =>
         fastIsEqual(
-          ['attributes' in a && a.attributes, 'savedObjectId' in a && a.savedObjectId],
-          ['attributes' in b && b.attributes, 'savedObjectId' in b && b.savedObjectId]
->>>>>>> aa192f58
+          [
+            'attributes' in a && a.attributes,
+            'savedObjectId' in a && a.savedObjectId,
+            'overrides' in a && a.overrides,
+            'disableTriggers' in a && a.disableTriggers,
+          ],
+          [
+            'attributes' in b && b.attributes,
+            'savedObjectId' in b && b.savedObjectId,
+            'overrides' in b && b.overrides,
+            'disableTriggers' in b && b.disableTriggers,
+          ]
         )
       ),
       skip(1),
