--- conflicted
+++ resolved
@@ -44,12 +44,8 @@
   style?: React.CSSProperties;
   className?: string;
   canEdit: boolean;
-<<<<<<< HEAD
-  onRuntimeError: () => void;
+  onRuntimeError: (message?: string) => void;
   onExpressionError: () => void;
-=======
-  onRuntimeError: (message?: string) => void;
->>>>>>> a16c2ac5
   executionContext?: KibanaExecutionContext;
   lensInspector: LensInspector;
   noPadding?: boolean;
