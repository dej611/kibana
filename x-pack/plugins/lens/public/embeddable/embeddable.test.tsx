/*
 * Copyright Elasticsearch B.V. and/or licensed to Elasticsearch B.V. under one
 * or more contributor license agreements. Licensed under the Elastic License
 * 2.0; you may not use this file except in compliance with the Elastic License
 * 2.0.
 */
import React from 'react';
import {
  Embeddable,
  LensByValueInput,
  LensUnwrapMetaInfo,
  LensEmbeddableInput,
  LensByReferenceInput,
  LensSavedObjectAttributes,
  LensUnwrapResult,
  LensEmbeddableDeps,
} from './embeddable';
import { ReactExpressionRendererProps } from '@kbn/expressions-plugin/public';
import { spacesPluginMock } from '@kbn/spaces-plugin/public/mocks';
import { Filter, Query, TimeRange } from '@kbn/es-query';
import { FilterManager } from '@kbn/data-plugin/public';
import type { DataViewsContract } from '@kbn/data-views-plugin/public';
import { Document } from '../persistence';
import { dataPluginMock } from '@kbn/data-plugin/public/mocks';
import { VIS_EVENT_TO_TRIGGER } from '@kbn/visualizations-plugin/public/embeddable';
import { coreMock, httpServiceMock, themeServiceMock } from '@kbn/core/public/mocks';
import { CoreStart, IBasePath, IUiSettingsClient } from '@kbn/core/public';
import { AttributeService, ViewMode } from '@kbn/embeddable-plugin/public';
import { LensAttributeService } from '../lens_attribute_service';
import { OnSaveProps } from '@kbn/saved-objects-plugin/public/save_modal';
import { act } from 'react-dom/test-utils';
import { inspectorPluginMock } from '@kbn/inspector-plugin/public/mocks';
import { Visualization } from '../types';
import { createMockDatasource, createMockVisualization } from '../mocks';

jest.mock('@kbn/inspector-plugin/public', () => ({
  isAvailable: false,
  open: false,
}));

const defaultVisualizationId = 'lnsSomeVisType';
const defaultDatasourceId = 'someDatasource';

const savedVis: Document = {
  state: {
    visualization: { activeId: defaultVisualizationId },
    datasourceStates: { [defaultDatasourceId]: {} },
    query: { query: '', language: 'lucene' },
    filters: [],
  },
  references: [],
  title: 'My title',
  visualizationType: defaultVisualizationId,
};

const defaultVisualizationMap = {
  [defaultVisualizationId]: createMockVisualization(),
};

const defaultDatasourceMap = {
  [defaultDatasourceId]: createMockDatasource(defaultDatasourceId),
};

const defaultSaveMethod = (
  testAttributes: LensSavedObjectAttributes,
  savedObjectId?: string
): Promise<{ id: string }> => {
  return new Promise(() => {
    return { id: '123' };
  });
};
const defaultUnwrapMethod = (
  savedObjectId: string
): Promise<{ attributes: LensSavedObjectAttributes }> => {
  return new Promise(() => {
    return { attributes: { ...savedVis } };
  });
};
const defaultCheckForDuplicateTitle = (props: OnSaveProps): Promise<true> => {
  return new Promise(() => {
    return true;
  });
};
const options = {
  saveMethod: defaultSaveMethod,
  unwrapMethod: defaultUnwrapMethod,
  checkForDuplicateTitle: defaultCheckForDuplicateTitle,
};

const mockInjectFilterReferences: FilterManager['inject'] = (filters, references) => {
  return filters.map((filter) => ({
    ...filter,
    meta: {
      ...filter.meta,
      index: 'injected!',
    },
  }));
};

const attributeServiceMockFromSavedVis = (document: Document): LensAttributeService => {
  const core = coreMock.createStart();
  const service = new AttributeService<
    LensSavedObjectAttributes,
    LensByValueInput,
    LensByReferenceInput,
    LensUnwrapMetaInfo
  >('lens', core.notifications.toasts, options);
  service.unwrapAttributes = jest.fn((input: LensByValueInput | LensByReferenceInput) => {
    return Promise.resolve({
      attributes: {
        ...document,
      },
      metaInfo: {
        sharingSavedObjectProps: {
          outcome: 'exactMatch',
        },
      },
    } as LensUnwrapResult);
  });
  service.wrapAttributes = jest.fn();
  return service;
};

const dataMock = dataPluginMock.createStartContract();

describe('embeddable', () => {
  let mountpoint: HTMLDivElement;
  let expressionRenderer: jest.Mock<null, [ReactExpressionRendererProps]>;
  let getTrigger: jest.Mock;
  let trigger: { exec: jest.Mock };
  let basePath: IBasePath;
  let attributeService: AttributeService<
    LensSavedObjectAttributes,
    LensByValueInput,
    LensByReferenceInput,
    LensUnwrapMetaInfo
  >;

  beforeEach(() => {
    mountpoint = document.createElement('div');
    expressionRenderer = jest.fn((_props) => null);
    trigger = { exec: jest.fn() };
    getTrigger = jest.fn(() => trigger);
    attributeService = attributeServiceMockFromSavedVis(savedVis);
    const http = httpServiceMock.createSetupContract({ basePath: '/test' });
    basePath = http.basePath;
  });

  afterEach(() => {
    mountpoint.remove();
  });

  function getEmbeddableProps(props: Partial<LensEmbeddableDeps> = {}): LensEmbeddableDeps {
    return {
      timefilter: dataPluginMock.createSetupContract().query.timefilter.timefilter,
      attributeService,
      data: dataMock,
      uiSettings: { get: () => undefined } as unknown as IUiSettingsClient,
      inspector: inspectorPluginMock.createStartContract(),
      expressionRenderer,
      coreStart: {} as CoreStart,
      basePath,
      dataViews: {
        get: (id: string) => Promise.resolve({ id, isTimeBased: () => false }),
      } as unknown as DataViewsContract,
      capabilities: {
        canSaveDashboards: true,
        canSaveVisualizations: true,
        discover: {},
        navLinks: {},
      },
      getTrigger,
      visualizationMap: defaultVisualizationMap,
      datasourceMap: defaultDatasourceMap,
      injectFilterReferences: jest.fn(mockInjectFilterReferences),
      theme: themeServiceMock.createStartContract(),
      documentToExpression: () =>
        Promise.resolve({
          ast: {
            type: 'expression',
            chain: [
              { type: 'function', function: 'my', arguments: {} },
              { type: 'function', function: 'expression', arguments: {} },
            ],
          },
          indexPatterns: {},
          indexPatternRefs: [],
        }),
      ...props,
    };
  }

  it('should render expression once with expression renderer', async () => {
    const embeddable = new Embeddable(getEmbeddableProps(), {
      timeRange: {
        from: 'now-15m',
        to: 'now',
      },
    } as LensEmbeddableInput);
    embeddable.render(mountpoint);

    // wait one tick to give embeddable time to initialize
    await new Promise((resolve) => setTimeout(resolve, 0));

    expect(expressionRenderer).toHaveBeenCalledTimes(1);
    expect(expressionRenderer.mock.calls[0][0]!.expression).toEqual(`my
| expression`);
  });

  it('should not throw if render is called after destroy', async () => {
    const embeddable = new Embeddable(getEmbeddableProps(), {
      timeRange: {
        from: 'now-15m',
        to: 'now',
      },
    } as LensEmbeddableInput);
    let renderCalled = false;
    let renderThrew = false;
    // destroying completes output synchronously which might make a synchronous render call - this shouldn't throw
    embeddable.getOutput$().subscribe(undefined, undefined, () => {
      try {
        embeddable.render(mountpoint);
      } catch (e) {
        renderThrew = true;
      } finally {
        renderCalled = true;
      }
    });
    embeddable.destroy();
    expect(renderCalled).toBe(true);
    expect(renderThrew).toBe(false);
  });

  it('should render once even if reload is called before embeddable is fully initialized', async () => {
    const embeddable = new Embeddable(getEmbeddableProps(), {
      timeRange: {
        from: 'now-15m',
        to: 'now',
      },
    } as LensEmbeddableInput);
    await embeddable.reload();
    expect(expressionRenderer).toHaveBeenCalledTimes(0);
    embeddable.render(mountpoint);
    expect(expressionRenderer).toHaveBeenCalledTimes(0);

    // wait one tick to give embeddable time to initialize
    await new Promise((resolve) => setTimeout(resolve, 0));

    expect(expressionRenderer).toHaveBeenCalledTimes(1);
  });

  it('should not render the visualization if any error arises', async () => {
    const embeddable = new Embeddable(getEmbeddableProps(), {} as LensEmbeddableInput);

    jest.spyOn(embeddable, 'getUserMessages').mockReturnValue([
      {
        severity: 'error',
        fixableInEditor: true,
        displayLocations: [{ id: 'visualization' }],
        longMessage: 'lol',
        shortMessage: 'lol',
      },
    ]);

    await embeddable.initializeSavedVis({} as LensEmbeddableInput);
    embeddable.render(mountpoint);

    expect(expressionRenderer).toHaveBeenCalledTimes(0);
  });

  it('should not render the vis if loaded saved object conflicts', async () => {
    attributeService.unwrapAttributes = jest.fn(
      (input: LensByValueInput | LensByReferenceInput) => {
        return Promise.resolve({
          attributes: {
            ...savedVis,
          },
          metaInfo: {
            sharingSavedObjectProps: {
              outcome: 'conflict',
              sourceId: '1',
              aliasTargetId: '2',
            },
          },
        } as LensUnwrapResult);
      }
    );
    const spacesPluginStart = spacesPluginMock.createStartContract();
    spacesPluginStart.ui.components.getEmbeddableLegacyUrlConflict = jest.fn(() => (
      <>getEmbeddableLegacyUrlConflict</>
    ));
    const embeddable = new Embeddable(
      getEmbeddableProps({
        spaces: spacesPluginStart,
        attributeService,
      }),
      {} as LensEmbeddableInput
    );
    await embeddable.initializeSavedVis({} as LensEmbeddableInput);
    embeddable.render(mountpoint);
    expect(expressionRenderer).toHaveBeenCalledTimes(0);
    expect(spacesPluginStart.ui.components.getEmbeddableLegacyUrlConflict).toHaveBeenCalled();
  });

  it('should not render if timeRange prop is not passed when a referenced data view is time based', async () => {
    const embeddable = new Embeddable(
      getEmbeddableProps({
        attributeService: attributeServiceMockFromSavedVis({
          ...savedVis,
          references: [
            { type: 'index-pattern', id: '123', name: 'abc' },
            { type: 'index-pattern', id: '123', name: 'def' },
            { type: 'index-pattern', id: '456', name: 'ghi' },
          ],
        }),
        dataViews: {
          get: (id: string) => Promise.resolve({ id, isTimeBased: () => true }),
        } as unknown as DataViewsContract,
      }),
      {} as LensEmbeddableInput
    );
    await embeddable.initializeSavedVis({} as LensEmbeddableInput);
    embeddable.render(mountpoint);
    expect(expressionRenderer).toHaveBeenCalledTimes(0);
  });

  it('should initialize output with deduped list of index patterns', async () => {
    const embeddable = new Embeddable(
      getEmbeddableProps({
        attributeService: attributeServiceMockFromSavedVis({
          ...savedVis,
          references: [
            { type: 'index-pattern', id: '123', name: 'abc' },
            { type: 'index-pattern', id: '123', name: 'def' },
            { type: 'index-pattern', id: '456', name: 'ghi' },
          ],
        }),
      }),
      {} as LensEmbeddableInput
    );

    await embeddable.initializeSavedVis({} as LensEmbeddableInput);
    const outputIndexPatterns = embeddable.getOutput().indexPatterns!;
    expect(outputIndexPatterns.length).toEqual(2);
    expect(outputIndexPatterns[0].id).toEqual('123');
    expect(outputIndexPatterns[1].id).toEqual('456');
  });

<<<<<<< HEAD
  it('should re-render if new input is pushed', async () => {
    const timeRange: TimeRange = { from: 'now-15d', to: 'now' };
    const query: Query = { language: 'kquery', query: '' };
    const filters: Filter[] = [{ meta: { alias: 'test', negate: false, disabled: false } }];

    const embeddable = new Embeddable(getEmbeddableProps(), { id: '123' } as LensEmbeddableInput);
=======
  it('should re-render once on filter change', async () => {
    const embeddable = new Embeddable(
      {
        timefilter: dataPluginMock.createSetupContract().query.timefilter.timefilter,
        attributeService,
        data: dataMock,
        uiSettings: { get: () => undefined } as unknown as IUiSettingsClient,
        expressionRenderer,
        coreStart: {} as CoreStart,
        basePath,
        inspector: inspectorPluginMock.createStartContract(),
        dataViews: {} as DataViewsContract,
        capabilities: {
          canSaveDashboards: true,
          canSaveVisualizations: true,
          discover: {},
          navLinks: {},
        },
        getTrigger,
        visualizationMap: defaultVisualizationMap,
        datasourceMap: defaultDatasourceMap,
        injectFilterReferences: jest.fn(mockInjectFilterReferences),
        theme: themeServiceMock.createStartContract(),
        documentToExpression: () =>
          Promise.resolve({
            ast: {
              type: 'expression',
              chain: [
                { type: 'function', function: 'my', arguments: {} },
                { type: 'function', function: 'expression', arguments: {} },
              ],
            },
            indexPatterns: {},
            indexPatternRefs: [],
          }),
      },
      { id: '123' } as LensEmbeddableInput
    );
>>>>>>> e058c06d
    await embeddable.initializeSavedVis({ id: '123' } as LensEmbeddableInput);
    embeddable.render(mountpoint);

    expect(expressionRenderer).toHaveBeenCalledTimes(1);

    embeddable.updateInput({
      filters: [{ meta: { alias: 'test', negate: false, disabled: false } }],
    });

    await new Promise((resolve) => setTimeout(resolve, 0));

    expect(expressionRenderer).toHaveBeenCalledTimes(2);
  });

<<<<<<< HEAD
  it('should re-render once if session id changes and ', async () => {
    const embeddable = new Embeddable(getEmbeddableProps(), { id: '123' } as LensEmbeddableInput);
=======
  it('should re-render once on search session change', async () => {
    const embeddable = new Embeddable(
      {
        timefilter: dataPluginMock.createSetupContract().query.timefilter.timefilter,
        attributeService,
        data: dataMock,
        uiSettings: { get: () => undefined } as unknown as IUiSettingsClient,
        expressionRenderer,
        coreStart: {} as CoreStart,
        basePath,
        inspector: inspectorPluginMock.createStartContract(),
        dataViews: {} as DataViewsContract,
        capabilities: {
          canSaveDashboards: true,
          canSaveVisualizations: true,
          discover: {},
          navLinks: {},
        },
        getTrigger,
        visualizationMap: defaultVisualizationMap,
        datasourceMap: defaultDatasourceMap,
        injectFilterReferences: jest.fn(mockInjectFilterReferences),
        theme: themeServiceMock.createStartContract(),
        documentToExpression: () =>
          Promise.resolve({
            ast: {
              type: 'expression',
              chain: [
                { type: 'function', function: 'my', arguments: {} },
                { type: 'function', function: 'expression', arguments: {} },
              ],
            },
            indexPatterns: {},
            indexPatternRefs: [],
          }),
      },
      { id: '123', searchSessionId: 'firstSession' } as LensEmbeddableInput
    );
>>>>>>> e058c06d
    await embeddable.initializeSavedVis({ id: '123' } as LensEmbeddableInput);
    embeddable.render(mountpoint);

    expect(expressionRenderer).toHaveBeenCalledTimes(1);

    embeddable.updateInput({
      filters: [{ meta: { alias: 'test', negate: false, disabled: false } }],
    });
    await new Promise((resolve) => setTimeout(resolve, 0));

    embeddable.updateInput({
      searchSessionId: 'nextSession',
    });
    await new Promise((resolve) => setTimeout(resolve, 0));

    expect(expressionRenderer).toHaveBeenCalledTimes(2);
  });

  it('should re-render when dashboard view/edit mode changes if dynamic actions are set', async () => {
    const sampleInput = {
      id: '123',
      enhancements: {
        dynamicActions: {},
      },
    } as unknown as LensEmbeddableInput;
    const embeddable = new Embeddable(getEmbeddableProps(), { id: '123' } as LensEmbeddableInput);
    await embeddable.initializeSavedVis({ id: '123' } as LensEmbeddableInput);
    embeddable.render(mountpoint);

    expect(expressionRenderer).toHaveBeenCalledTimes(1);

    embeddable.updateInput({
      viewMode: ViewMode.VIEW,
    });

    expect(expressionRenderer).toHaveBeenCalledTimes(1);

    embeddable.updateInput({
      ...sampleInput,
      viewMode: ViewMode.VIEW,
    });

    expect(expressionRenderer).toHaveBeenCalledTimes(2);
  });

  it('should re-render when dynamic actions input changes', async () => {
    const embeddable = new Embeddable(getEmbeddableProps(), { id: '123' } as LensEmbeddableInput);
    await embeddable.initializeSavedVis({ id: '123' } as LensEmbeddableInput);
    embeddable.render(mountpoint);

    expect(expressionRenderer).toHaveBeenCalledTimes(1);

    embeddable.updateInput({
      enhancements: {
        dynamicActions: {},
      },
    });

    expect(expressionRenderer).toHaveBeenCalledTimes(2);
  });

  it('should pass context to embeddable', async () => {
    const timeRange: TimeRange = { from: 'now-15d', to: 'now' };
    const query: Query = { language: 'kquery', query: '' };
    const filters: Filter[] = [{ meta: { alias: 'test', negate: false, disabled: false } }];

    const input = {
      savedObjectId: '123',
      timeRange,
      query,
      filters,
      searchSessionId: 'searchSessionId',
    } as LensEmbeddableInput;

    const embeddable = new Embeddable(getEmbeddableProps(), input);
    await embeddable.initializeSavedVis(input);
    embeddable.render(mountpoint);

    expect(expressionRenderer.mock.calls[0][0].searchContext).toEqual(
      expect.objectContaining({
        timeRange,
        query: [query, savedVis.state.query],
        filters,
      })
    );

    expect(expressionRenderer.mock.calls[0][0].searchSessionId).toBe(input.searchSessionId);
  });

  it('should pass render mode to expression', async () => {
    const timeRange: TimeRange = { from: 'now-15d', to: 'now' };
    const query: Query = { language: 'kquery', query: '' };
    const filters: Filter[] = [{ meta: { alias: 'test', negate: false, disabled: false } }];

    const input = {
      savedObjectId: '123',
      timeRange,
      query,
      filters,
      renderMode: 'view',
      disableTriggers: true,
    } as LensEmbeddableInput;

    const embeddable = new Embeddable(getEmbeddableProps(), input);
    await embeddable.initializeSavedVis(input);
    embeddable.render(mountpoint);

    expect(expressionRenderer.mock.calls[0][0]).toEqual(
      expect.objectContaining({
        interactive: false,
        renderMode: 'view',
      })
    );
  });

  it('should merge external context with query and filters of the saved object', async () => {
    const timeRange: TimeRange = { from: 'now-15d', to: 'now' };
    const query: Query = { language: 'kquery', query: 'external query' };
    const filters: Filter[] = [
      { meta: { alias: 'external filter', negate: false, disabled: false } },
    ];

    const newSavedVis = {
      ...savedVis,
      state: {
        ...savedVis.state,
        query: { language: 'kquery', query: 'saved filter' },
        filters: [{ meta: { alias: 'test', negate: false, disabled: false, index: 'filter-0' } }],
      },
      references: [{ type: 'index-pattern', name: 'filter-0', id: 'my-index-pattern-id' }],
    };

    const input = { savedObjectId: '123', timeRange, query, filters } as LensEmbeddableInput;

    const embeddable = new Embeddable(
      getEmbeddableProps({ attributeService: attributeServiceMockFromSavedVis(newSavedVis) }),
      input
    );
    await embeddable.initializeSavedVis(input);
    embeddable.render(mountpoint);

    const expectedFilters = [
      ...input.filters!,
      ...mockInjectFilterReferences(newSavedVis.state.filters, []),
    ];
    expect(expressionRenderer.mock.calls[0][0].searchContext?.timeRange).toEqual(timeRange);
    expect(expressionRenderer.mock.calls[0][0].searchContext?.filters).toEqual(expectedFilters);
    expect(expressionRenderer.mock.calls[0][0].searchContext?.query).toEqual([
      query,
      { language: 'kquery', query: 'saved filter' },
    ]);
  });

  it('should execute trigger on event from expression renderer', async () => {
    const embeddable = new Embeddable(getEmbeddableProps(), { id: '123' } as LensEmbeddableInput);
    await embeddable.initializeSavedVis({ id: '123' } as LensEmbeddableInput);
    embeddable.render(mountpoint);

    const onEvent = expressionRenderer.mock.calls[0][0].onEvent!;

    const eventData = { myData: true, table: { rows: [], columns: [] }, column: 0 };
    onEvent({ name: 'brush', data: eventData });

    expect(getTrigger).toHaveBeenCalledWith(VIS_EVENT_TO_TRIGGER.brush);
    expect(trigger.exec).toHaveBeenCalledWith(
      expect.objectContaining({
        data: { ...eventData, timeFieldName: undefined },
        embeddable: expect.anything(),
      })
    );
  });

  it('should execute trigger on row click event from expression renderer', async () => {
    const embeddable = new Embeddable(getEmbeddableProps(), { id: '123' } as LensEmbeddableInput);
    await embeddable.initializeSavedVis({ id: '123' } as LensEmbeddableInput);
    embeddable.render(mountpoint);

    const onEvent = expressionRenderer.mock.calls[0][0].onEvent!;

    onEvent({ name: 'tableRowContextMenuClick', data: {} });

    expect(getTrigger).toHaveBeenCalledWith(VIS_EVENT_TO_TRIGGER.tableRowContextMenuClick);
  });

  it('should not re-render if only change is in disabled filter', async () => {
    const timeRange: TimeRange = { from: 'now-15d', to: 'now' };
    const query: Query = { language: 'kquery', query: '' };
    const filters: Filter[] = [{ meta: { alias: 'test', negate: false, disabled: true } }];

    const embeddable = new Embeddable(getEmbeddableProps(), {
      id: '123',
      timeRange,
      query,
      filters,
    } as LensEmbeddableInput);
    await embeddable.initializeSavedVis({
      id: '123',
      timeRange,
      query,
      filters,
    } as LensEmbeddableInput);
    embeddable.render(mountpoint);

    act(() => {
      embeddable.updateInput({
        timeRange,
        query,
        filters: [{ meta: { alias: 'test', negate: true, disabled: true } }],
      });
    });

    expect(expressionRenderer).toHaveBeenCalledTimes(1);
  });

  it('should call onload after rerender and onData$ call ', async () => {
    const onDataTimeout = 10;
    const onLoad = jest.fn();
    const adapters = { tables: {} };

    expressionRenderer = jest.fn(({ onData$ }) => {
      setTimeout(() => {
        onData$?.({}, adapters);
      }, onDataTimeout);

      return null;
    });

    const embeddable = new Embeddable(getEmbeddableProps({ expressionRenderer }), {
      id: '123',
      onLoad,
    } as unknown as LensEmbeddableInput);

    await embeddable.initializeSavedVis({ id: '123' } as LensEmbeddableInput);
    embeddable.render(mountpoint);

    expect(onLoad).toHaveBeenCalledWith(true);
    expect(onLoad).toHaveBeenCalledTimes(1);

    await new Promise((resolve) => setTimeout(resolve, onDataTimeout * 1.5));

    // loading should become false
    expect(onLoad).toHaveBeenCalledTimes(2);
    expect(onLoad).toHaveBeenNthCalledWith(2, false, adapters);

    expect(expressionRenderer).toHaveBeenCalledTimes(1);

    embeddable.updateInput({
      searchSessionId: 'newSession',
    });

    await new Promise((resolve) => setTimeout(resolve, 0));

    // loading should become again true
    expect(onLoad).toHaveBeenCalledTimes(3);
    expect(onLoad).toHaveBeenNthCalledWith(3, true);
    expect(expressionRenderer).toHaveBeenCalledTimes(2);

    await new Promise((resolve) => setTimeout(resolve, onDataTimeout * 1.5));

    // loading should again become false
    expect(onLoad).toHaveBeenCalledTimes(4);
    expect(onLoad).toHaveBeenNthCalledWith(4, false, adapters);
  });

  it('should call onFilter event on filter call ', async () => {
    const onFilter = jest.fn();

    expressionRenderer = jest.fn(({ onEvent }) => {
      setTimeout(() => {
        onEvent?.({
          name: 'filter',
          data: { pings: false, table: { rows: [], columns: [] }, column: 0 },
        });
      }, 10);

      return null;
    });

    const embeddable = new Embeddable(getEmbeddableProps({ expressionRenderer }), {
      id: '123',
      onFilter,
    } as unknown as LensEmbeddableInput);

    await embeddable.initializeSavedVis({ id: '123' } as LensEmbeddableInput);
    embeddable.render(mountpoint);

    await new Promise((resolve) => setTimeout(resolve, 20));

    expect(onFilter).toHaveBeenCalledWith(expect.objectContaining({ pings: false }));
    expect(onFilter).toHaveBeenCalledTimes(1);
  });

  it('should prevent the onFilter trigger when calling preventDefault', async () => {
    const onFilter = jest.fn(({ preventDefault }) => preventDefault());

    expressionRenderer = jest.fn(({ onEvent }) => {
      setTimeout(() => {
        onEvent?.({
          name: 'filter',
          data: { pings: false, table: { rows: [], columns: [] }, column: 0 },
        });
      }, 10);

      return null;
    });

    const embeddable = new Embeddable(getEmbeddableProps({ expressionRenderer }), {
      id: '123',
      onFilter,
    } as unknown as LensEmbeddableInput);

    await embeddable.initializeSavedVis({ id: '123' } as LensEmbeddableInput);
    embeddable.render(mountpoint);

    await new Promise((resolve) => setTimeout(resolve, 20));

    expect(getTrigger).not.toHaveBeenCalled();
  });

  it('should call onBrush event on brushing', async () => {
    const onBrushEnd = jest.fn();

    expressionRenderer = jest.fn(({ onEvent }) => {
      setTimeout(() => {
        onEvent?.({
          name: 'brush',
          data: { range: [0, 1], table: { rows: [], columns: [] }, column: 0 },
        });
      }, 10);

      return null;
    });

    const embeddable = new Embeddable(getEmbeddableProps({ expressionRenderer }), {
      id: '123',
      onBrushEnd,
    } as unknown as LensEmbeddableInput);

    await embeddable.initializeSavedVis({ id: '123' } as LensEmbeddableInput);
    embeddable.render(mountpoint);

    await new Promise((resolve) => setTimeout(resolve, 20));

    expect(onBrushEnd).toHaveBeenCalledWith(expect.objectContaining({ range: [0, 1] }));
    expect(onBrushEnd).toHaveBeenCalledTimes(1);
  });

  it('should prevent the onBrush trigger when calling preventDefault', async () => {
    const onBrushEnd = jest.fn(({ preventDefault }) => preventDefault());

    expressionRenderer = jest.fn(({ onEvent }) => {
      setTimeout(() => {
        onEvent?.({
          name: 'brush',
          data: { range: [0, 1], table: { rows: [], columns: [] }, column: 0 },
        });
      }, 10);

      return null;
    });

    const embeddable = new Embeddable(getEmbeddableProps({ expressionRenderer }), {
      id: '123',
      onBrushEnd,
    } as unknown as LensEmbeddableInput);

    await embeddable.initializeSavedVis({ id: '123' } as LensEmbeddableInput);
    embeddable.render(mountpoint);

    await new Promise((resolve) => setTimeout(resolve, 20));

    expect(getTrigger).not.toHaveBeenCalled();
  });

  it('should call onTableRowClick event ', async () => {
    const onTableRowClick = jest.fn();

    expressionRenderer = jest.fn(({ onEvent }) => {
      setTimeout(() => {
        onEvent?.({ name: 'tableRowContextMenuClick', data: { name: 'test' } });
      }, 10);

      return null;
    });

    const embeddable = new Embeddable(getEmbeddableProps({ expressionRenderer }), {
      id: '123',
      onTableRowClick,
    } as unknown as LensEmbeddableInput);

    await embeddable.initializeSavedVis({ id: '123' } as LensEmbeddableInput);
    embeddable.render(mountpoint);

    await new Promise((resolve) => setTimeout(resolve, 20));

    expect(onTableRowClick).toHaveBeenCalledWith(expect.objectContaining({ name: 'test' }));
    expect(onTableRowClick).toHaveBeenCalledTimes(1);
  });

  it('should prevent onTableRowClick trigger when calling preventDefault ', async () => {
    const onTableRowClick = jest.fn(({ preventDefault }) => preventDefault());

    expressionRenderer = jest.fn(({ onEvent }) => {
      setTimeout(() => {
        onEvent?.({ name: 'tableRowContextMenuClick', data: { name: 'test' } });
      }, 10);

      return null;
    });

    const embeddable = new Embeddable(getEmbeddableProps({ expressionRenderer }), {
      id: '123',
      onTableRowClick,
    } as unknown as LensEmbeddableInput);

    await embeddable.initializeSavedVis({ id: '123' } as LensEmbeddableInput);
    embeddable.render(mountpoint);

    await new Promise((resolve) => setTimeout(resolve, 20));

    expect(getTrigger).not.toHaveBeenCalled();
  });

  it('handles edit actions ', async () => {
    const editedVisualizationState = { value: 'edited' };
    const onEditActionMock = jest.fn().mockReturnValue(editedVisualizationState);
    const documentToExpressionMock = jest.fn().mockImplementation(async (document) => {
      const isStateEdited = document.state.visualization.value === 'edited';
      return {
        ast: {
          type: 'expression',
          chain: [
            {
              type: 'function',
              function: isStateEdited ? 'edited' : 'not_edited',
              arguments: {},
            },
          ],
        },
        indexPatterns: {},
        indexPatternRefs: [],
      };
    });

    const visDocument: Document = {
      state: {
        visualization: {},
        datasourceStates: { [defaultDatasourceId]: {} },
        query: { query: '', language: 'lucene' },
        filters: [],
      },
      references: [],
      title: 'My title',
      visualizationType: 'lensDatatable',
    };

    const embeddable = new Embeddable(
      getEmbeddableProps({
        attributeService: attributeServiceMockFromSavedVis(visDocument),
        visualizationMap: {
          [visDocument.visualizationType as string]: {
            onEditAction: onEditActionMock,
            initialize: () => {},
          } as unknown as Visualization,
        },
        documentToExpression: documentToExpressionMock,
      }),
      { id: '123' } as unknown as LensEmbeddableInput
    );

    // SETUP FRESH STATE
    await embeddable.initializeSavedVis({ id: '123' } as LensEmbeddableInput);
    embeddable.render(mountpoint);

    await new Promise((resolve) => setTimeout(resolve, 0));

    expect(expressionRenderer).toHaveBeenCalledTimes(1);
    expect(expressionRenderer.mock.calls[0][0]!.expression).toBe(`not_edited`);

    // TEST EDIT EVENT
    await embeddable.handleEvent({ name: 'edit' });

    expect(onEditActionMock).toHaveBeenCalledTimes(1);
    expect(documentToExpressionMock).toHaveBeenCalled();

    const docToExpCalls = documentToExpressionMock.mock.calls;
    const editedVisDocument = docToExpCalls[docToExpCalls.length - 1][0];
    expect(editedVisDocument.state.visualization).toEqual(editedVisualizationState);

    expect(expressionRenderer).toHaveBeenCalledTimes(2);
    expect(expressionRenderer.mock.calls[1][0]!.expression).toBe(`edited`);
  });

  it('should override noPadding in the display options if noPadding is set in the embeddable input', async () => {
    expressionRenderer = jest.fn((_) => null);

    const createEmbeddable = (displayOptions?: { noPadding: boolean }, noPadding?: boolean) => {
      return new Embeddable(
        {
          timefilter: dataPluginMock.createSetupContract().query.timefilter.timefilter,
          attributeService: attributeServiceMockFromSavedVis(savedVis),
          data: dataMock,
          expressionRenderer,
          coreStart: {} as CoreStart,
          basePath,
          dataViews: {} as DataViewsContract,
          capabilities: {
            canSaveDashboards: true,
            canSaveVisualizations: true,
            discover: {},
            navLinks: {},
          },
          inspector: inspectorPluginMock.createStartContract(),
          getTrigger,
          theme: themeServiceMock.createStartContract(),
          visualizationMap: {
            [savedVis.visualizationType as string]: {
              getDisplayOptions: displayOptions ? () => displayOptions : undefined,
              initialize: () => {},
            } as unknown as Visualization,
          },
          datasourceMap: defaultDatasourceMap,
          injectFilterReferences: jest.fn(mockInjectFilterReferences),
          documentToExpression: () =>
            Promise.resolve({
              ast: {
                type: 'expression',
                chain: [
                  { type: 'function', function: 'my', arguments: {} },
                  { type: 'function', function: 'expression', arguments: {} },
                ],
              },
              indexPatterns: {},
              indexPatternRefs: [],
            }),
          uiSettings: { get: () => undefined } as unknown as IUiSettingsClient,
        },
        {
          timeRange: {
            from: 'now-15m',
            to: 'now',
          },
          noPadding,
        } as LensEmbeddableInput
      );
    };

    // no display options and no override
    let embeddable = createEmbeddable();
    embeddable.render(mountpoint);

    // wait one tick to give embeddable time to initialize
    await new Promise((resolve) => setTimeout(resolve, 0));

    expect(expressionRenderer).toHaveBeenCalledTimes(1);
    expect(expressionRenderer.mock.calls[0][0]!.padding).toBe('s');

    // display options and no override
    embeddable = createEmbeddable({ noPadding: true });
    embeddable.render(mountpoint);

    // wait one tick to give embeddable time to initialize
    await new Promise((resolve) => setTimeout(resolve, 0));

    expect(expressionRenderer).toHaveBeenCalledTimes(2);
    expect(expressionRenderer.mock.calls[1][0]!.padding).toBe(undefined);

    // no display options and override
    embeddable = createEmbeddable(undefined, true);
    embeddable.render(mountpoint);

    // wait one tick to give embeddable time to initialize
    await new Promise((resolve) => setTimeout(resolve, 0));

    expect(expressionRenderer).toHaveBeenCalledTimes(3);
    expect(expressionRenderer.mock.calls[1][0]!.padding).toBe(undefined);

    // display options and override
    embeddable = createEmbeddable({ noPadding: false }, true);
    embeddable.render(mountpoint);

    // wait one tick to give embeddable time to initialize
    await new Promise((resolve) => setTimeout(resolve, 0));

    expect(expressionRenderer).toHaveBeenCalledTimes(4);
    expect(expressionRenderer.mock.calls[1][0]!.padding).toBe(undefined);
  });
});<|MERGE_RESOLUTION|>--- conflicted
+++ resolved
@@ -346,14 +346,6 @@
     expect(outputIndexPatterns[1].id).toEqual('456');
   });
 
-<<<<<<< HEAD
-  it('should re-render if new input is pushed', async () => {
-    const timeRange: TimeRange = { from: 'now-15d', to: 'now' };
-    const query: Query = { language: 'kquery', query: '' };
-    const filters: Filter[] = [{ meta: { alias: 'test', negate: false, disabled: false } }];
-
-    const embeddable = new Embeddable(getEmbeddableProps(), { id: '123' } as LensEmbeddableInput);
-=======
   it('should re-render once on filter change', async () => {
     const embeddable = new Embeddable(
       {
@@ -392,7 +384,6 @@
       },
       { id: '123' } as LensEmbeddableInput
     );
->>>>>>> e058c06d
     await embeddable.initializeSavedVis({ id: '123' } as LensEmbeddableInput);
     embeddable.render(mountpoint);
 
@@ -407,10 +398,6 @@
     expect(expressionRenderer).toHaveBeenCalledTimes(2);
   });
 
-<<<<<<< HEAD
-  it('should re-render once if session id changes and ', async () => {
-    const embeddable = new Embeddable(getEmbeddableProps(), { id: '123' } as LensEmbeddableInput);
-=======
   it('should re-render once on search session change', async () => {
     const embeddable = new Embeddable(
       {
@@ -449,7 +436,6 @@
       },
       { id: '123', searchSessionId: 'firstSession' } as LensEmbeddableInput
     );
->>>>>>> e058c06d
     await embeddable.initializeSavedVis({ id: '123' } as LensEmbeddableInput);
     embeddable.render(mountpoint);
 
