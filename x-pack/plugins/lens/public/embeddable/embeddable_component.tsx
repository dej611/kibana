/*
 * Copyright Elasticsearch B.V. and/or licensed to Elasticsearch B.V. under one
 * or more contributor license agreements. Licensed under the Elastic License
 * 2.0; you may not use this file except in compliance with the Elastic License
 * 2.0.
 */

import React, { FC, useEffect } from 'react';
import type { CoreStart, ThemeServiceStart } from 'kibana/public';
import type { Action, UiActionsStart } from 'src/plugins/ui_actions/public';
import type { Start as InspectorStartContract } from 'src/plugins/inspector/public';
import { EuiLoadingChart } from '@elastic/eui';
import {
  EmbeddableInput,
  EmbeddableOutput,
  EmbeddablePanel,
  EmbeddableRoot,
  EmbeddableStart,
  IEmbeddable,
  useEmbeddableFactory,
} from '../../../../../src/plugins/embeddable/public';
import type { LensByReferenceInput, LensByValueInput } from './embeddable';
import type { Document } from '../persistence';
import type { IndexPatternPersistedState } from '../indexpattern_datasource/types';
import type { XYState } from '../xy_visualization/types';
import type { PieVisualizationState, MetricState } from '../../common/expressions';
import type { DatatableVisualizationState } from '../datatable_visualization/visualization';

type LensAttributes<TVisType, TVisState> = Omit<
  Document,
  'savedObjectId' | 'type' | 'state' | 'visualizationType'
> & {
  visualizationType: TVisType;
  state: Omit<Document['state'], 'datasourceStates' | 'visualization'> & {
    datasourceStates: {
      indexpattern: IndexPatternPersistedState;
    };
    visualization: TVisState;
  };
};

/**
 * Type-safe variant of by value embeddable input for Lens.
 * This can be used to hardcode certain Lens chart configurations within another app.
 */
export type TypedLensByValueInput = Omit<LensByValueInput, 'attributes'> & {
  attributes:
    | LensAttributes<'lnsXY', XYState>
    | LensAttributes<'lnsPie', PieVisualizationState>
    | LensAttributes<'lnsDatatable', DatatableVisualizationState>
    | LensAttributes<'lnsMetric', MetricState>;
};

export type EmbeddableComponentProps = (TypedLensByValueInput | LensByReferenceInput) & {
<<<<<<< HEAD
  withActions?: boolean | Action[];
=======
  withDefaultActions?: boolean;
  extraActions?: Action[];
>>>>>>> 0ee514b1
};

interface PluginsStartDependencies {
  uiActions: UiActionsStart;
  embeddable: EmbeddableStart;
  inspector: InspectorStartContract;
}

export function getEmbeddableComponent(core: CoreStart, plugins: PluginsStartDependencies) {
  return (props: EmbeddableComponentProps) => {
    const { embeddable: embeddableStart, uiActions, inspector } = plugins;
    const factory = embeddableStart.getEmbeddableFactory('lens')!;
    const input = { ...props };
    const [embeddable, loading, error] = useEmbeddableFactory({ factory, input });
<<<<<<< HEAD
    const hasActions = Boolean(props.withActions);
=======
    const hasActions =
      Boolean(props.withDefaultActions) || (props.extraActions && props.extraActions?.length > 0);

>>>>>>> 0ee514b1
    const theme = core.theme;

    if (loading) {
      return <EuiLoadingChart />;
    }

    if (embeddable && hasActions) {
      return (
        <EmbeddablePanelWrapper
          embeddable={embeddable as IEmbeddable<EmbeddableInput, EmbeddableOutput>}
          uiActions={uiActions}
          inspector={inspector}
          actionPredicate={() => hasActions}
          input={input}
          theme={theme}
<<<<<<< HEAD
          extraActions={Array.isArray(props.withActions) ? props.withActions : []}
=======
          extraActions={props.extraActions}
          withDefaultActions={props.withDefaultActions}
>>>>>>> 0ee514b1
        />
      );
    }

    return <EmbeddableRoot embeddable={embeddable} loading={loading} error={error} input={input} />;
  };
}

interface EmbeddablePanelWrapperProps {
  embeddable: IEmbeddable<EmbeddableInput, EmbeddableOutput>;
  uiActions: PluginsStartDependencies['uiActions'];
  inspector: PluginsStartDependencies['inspector'];
  actionPredicate: (id: string) => boolean;
  input: EmbeddableComponentProps;
  theme: ThemeServiceStart;
<<<<<<< HEAD
  extraActions: Action[];
=======
  extraActions?: Action[];
  withDefaultActions?: boolean;
>>>>>>> 0ee514b1
}

const EmbeddablePanelWrapper: FC<EmbeddablePanelWrapperProps> = ({
  embeddable,
  uiActions,
  actionPredicate,
  inspector,
  input,
  theme,
  extraActions,
<<<<<<< HEAD
=======
  withDefaultActions,
>>>>>>> 0ee514b1
}) => {
  useEffect(() => {
    embeddable.updateInput(input);
  }, [embeddable, input]);

  return (
    <EmbeddablePanel
      hideHeader={false}
      embeddable={embeddable as IEmbeddable<EmbeddableInput, EmbeddableOutput>}
      getActions={async (triggerId, context) => {
<<<<<<< HEAD
        const actions = await uiActions.getTriggerCompatibleActions(triggerId, context);
        return [...extraActions, ...actions];
=======
        const actions = withDefaultActions
          ? await uiActions.getTriggerCompatibleActions(triggerId, context)
          : [];

        return [...(extraActions ?? []), ...actions];
>>>>>>> 0ee514b1
      }}
      inspector={inspector}
      actionPredicate={actionPredicate}
      showShadow={false}
      showBadges={false}
      showNotifications={false}
      theme={theme}
    />
  );
};<|MERGE_RESOLUTION|>--- conflicted
+++ resolved
@@ -52,12 +52,8 @@
 };
 
 export type EmbeddableComponentProps = (TypedLensByValueInput | LensByReferenceInput) & {
-<<<<<<< HEAD
-  withActions?: boolean | Action[];
-=======
   withDefaultActions?: boolean;
   extraActions?: Action[];
->>>>>>> 0ee514b1
 };
 
 interface PluginsStartDependencies {
@@ -72,13 +68,9 @@
     const factory = embeddableStart.getEmbeddableFactory('lens')!;
     const input = { ...props };
     const [embeddable, loading, error] = useEmbeddableFactory({ factory, input });
-<<<<<<< HEAD
-    const hasActions = Boolean(props.withActions);
-=======
     const hasActions =
       Boolean(props.withDefaultActions) || (props.extraActions && props.extraActions?.length > 0);
 
->>>>>>> 0ee514b1
     const theme = core.theme;
 
     if (loading) {
@@ -94,12 +86,8 @@
           actionPredicate={() => hasActions}
           input={input}
           theme={theme}
-<<<<<<< HEAD
-          extraActions={Array.isArray(props.withActions) ? props.withActions : []}
-=======
           extraActions={props.extraActions}
           withDefaultActions={props.withDefaultActions}
->>>>>>> 0ee514b1
         />
       );
     }
@@ -115,12 +103,8 @@
   actionPredicate: (id: string) => boolean;
   input: EmbeddableComponentProps;
   theme: ThemeServiceStart;
-<<<<<<< HEAD
-  extraActions: Action[];
-=======
   extraActions?: Action[];
   withDefaultActions?: boolean;
->>>>>>> 0ee514b1
 }
 
 const EmbeddablePanelWrapper: FC<EmbeddablePanelWrapperProps> = ({
@@ -131,10 +115,7 @@
   input,
   theme,
   extraActions,
-<<<<<<< HEAD
-=======
   withDefaultActions,
->>>>>>> 0ee514b1
 }) => {
   useEffect(() => {
     embeddable.updateInput(input);
@@ -145,16 +126,11 @@
       hideHeader={false}
       embeddable={embeddable as IEmbeddable<EmbeddableInput, EmbeddableOutput>}
       getActions={async (triggerId, context) => {
-<<<<<<< HEAD
-        const actions = await uiActions.getTriggerCompatibleActions(triggerId, context);
-        return [...extraActions, ...actions];
-=======
         const actions = withDefaultActions
           ? await uiActions.getTriggerCompatibleActions(triggerId, context)
           : [];
 
         return [...(extraActions ?? []), ...actions];
->>>>>>> 0ee514b1
       }}
       inspector={inspector}
       actionPredicate={actionPredicate}
