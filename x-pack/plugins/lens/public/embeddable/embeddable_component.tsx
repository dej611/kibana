/*
 * Copyright Elasticsearch B.V. and/or licensed to Elasticsearch B.V. under one
 * or more contributor license agreements. Licensed under the Elastic License
 * 2.0; you may not use this file except in compliance with the Elastic License
 * 2.0.
 */

import React, { FC, useEffect } from 'react';
import type { CoreStart, ThemeServiceStart } from '@kbn/core/public';
import type { Action, UiActionsStart } from '@kbn/ui-actions-plugin/public';
import type { Start as InspectorStartContract } from '@kbn/inspector-plugin/public';
import { EuiLoadingChart } from '@elastic/eui';
import {
  EmbeddableFactory,
  EmbeddableInput,
  EmbeddableOutput,
  EmbeddablePanel,
  EmbeddableRoot,
  EmbeddableStart,
  IEmbeddable,
  useEmbeddableFactory,
} from '@kbn/embeddable-plugin/public';
import type { LensByReferenceInput, LensByValueInput } from './embeddable';
import type { Document } from '../persistence';
import type { FormBasedPersistedState } from '../datasources/form_based/types';
import type { XYState } from '../visualizations/xy/types';
<<<<<<< HEAD
import type {
  PieVisualizationState,
  LegacyMetricState,
  AllowedGaugeOverrides,
  AllowedPartitionOverrides,
  AllowedSettingsOverrides,
  AllowedXYOverrides,
} from '../../common';
=======
import type { PieVisualizationState, LegacyMetricState } from '../../common/types';
>>>>>>> 0ea5cdc5
import type { DatatableVisualizationState } from '../visualizations/datatable/visualization';
import type { MetricVisualizationState } from '../visualizations/metric/types';
import type { HeatmapVisualizationState } from '../visualizations/heatmap/types';
import type { GaugeVisualizationState } from '../visualizations/gauge/constants';

type LensAttributes<TVisType, TVisState> = Omit<
  Document,
  'savedObjectId' | 'type' | 'state' | 'visualizationType'
> & {
  visualizationType: TVisType;
  state: Omit<Document['state'], 'datasourceStates' | 'visualization'> & {
    datasourceStates: {
      formBased: FormBasedPersistedState;
    };
    visualization: TVisState;
  };
};

/**
 * Type-safe variant of by value embeddable input for Lens.
 * This can be used to hardcode certain Lens chart configurations within another app.
 */
export type TypedLensByValueInput = Omit<LensByValueInput, 'attributes' | 'overrides'> & {
  attributes:
    | LensAttributes<'lnsXY', XYState>
    | LensAttributes<'lnsPie', PieVisualizationState>
    | LensAttributes<'lnsHeatmap', HeatmapVisualizationState>
    | LensAttributes<'lnsGauge', GaugeVisualizationState>
    | LensAttributes<'lnsDatatable', DatatableVisualizationState>
    | LensAttributes<'lnsLegacyMetric', LegacyMetricState>
    | LensAttributes<'lnsMetric', MetricVisualizationState>
    | LensAttributes<string, unknown>;

  /**
   * Overrides can tweak the style of the final embeddable and are executed at the end of the Lens rendering pipeline.
   * XY charts offer an override of the Settings ('settings') and Axis ('axisX', 'axisLeft', 'axisRight') components.
   * While it is not possible to pass function/callback/handlers to the renderer, it is possible to stop them by passing the
   * "ignore" string as override value (i.e. onBrushEnd: "ignore")
   */
  overrides?:
    | AllowedSettingsOverrides
    | AllowedXYOverrides
    | AllowedPartitionOverrides
    | AllowedGaugeOverrides;
};

export type EmbeddableComponentProps = (TypedLensByValueInput | LensByReferenceInput) & {
  withDefaultActions?: boolean;
  extraActions?: Action[];
  showInspector?: boolean;
};

interface PluginsStartDependencies {
  uiActions: UiActionsStart;
  embeddable: EmbeddableStart;
  inspector: InspectorStartContract;
}

export function getEmbeddableComponent(core: CoreStart, plugins: PluginsStartDependencies) {
  const { embeddable: embeddableStart, uiActions, inspector } = plugins;
  const factory = embeddableStart.getEmbeddableFactory('lens')!;
  const theme = core.theme;
  return (props: EmbeddableComponentProps) => {
    const input = { ...props };
    const hasActions =
      Boolean(input.withDefaultActions) || (input.extraActions && input.extraActions?.length > 0);

    if (hasActions) {
      return (
        <EmbeddablePanelWrapper
          factory={factory}
          uiActions={uiActions}
          inspector={inspector}
          actionPredicate={() => hasActions}
          input={input}
          theme={theme}
          extraActions={input.extraActions}
          showInspector={input.showInspector}
          withDefaultActions={input.withDefaultActions}
        />
      );
    }
    return <EmbeddableRootWrapper factory={factory} input={input} />;
  };
}

function EmbeddableRootWrapper({
  factory,
  input,
}: {
  factory: EmbeddableFactory<EmbeddableInput, EmbeddableOutput>;
  input: EmbeddableComponentProps;
}) {
  const [embeddable, loading, error] = useEmbeddableFactory({ factory, input });
  if (loading) {
    return <EuiLoadingChart />;
  }
  return <EmbeddableRoot embeddable={embeddable} loading={loading} error={error} input={input} />;
}

interface EmbeddablePanelWrapperProps {
  factory: EmbeddableFactory<EmbeddableInput, EmbeddableOutput>;
  uiActions: PluginsStartDependencies['uiActions'];
  inspector: PluginsStartDependencies['inspector'];
  actionPredicate: (id: string) => boolean;
  input: EmbeddableComponentProps;
  theme: ThemeServiceStart;
  extraActions?: Action[];
  showInspector?: boolean;
  withDefaultActions?: boolean;
}

const EmbeddablePanelWrapper: FC<EmbeddablePanelWrapperProps> = ({
  factory,
  uiActions,
  actionPredicate,
  inspector,
  input,
  theme,
  extraActions,
  showInspector = true,
  withDefaultActions,
}) => {
  const [embeddable, loading] = useEmbeddableFactory({ factory, input });
  useEffect(() => {
    if (embeddable) {
      embeddable.updateInput(input);
    }
  }, [embeddable, input]);

  if (loading || !embeddable) {
    return <EuiLoadingChart />;
  }

  return (
    <EmbeddablePanel
      hideHeader={false}
      embeddable={embeddable as IEmbeddable<EmbeddableInput, EmbeddableOutput>}
      getActions={async (triggerId, context) => {
        const actions = withDefaultActions
          ? await uiActions.getTriggerCompatibleActions(triggerId, context)
          : [];

        return [...(extraActions ?? []), ...actions];
      }}
      inspector={showInspector ? inspector : undefined}
      actionPredicate={actionPredicate}
      showShadow={false}
      showBadges={false}
      showNotifications={false}
      theme={theme}
    />
  );
};<|MERGE_RESOLUTION|>--- conflicted
+++ resolved
@@ -24,7 +24,6 @@
 import type { Document } from '../persistence';
 import type { FormBasedPersistedState } from '../datasources/form_based/types';
 import type { XYState } from '../visualizations/xy/types';
-<<<<<<< HEAD
 import type {
   PieVisualizationState,
   LegacyMetricState,
@@ -32,10 +31,7 @@
   AllowedPartitionOverrides,
   AllowedSettingsOverrides,
   AllowedXYOverrides,
-} from '../../common';
-=======
-import type { PieVisualizationState, LegacyMetricState } from '../../common/types';
->>>>>>> 0ea5cdc5
+} from '../../common/types';
 import type { DatatableVisualizationState } from '../visualizations/datatable/visualization';
 import type { MetricVisualizationState } from '../visualizations/metric/types';
 import type { HeatmapVisualizationState } from '../visualizations/heatmap/types';
