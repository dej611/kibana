/*
 * Copyright Elasticsearch B.V. and/or licensed to Elasticsearch B.V. under one
 * or more contributor license agreements. Licensed under the Elastic License
 * 2.0; you may not use this file except in compliance with the Elastic License
 * 2.0.
 */

import type { AppMountParameters, CoreSetup, CoreStart } from '@kbn/core/public';
import type { Start as InspectorStartContract } from '@kbn/inspector-plugin/public';
import type { FieldFormatsSetup, FieldFormatsStart } from '@kbn/field-formats-plugin/public';
import type {
  UsageCollectionSetup,
  UsageCollectionStart,
} from '@kbn/usage-collection-plugin/public';
import { Storage } from '@kbn/kibana-utils-plugin/public';
import type { DataPublicPluginSetup, DataPublicPluginStart } from '@kbn/data-plugin/public';
import type { EmbeddableSetup, EmbeddableStart } from '@kbn/embeddable-plugin/public';
import { CONTEXT_MENU_TRIGGER } from '@kbn/embeddable-plugin/public';
import type { DataViewsPublicPluginStart, DataView } from '@kbn/data-views-plugin/public';
import type { DashboardStart } from '@kbn/dashboard-plugin/public';
import type { SpacesPluginStart } from '@kbn/spaces-plugin/public';
import type {
  ExpressionsServiceSetup,
  ExpressionsSetup,
  ExpressionsStart,
} from '@kbn/expressions-plugin/public';
import {
  DASHBOARD_VISUALIZATION_PANEL_TRIGGER,
  VisualizationsSetup,
  VisualizationsStart,
} from '@kbn/visualizations-plugin/public';
import type { NavigationPublicPluginStart } from '@kbn/navigation-plugin/public';
import type { UrlForwardingSetup } from '@kbn/url-forwarding-plugin/public';
import type { GlobalSearchPluginSetup } from '@kbn/global-search-plugin/public';
import type { ChartsPluginSetup, ChartsPluginStart } from '@kbn/charts-plugin/public';
import type {
  EventAnnotationPluginStart,
  EventAnnotationServiceType,
} from '@kbn/event-annotation-plugin/public';
import type { PresentationUtilPluginStart } from '@kbn/presentation-util-plugin/public';
import { EmbeddableStateTransfer } from '@kbn/embeddable-plugin/public';
import type { IndexPatternFieldEditorStart } from '@kbn/data-view-field-editor-plugin/public';
import type { DataViewEditorStart } from '@kbn/data-view-editor-plugin/public';
import type { SavedObjectTaggingPluginStart } from '@kbn/saved-objects-tagging-plugin/public';
import { AppNavLinkStatus } from '@kbn/core/public';
import {
  UiActionsStart,
  ACTION_VISUALIZE_FIELD,
  VISUALIZE_FIELD_TRIGGER,
  VisualizeFieldContext,
} from '@kbn/ui-actions-plugin/public';
import {
  VISUALIZE_EDITOR_TRIGGER,
  AGG_BASED_VISUALIZATION_TRIGGER,
} from '@kbn/visualizations-plugin/public';
import { createStartServicesGetter } from '@kbn/kibana-utils-plugin/public';
import type { UnifiedSearchPublicPluginStart } from '@kbn/unified-search-plugin/public';
import type { AdvancedUiActionsSetup } from '@kbn/ui-actions-enhanced-plugin/public';
import type { DocLinksStart } from '@kbn/core-doc-links-browser';
import type { SharePluginSetup, SharePluginStart } from '@kbn/share-plugin/public';
import {
  ContentManagementPublicSetup,
  ContentManagementPublicStart,
} from '@kbn/content-management-plugin/public';
import { i18n } from '@kbn/i18n';
import type { EditorFrameService as EditorFrameServiceType } from './editor_frame_service';
import type {
  FormBasedDatasource as FormBasedDatasourceType,
  FormBasedDatasourceSetupPlugins,
  FormulaPublicApi,
} from './datasources/form_based';
import type { TextBasedDatasource as TextBasedDatasourceType } from './datasources/text_based';

import type {
  XyVisualization as XyVisualizationType,
  XyVisualizationPluginSetupPlugins,
} from './visualizations/xy';
import type {
  LegacyMetricVisualization as LegacyMetricVisualizationType,
  LegacyMetricVisualizationPluginSetupPlugins,
} from './visualizations/legacy_metric';
import type { MetricVisualization as MetricVisualizationType } from './visualizations/metric';
import type {
  DatatableVisualization as DatatableVisualizationType,
  DatatableVisualizationPluginSetupPlugins,
} from './visualizations/datatable';
import type {
  PieVisualization as PieVisualizationType,
  PieVisualizationPluginSetupPlugins,
} from './visualizations/partition';
import type { HeatmapVisualization as HeatmapVisualizationType } from './visualizations/heatmap';
import type { GaugeVisualization as GaugeVisualizationType } from './visualizations/gauge';

import { APP_ID, getEditPath, NOT_INTERNATIONALIZED_PRODUCT_NAME } from '../common/constants';
import type { FormatFactory } from '../common/types';
import type {
  Visualization,
  VisualizationType,
  EditorFrameSetup,
  LensTopNavMenuEntryGenerator,
  VisualizeEditorContext,
  Suggestion,
} from './types';
import { getLensAliasConfig } from './vis_type_alias';
import { createOpenInDiscoverAction } from './trigger_actions/open_in_discover_action';
import { visualizeFieldAction } from './trigger_actions/visualize_field_actions';
import { visualizeTSVBAction } from './trigger_actions/visualize_tsvb_actions';
import { visualizeAggBasedVisAction } from './trigger_actions/visualize_agg_based_vis_actions';
import { visualizeDashboardVisualizePanelction } from './trigger_actions/dashboard_visualize_panel_actions';

import type { LensEmbeddableInput } from './embeddable';
import { EmbeddableFactory, LensEmbeddableStartServices } from './embeddable/embeddable_factory';
import {
  EmbeddableComponentProps,
  getEmbeddableComponent,
} from './embeddable/embeddable_component';
import { getSaveModalComponent } from './app_plugin/shared/saved_modal_lazy';
import type { SaveModalContainerProps } from './app_plugin/save_modal_container';

import { setupExpressions } from './expressions';
import { getSearchProvider } from './search_provider';
import { OpenInDiscoverDrilldown } from './trigger_actions/open_in_discover_drilldown';
import { ChartInfoApi } from './chart_info_api';
import { type LensAppLocator, LensAppLocatorDefinition } from '../common/locator/locator';
import { downloadCsvShareProvider } from './app_plugin/csv_download_provider/csv_download_provider';

import { CONTENT_ID, LATEST_VERSION } from '../common/content_management';

export interface LensPluginSetupDependencies {
  urlForwarding: UrlForwardingSetup;
  expressions: ExpressionsSetup;
  data: DataPublicPluginSetup;
  fieldFormats: FieldFormatsSetup;
  embeddable?: EmbeddableSetup;
  visualizations: VisualizationsSetup;
  charts: ChartsPluginSetup;
  globalSearch?: GlobalSearchPluginSetup;
  usageCollection?: UsageCollectionSetup;
  uiActionsEnhanced: AdvancedUiActionsSetup;
  share?: SharePluginSetup;
  contentManagement: ContentManagementPublicSetup;
}

export interface LensPluginStartDependencies {
  data: DataPublicPluginStart;
  unifiedSearch: UnifiedSearchPublicPluginStart;
  dataViews: DataViewsPublicPluginStart;
  fieldFormats: FieldFormatsStart;
  expressions: ExpressionsStart;
  navigation: NavigationPublicPluginStart;
  uiActions: UiActionsStart;
  dashboard: DashboardStart;
  visualizations: VisualizationsStart;
  embeddable: EmbeddableStart;
  charts: ChartsPluginStart;
  eventAnnotation: EventAnnotationPluginStart;
  savedObjectsTagging?: SavedObjectTaggingPluginStart;
  presentationUtil: PresentationUtilPluginStart;
  dataViewFieldEditor: IndexPatternFieldEditorStart;
  dataViewEditor: DataViewEditorStart;
  inspector: InspectorStartContract;
  spaces?: SpacesPluginStart;
  usageCollection?: UsageCollectionStart;
  docLinks: DocLinksStart;
  share?: SharePluginStart;
  eventAnnotationService: EventAnnotationServiceType;
  contentManagement: ContentManagementPublicStart;
}

export interface LensPublicSetup {
  /**
   * Register 3rd party visualization type
   * See `x-pack/examples/3rd_party_lens_vis` for exemplary usage.
   *
   * In case the visualization is a function returning a promise, it will only be called once Lens is actually requiring it.
   * This can be used to lazy-load parts of the code to keep the initial bundle as small as possible.
   *
   * This API might undergo breaking changes even in minor versions.
   *
   * @experimental
   */
  registerVisualization: <T>(
    visualization: Visualization<T> | (() => Promise<Visualization<T>>)
  ) => void;
  /**
   * Register a generic menu entry shown in the top nav
   * See `x-pack/examples/3rd_party_lens_navigation_prompt` for exemplary usage.
   *
   * This API might undergo breaking changes even in minor versions.
   *
   * @experimental
   */
  registerTopNavMenuEntryGenerator: (
    navigationPromptGenerator: LensTopNavMenuEntryGenerator
  ) => void;
}

export interface LensPublicStart {
  /**
   * React component which can be used to embed a Lens visualization into another application.
   * See `x-pack/examples/embedded_lens_example` for exemplary usage.
   *
   * This API might undergo breaking changes even in minor versions.
   *
   * @experimental
   */
  EmbeddableComponent: React.ComponentType<EmbeddableComponentProps>;
  /**
   * React component which can be used to embed a Lens Visualization Save Modal Component.
   * See `x-pack/examples/embedded_lens_example` for exemplary usage.
   *
   * This API might undergo breaking changes even in minor versions.
   *
   * @experimental
   */
  SaveModalComponent: React.ComponentType<Omit<SaveModalContainerProps, 'lensServices'>>;
  /**
   * Method which navigates to the Lens editor, loading the state specified by the `input` parameter.
   * See `x-pack/examples/embedded_lens_example` for exemplary usage.
   *
   * This API might undergo breaking changes even in minor versions.
   *
   * @experimental
   */
  navigateToPrefilledEditor: (
    input: LensEmbeddableInput | undefined,
    options?: {
      openInNewTab?: boolean;
      originatingApp?: string;
      originatingPath?: string;
      skipAppLeave?: boolean;
    }
  ) => void;
  /**
   * Method which returns true if the user has permission to use Lens as defined by application capabilities.
   */
  canUseEditor: () => boolean;

  /**
   * Method which returns xy VisualizationTypes array keeping this async as to not impact page load bundle
   */
  getXyVisTypes: () => Promise<VisualizationType[]>;

  /**
   * API which returns state helpers keeping this async as to not impact page load bundle
   */
  stateHelperApi: () => Promise<{
    formula: FormulaPublicApi;
    chartInfo: ChartInfoApi;
    suggestions: LensSuggestionsApi;
  }>;
}

export type LensSuggestionsApi = (
  context: VisualizeFieldContext | VisualizeEditorContext,
  dataViews: DataView,
  excludedVisualizations?: string[]
) => Suggestion[] | undefined;

export class LensPlugin {
  private datatableVisualization: DatatableVisualizationType | undefined;
  private editorFrameService: EditorFrameServiceType | undefined;
  private editorFrameSetup: EditorFrameSetup | undefined;
  private queuedVisualizations: Array<Visualization | (() => Promise<Visualization>)> = [];
  private FormBasedDatasource: FormBasedDatasourceType | undefined;
  private TextBasedDatasource: TextBasedDatasourceType | undefined;
  private xyVisualization: XyVisualizationType | undefined;
  private legacyMetricVisualization: LegacyMetricVisualizationType | undefined;
  private metricVisualization: MetricVisualizationType | undefined;
  private pieVisualization: PieVisualizationType | undefined;
  private heatmapVisualization: HeatmapVisualizationType | undefined;
  private gaugeVisualization: GaugeVisualizationType | undefined;
  private topNavMenuEntries: LensTopNavMenuEntryGenerator[] = [];
  private hasDiscoverAccess: boolean = false;
  private dataViewsService: DataViewsPublicPluginStart | undefined;
  private initDependenciesForApi: () => void = () => {};
  private locator?: LensAppLocator;

  setup(
    core: CoreSetup<LensPluginStartDependencies, void>,
    {
      urlForwarding,
      expressions,
      data,
      fieldFormats,
      embeddable,
      visualizations,
      charts,
      globalSearch,
      usageCollection,
      uiActionsEnhanced,
      share,
      contentManagement,
    }: LensPluginSetupDependencies
  ) {
    const startServices = createStartServicesGetter(core.getStartServices);

    const getStartServicesForEmbeddable = async (): Promise<LensEmbeddableStartServices> => {
      const { getLensAttributeService, setUsageCollectionStart, initMemoizedErrorNotification } =
        await import('./async_services');
      const { core: coreStart, plugins } = startServices();

      await this.initParts(
        core,
        data,
        charts,
        expressions,
        fieldFormats,
        plugins.fieldFormats.deserialize
      );
      const visualizationMap = await this.editorFrameService!.loadVisualizations();
      const datasourceMap = await this.editorFrameService!.loadDatasources();
      const eventAnnotationService = await plugins.eventAnnotation.getService();

      if (plugins.usageCollection) {
        setUsageCollectionStart(plugins.usageCollection);
      }

      initMemoizedErrorNotification(coreStart);

      return {
        attributeService: getLensAttributeService(coreStart, plugins),
        capabilities: coreStart.application.capabilities,
        coreHttp: coreStart.http,
        coreStart,
        data: plugins.data,
        timefilter: plugins.data.query.timefilter.timefilter,
        expressionRenderer: plugins.expressions.ReactExpressionRenderer,
        documentToExpression: (doc) =>
          this.editorFrameService!.documentToExpression(doc, {
            dataViews: plugins.dataViews,
            storage: new Storage(localStorage),
            uiSettings: core.uiSettings,
            timefilter: plugins.data.query.timefilter.timefilter,
<<<<<<< HEAD
            nowProvider: plugins.data.nowProvider,
=======
            eventAnnotationService,
>>>>>>> eed0d015
          }),
        injectFilterReferences: data.query.filterManager.inject.bind(data.query.filterManager),
        visualizationMap,
        datasourceMap,
        dataViews: plugins.dataViews,
        uiActions: plugins.uiActions,
        usageCollection,
        inspector: plugins.inspector,
        spaces: plugins.spaces,
        theme: core.theme,
        uiSettings: core.uiSettings,
      };
    };

    if (embeddable) {
      embeddable.registerEmbeddableFactory(
        'lens',
        new EmbeddableFactory(getStartServicesForEmbeddable)
      );
    }

    if (share) {
      this.locator = share.url.locators.create(new LensAppLocatorDefinition());

      share.register(
        downloadCsvShareProvider({
          uiSettings: core.uiSettings,
          formatFactoryFn: () => startServices().plugins.fieldFormats.deserialize,
        })
      );
    }

    visualizations.registerAlias(getLensAliasConfig());

    uiActionsEnhanced.registerDrilldown(
      new OpenInDiscoverDrilldown({
        dataViews: () => this.dataViewsService!,
        locator: () => share?.url.locators.get('DISCOVER_APP_LOCATOR'),
        hasDiscoverAccess: () => this.hasDiscoverAccess,
        application: () => startServices().core.application,
      })
    );

    contentManagement.registry.register({
      id: CONTENT_ID,
      version: {
        latest: LATEST_VERSION,
      },
      name: i18n.translate('xpack.lens.content.name', {
        defaultMessage: 'Lens Visualization',
      }),
    });

    setupExpressions(
      expressions,
      () => startServices().plugins.fieldFormats.deserialize,
      () => startServices().plugins.data.datatableUtilities,
      async () => {
        const { getTimeZone } = await import('./utils');
        return getTimeZone(core.uiSettings);
      },
      () => startServices().plugins.data.nowProvider.get()
    );

    const getPresentationUtilContext = () =>
      startServices().plugins.presentationUtil.ContextProvider;

    core.application.register({
      id: APP_ID,
      title: NOT_INTERNATIONALIZED_PRODUCT_NAME,
      navLinkStatus: AppNavLinkStatus.hidden,
      mount: async (params: AppMountParameters) => {
        const { core: coreStart, plugins: deps } = startServices();

        await this.initParts(
          core,
          data,
          charts,
          expressions,
          fieldFormats,
          deps.fieldFormats.deserialize
        );

        const {
          mountApp,
          getLensAttributeService,
          setUsageCollectionStart,
          initMemoizedErrorNotification,
        } = await import('./async_services');

        if (deps.usageCollection) {
          setUsageCollectionStart(deps.usageCollection);
        }
        initMemoizedErrorNotification(coreStart);

        const frameStart = this.editorFrameService!.start(coreStart, deps);
        return mountApp(core, params, {
          createEditorFrame: frameStart.createInstance,
          attributeService: getLensAttributeService(coreStart, deps),
          getPresentationUtilContext,
          topNavMenuEntryGenerators: this.topNavMenuEntries,
          locator: this.locator,
        });
      },
    });

    if (globalSearch) {
      globalSearch.registerResultProvider(
        getSearchProvider(
          core.getStartServices().then(
            ([
              {
                application: { capabilities },
              },
            ]) => capabilities
          )
        )
      );
    }

    urlForwarding.forwardApp('lens', 'lens');

    this.initDependenciesForApi = async () => {
      const { plugins } = startServices();
      await this.initParts(
        core,
        data,
        charts,
        expressions,
        fieldFormats,
        plugins.fieldFormats.deserialize
      );
    };

    return {
      registerVisualization: (vis: Visualization | (() => Promise<Visualization>)) => {
        if (this.editorFrameSetup) {
          this.editorFrameSetup.registerVisualization(vis);
        } else {
          // queue visualizations if editor frame is not yet ready as it's loaded async
          this.queuedVisualizations.push(vis);
        }
      },
      registerTopNavMenuEntryGenerator: (menuEntryGenerator: LensTopNavMenuEntryGenerator) => {
        this.topNavMenuEntries.push(menuEntryGenerator);
      },
    };
  }

  private async initParts(
    core: CoreSetup<LensPluginStartDependencies, void>,
    data: DataPublicPluginSetup,
    charts: ChartsPluginSetup,
    expressions: ExpressionsServiceSetup,
    fieldFormats: FieldFormatsSetup,
    formatFactory: FormatFactory
  ) {
    const {
      DatatableVisualization,
      EditorFrameService,
      FormBasedDatasource,
      XyVisualization,
      LegacyMetricVisualization,
      MetricVisualization,
      PieVisualization,
      HeatmapVisualization,
      GaugeVisualization,
      TextBasedDatasource,
    } = await import('./async_services');
    this.datatableVisualization = new DatatableVisualization();
    this.editorFrameService = new EditorFrameService();
    this.FormBasedDatasource = new FormBasedDatasource();
    this.TextBasedDatasource = new TextBasedDatasource();
    this.xyVisualization = new XyVisualization();
    this.legacyMetricVisualization = new LegacyMetricVisualization();
    this.metricVisualization = new MetricVisualization();
    this.pieVisualization = new PieVisualization();
    this.heatmapVisualization = new HeatmapVisualization();
    this.gaugeVisualization = new GaugeVisualization();

    const editorFrameSetupInterface = this.editorFrameService.setup();

    const dependencies: FormBasedDatasourceSetupPlugins &
      XyVisualizationPluginSetupPlugins &
      DatatableVisualizationPluginSetupPlugins &
      LegacyMetricVisualizationPluginSetupPlugins &
      PieVisualizationPluginSetupPlugins = {
      expressions,
      data,
      fieldFormats,
      charts,
      editorFrame: editorFrameSetupInterface,
      formatFactory,
    };
    this.FormBasedDatasource.setup(core, dependencies);
    this.TextBasedDatasource.setup(core, dependencies);
    this.xyVisualization.setup(core, dependencies);
    this.datatableVisualization.setup(core, dependencies);
    this.legacyMetricVisualization.setup(core, dependencies);
    this.metricVisualization.setup(core, dependencies);
    this.pieVisualization.setup(core, dependencies);
    this.heatmapVisualization.setup(core, dependencies);
    this.gaugeVisualization.setup(core, dependencies);

    this.queuedVisualizations.forEach((queuedVis) => {
      editorFrameSetupInterface.registerVisualization(queuedVis);
    });
    this.editorFrameSetup = editorFrameSetupInterface;
  }

  start(core: CoreStart, startDependencies: LensPluginStartDependencies): LensPublicStart {
    this.hasDiscoverAccess = core.application.capabilities.discover.show as boolean;
    this.dataViewsService = startDependencies.dataViews;
    // unregisters the Visualize action and registers the lens one
    if (startDependencies.uiActions.hasAction(ACTION_VISUALIZE_FIELD)) {
      startDependencies.uiActions.unregisterAction(ACTION_VISUALIZE_FIELD);
    }
    startDependencies.uiActions.addTriggerAction(
      VISUALIZE_FIELD_TRIGGER,
      visualizeFieldAction(core.application)
    );

    startDependencies.uiActions.addTriggerAction(
      VISUALIZE_EDITOR_TRIGGER,
      visualizeTSVBAction(core.application)
    );

    startDependencies.uiActions.addTriggerAction(
      DASHBOARD_VISUALIZATION_PANEL_TRIGGER,
      visualizeDashboardVisualizePanelction(core.application)
    );

    startDependencies.uiActions.addTriggerAction(
      AGG_BASED_VISUALIZATION_TRIGGER,
      visualizeAggBasedVisAction(core.application)
    );

    const discoverLocator = startDependencies.share?.url.locators.get('DISCOVER_APP_LOCATOR');
    if (discoverLocator) {
      startDependencies.uiActions.addTriggerAction(
        CONTEXT_MENU_TRIGGER,
        createOpenInDiscoverAction(
          discoverLocator,
          startDependencies.dataViews,
          this.hasDiscoverAccess
        )
      );
    }

    return {
      EmbeddableComponent: getEmbeddableComponent(core, startDependencies),
      SaveModalComponent: getSaveModalComponent(core, startDependencies),
      navigateToPrefilledEditor: (
        input,
        { openInNewTab = false, originatingApp = '', originatingPath, skipAppLeave = false } = {}
      ) => {
        // for openInNewTab, we set the time range in url via getEditPath below
        if (input?.timeRange && !openInNewTab) {
          startDependencies.data.query.timefilter.timefilter.setTime(input.timeRange);
        }
        const transfer = new EmbeddableStateTransfer(
          core.application.navigateToApp,
          core.application.currentAppId$
        );
        transfer.navigateToEditor(APP_ID, {
          openInNewTab,
          path: getEditPath(undefined, (openInNewTab && input?.timeRange) || undefined),
          state: {
            originatingApp,
            originatingPath,
            valueInput: input,
          },
          skipAppLeave,
        });
      },
      canUseEditor: () => {
        return Boolean(core.application.capabilities.visualize?.show);
      },
      getXyVisTypes: async () => {
        const { visualizationTypes } = await import('./visualizations/xy/types');
        return visualizationTypes;
      },

      stateHelperApi: async () => {
        const { createFormulaPublicApi, createChartInfoApi, suggestionsApi } = await import(
          './async_services'
        );
        if (!this.editorFrameService) {
          await this.initDependenciesForApi();
        }
        const [visualizationMap, datasourceMap] = await Promise.all([
          this.editorFrameService!.loadVisualizations(),
          this.editorFrameService!.loadDatasources(),
        ]);
        return {
          formula: createFormulaPublicApi(),
          chartInfo: createChartInfoApi(startDependencies.dataViews, this.editorFrameService),
          suggestions: (context, dataView, excludedVisualizations) => {
            return suggestionsApi({
              datasourceMap,
              visualizationMap,
              context,
              dataView,
              excludedVisualizations,
            });
          },
        };
      },
    };
  }

  stop() {}
}<|MERGE_RESOLUTION|>--- conflicted
+++ resolved
@@ -332,11 +332,8 @@
             storage: new Storage(localStorage),
             uiSettings: core.uiSettings,
             timefilter: plugins.data.query.timefilter.timefilter,
-<<<<<<< HEAD
             nowProvider: plugins.data.nowProvider,
-=======
             eventAnnotationService,
->>>>>>> eed0d015
           }),
         injectFilterReferences: data.query.filterManager.inject.bind(data.query.filterManager),
         visualizationMap,
