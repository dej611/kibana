--- conflicted
+++ resolved
@@ -116,11 +116,7 @@
       inspect: jest.fn(),
       closeInspector: jest.fn(),
     },
-<<<<<<< HEAD
-    presentationUtil: presentationUtilMock,
-=======
     presentationUtil: presentationUtilPluginMock.createStartContract(),
->>>>>>> 59f2f85b
     savedObjectStore: {
       load: jest.fn(),
       search: jest.fn(),
