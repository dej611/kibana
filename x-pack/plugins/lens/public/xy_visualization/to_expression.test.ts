/*
 * Copyright Elasticsearch B.V. and/or licensed to Elasticsearch B.V. under one
 * or more contributor license agreements. Licensed under the Elastic License
 * 2.0; you may not use this file except in compliance with the Elastic License
 * 2.0.
 */

import { Ast } from '@kbn/interpreter/target/common';
import { Position } from '@elastic/charts';
import { chartPluginMock } from '../../../../../src/plugins/charts/public/mocks';
import { getXyVisualization } from './xy_visualization';
import { Operation } from '../types';
import { createMockDatasource, createMockFramePublicAPI } from '../mocks';
<<<<<<< HEAD
import { dataPluginMock } from '../../../../../src/plugins/data/public/mocks';
import { layerTypes } from '../../common';
=======
import { fieldFormatsServiceMock } from '../../../../../src/plugins/field_formats/public/mocks';
>>>>>>> 77d7d173

describe('#toExpression', () => {
  const xyVisualization = getXyVisualization({
    paletteService: chartPluginMock.createPaletteRegistry(),
    fieldFormats: fieldFormatsServiceMock.createStartContract(),
  });
  let mockDatasource: ReturnType<typeof createMockDatasource>;
  let frame: ReturnType<typeof createMockFramePublicAPI>;

  beforeEach(() => {
    frame = createMockFramePublicAPI();
    mockDatasource = createMockDatasource('testDatasource');

    mockDatasource.publicAPIMock.getTableSpec.mockReturnValue([
      { columnId: 'd' },
      { columnId: 'a' },
      { columnId: 'b' },
      { columnId: 'c' },
    ]);

    mockDatasource.publicAPIMock.getOperationForColumnId.mockImplementation((col) => {
      return { label: `col_${col}`, dataType: 'number' } as Operation;
    });

    frame.datasourceLayers = {
      first: mockDatasource.publicAPIMock,
    };
  });

  it('should map to a valid AST', () => {
    expect(
      xyVisualization.toExpression(
        {
          legend: { position: Position.Bottom, isVisible: true },
          valueLabels: 'hide',
          preferredSeriesType: 'bar',
          fittingFunction: 'Carry',
          tickLabelsVisibilitySettings: { x: false, yLeft: true, yRight: true },
          labelsOrientation: {
            x: 0,
            yLeft: -90,
            yRight: -45,
          },
          gridlinesVisibilitySettings: { x: false, yLeft: true, yRight: true },
          hideEndzones: true,
          yRightExtent: {
            mode: 'custom',
            lowerBound: 123,
            upperBound: 456,
          },
          layers: [
            {
              layerId: 'first',
              layerType: layerTypes.DATA,
              seriesType: 'area',
              splitAccessor: 'd',
              xAccessor: 'a',
              accessors: ['b', 'c'],
            },
          ],
        },
        frame.datasourceLayers
      )
    ).toMatchSnapshot();
  });

  it('should default the fitting function to None', () => {
    expect(
      (xyVisualization.toExpression(
        {
          legend: { position: Position.Bottom, isVisible: true },
          valueLabels: 'hide',
          preferredSeriesType: 'bar',
          layers: [
            {
              layerId: 'first',
              layerType: layerTypes.DATA,
              seriesType: 'area',
              splitAccessor: 'd',
              xAccessor: 'a',
              accessors: ['b', 'c'],
            },
          ],
        },
        frame.datasourceLayers
      ) as Ast).chain[0].arguments.fittingFunction[0]
    ).toEqual('None');
  });

  it('should default the axisTitles visibility settings to true', () => {
    const expression = xyVisualization.toExpression(
      {
        legend: { position: Position.Bottom, isVisible: true },
        valueLabels: 'hide',
        preferredSeriesType: 'bar',
        layers: [
          {
            layerId: 'first',
            layerType: layerTypes.DATA,
            seriesType: 'area',
            splitAccessor: 'd',
            xAccessor: 'a',
            accessors: ['b', 'c'],
          },
        ],
      },
      frame.datasourceLayers
    ) as Ast;
    expect(
      (expression.chain[0].arguments.axisTitlesVisibilitySettings[0] as Ast).chain[0].arguments
    ).toEqual({
      x: [true],
      yLeft: [true],
      yRight: [true],
    });
  });

  it('should generate an expression without x accessor', () => {
    const expression = xyVisualization.toExpression(
      {
        legend: { position: Position.Bottom, isVisible: true },
        valueLabels: 'hide',
        preferredSeriesType: 'bar',
        layers: [
          {
            layerId: 'first',
            layerType: layerTypes.DATA,
            seriesType: 'area',
            splitAccessor: undefined,
            xAccessor: undefined,
            accessors: ['a'],
          },
        ],
      },
      frame.datasourceLayers
    ) as Ast;
    expect((expression.chain[0].arguments.layers[0] as Ast).chain[0].arguments.xAccessor).toEqual(
      []
    );
  });

  it('should not generate an expression when missing y', () => {
    expect(
      xyVisualization.toExpression(
        {
          legend: { position: Position.Bottom, isVisible: true },
          valueLabels: 'hide',
          preferredSeriesType: 'bar',
          layers: [
            {
              layerId: 'first',
              layerType: layerTypes.DATA,
              seriesType: 'area',
              splitAccessor: undefined,
              xAccessor: 'a',
              accessors: [],
            },
          ],
        },
        frame.datasourceLayers
      )
    ).toBeNull();
  });

  it('should default to labeling all columns with their column label', () => {
    const expression = xyVisualization.toExpression(
      {
        legend: { position: Position.Bottom, isVisible: true },
        valueLabels: 'hide',
        preferredSeriesType: 'bar',
        layers: [
          {
            layerId: 'first',
            layerType: layerTypes.DATA,
            seriesType: 'area',
            splitAccessor: 'd',
            xAccessor: 'a',
            accessors: ['b', 'c'],
          },
        ],
      },
      frame.datasourceLayers
    )! as Ast;

    expect(mockDatasource.publicAPIMock.getOperationForColumnId).toHaveBeenCalledWith('b');
    expect(mockDatasource.publicAPIMock.getOperationForColumnId).toHaveBeenCalledWith('c');
    expect(mockDatasource.publicAPIMock.getOperationForColumnId).toHaveBeenCalledWith('d');
    expect(expression.chain[0].arguments.xTitle).toEqual(['']);
    expect(expression.chain[0].arguments.yTitle).toEqual(['']);
    expect(expression.chain[0].arguments.yRightTitle).toEqual(['']);
    expect(
      (expression.chain[0].arguments.layers[0] as Ast).chain[0].arguments.columnToLabel
    ).toEqual([
      JSON.stringify({
        b: 'col_b',
        c: 'col_c',
        d: 'col_d',
      }),
    ]);
  });

  it('should default the tick labels visibility settings to true', () => {
    const expression = xyVisualization.toExpression(
      {
        legend: { position: Position.Bottom, isVisible: true },
        valueLabels: 'hide',
        preferredSeriesType: 'bar',
        layers: [
          {
            layerId: 'first',
            layerType: layerTypes.DATA,
            seriesType: 'area',
            splitAccessor: 'd',
            xAccessor: 'a',
            accessors: ['b', 'c'],
          },
        ],
      },
      frame.datasourceLayers
    ) as Ast;
    expect(
      (expression.chain[0].arguments.tickLabelsVisibilitySettings[0] as Ast).chain[0].arguments
    ).toEqual({
      x: [true],
      yLeft: [true],
      yRight: [true],
    });
  });

  it('should default the tick labels orientation settings to 0', () => {
    const expression = xyVisualization.toExpression(
      {
        legend: { position: Position.Bottom, isVisible: true },
        valueLabels: 'hide',
        preferredSeriesType: 'bar',
        layers: [
          {
            layerId: 'first',
            layerType: layerTypes.DATA,
            seriesType: 'area',
            splitAccessor: 'd',
            xAccessor: 'a',
            accessors: ['b', 'c'],
          },
        ],
      },
      frame.datasourceLayers
    ) as Ast;
    expect((expression.chain[0].arguments.labelsOrientation[0] as Ast).chain[0].arguments).toEqual({
      x: [0],
      yLeft: [0],
      yRight: [0],
    });
  });

  it('should default the gridlines visibility settings to true', () => {
    const expression = xyVisualization.toExpression(
      {
        legend: { position: Position.Bottom, isVisible: true },
        valueLabels: 'hide',
        preferredSeriesType: 'bar',
        layers: [
          {
            layerId: 'first',
            layerType: layerTypes.DATA,
            seriesType: 'area',
            splitAccessor: 'd',
            xAccessor: 'a',
            accessors: ['b', 'c'],
          },
        ],
      },
      frame.datasourceLayers
    ) as Ast;
    expect(
      (expression.chain[0].arguments.gridlinesVisibilitySettings[0] as Ast).chain[0].arguments
    ).toEqual({
      x: [true],
      yLeft: [true],
      yRight: [true],
    });
  });

  it('should correctly report the valueLabels visibility settings', () => {
    const expression = xyVisualization.toExpression(
      {
        legend: { position: Position.Bottom, isVisible: true },
        valueLabels: 'inside',
        preferredSeriesType: 'bar',
        layers: [
          {
            layerId: 'first',
            layerType: layerTypes.DATA,
            seriesType: 'area',
            splitAccessor: 'd',
            xAccessor: 'a',
            accessors: ['b', 'c'],
          },
        ],
      },
      frame.datasourceLayers
    ) as Ast;
    expect(expression.chain[0].arguments.valueLabels[0] as Ast).toEqual('inside');
  });
});<|MERGE_RESOLUTION|>--- conflicted
+++ resolved
@@ -11,12 +11,8 @@
 import { getXyVisualization } from './xy_visualization';
 import { Operation } from '../types';
 import { createMockDatasource, createMockFramePublicAPI } from '../mocks';
-<<<<<<< HEAD
-import { dataPluginMock } from '../../../../../src/plugins/data/public/mocks';
 import { layerTypes } from '../../common';
-=======
 import { fieldFormatsServiceMock } from '../../../../../src/plugins/field_formats/public/mocks';
->>>>>>> 77d7d173
 
 describe('#toExpression', () => {
   const xyVisualization = getXyVisualization({
