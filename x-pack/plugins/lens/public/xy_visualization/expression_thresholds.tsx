/*
 * Copyright Elasticsearch B.V. and/or licensed to Elasticsearch B.V. under one
 * or more contributor license agreements. Licensed under the Elastic License
 * 2.0; you may not use this file except in compliance with the Elastic License
 * 2.0.
 */

import React from 'react';
import { groupBy } from 'lodash';
import { EuiIcon } from '@elastic/eui';
import { RectAnnotation, AnnotationDomainType, LineAnnotation, Position } from '@elastic/charts';
import type { PaletteRegistry } from 'src/plugins/charts/public';
import type { FieldFormat } from 'src/plugins/field_formats/common';
import { euiLightVars } from '@kbn/ui-shared-deps-src/theme';
import type { LayerArgs, YConfig } from '../../common/expressions';
import type { LensMultiTable } from '../../common/types';
<<<<<<< HEAD
import type { ColorAssignments } from './color_assignment';
import { hasIcon } from './xy_config_panel/threshold_panel';
=======
>>>>>>> ac462864

const THRESHOLD_MARKER_SIZE = 20;

export const computeChartMargins = (
  thresholdPaddings: Partial<Record<Position, number>>,
  labelVisibility: Partial<Record<'x' | 'yLeft' | 'yRight', boolean>>,
  titleVisibility: Partial<Record<'x' | 'yLeft' | 'yRight', boolean>>,
  axesMap: Record<'left' | 'right', unknown>,
  isHorizontal: boolean
) => {
  const result: Partial<Record<Position, number>> = {};
  if (!labelVisibility?.x && !titleVisibility?.x && thresholdPaddings.bottom) {
    const placement = isHorizontal ? mapVerticalToHorizontalPlacement('bottom') : 'bottom';
    result[placement] = thresholdPaddings.bottom;
  }
  if (
    thresholdPaddings.left &&
    (isHorizontal || (!labelVisibility?.yLeft && !titleVisibility?.yLeft))
  ) {
    const placement = isHorizontal ? mapVerticalToHorizontalPlacement('left') : 'left';
    result[placement] = thresholdPaddings.left;
  }
  if (
    thresholdPaddings.right &&
    (isHorizontal || !axesMap.right || (!labelVisibility?.yRight && !titleVisibility?.yRight))
  ) {
    const placement = isHorizontal ? mapVerticalToHorizontalPlacement('right') : 'right';
    result[placement] = thresholdPaddings.right;
  }
  // there's no top axis, so just check if a margin has been computed
  if (thresholdPaddings.top) {
    const placement = isHorizontal ? mapVerticalToHorizontalPlacement('top') : 'top';
    result[placement] = thresholdPaddings.top;
  }
  return result;
};

// Note: it does not take into consideration whether the threshold is in view or not
export const getThresholdRequiredPaddings = (
  thresholdLayers: LayerArgs[],
  axesMap: Record<'left' | 'right', unknown>
) => {
  return thresholdLayers.reduce((memo, layer) => {
    layer.yConfig?.forEach(({ axisMode, icon, iconPosition, textVisibility }) => {
      if (axisMode && (hasIcon(icon) || textVisibility)) {
        const placement = getBaseIconPlacement(iconPosition, axisMode, axesMap);
        memo[placement] = Math.max(
          memo[placement] || 0,
          THRESHOLD_MARKER_SIZE * (textVisibility ? 2 : 1) // double the padding size if there's text
        );
      }
    });
    return memo;
  }, {} as Partial<Record<Position, number>>);
};

function mapVerticalToHorizontalPlacement(placement: Position) {
  switch (placement) {
    case Position.Top:
      return Position.Right;
    case Position.Bottom:
      return Position.Left;
    case Position.Left:
      return Position.Bottom;
    case Position.Right:
      return Position.Top;
  }
}

// if there's just one axis, put it on the other one
// otherwise use the same axis
// this function assume the chart is vertical
function getBaseIconPlacement(
  iconPosition: YConfig['iconPosition'],
  axisMode: YConfig['axisMode'],
  axesMap: Record<string, unknown>
) {
  if (iconPosition === 'auto') {
    if (axisMode === 'bottom') {
      return Position.Top;
    }
    if (axisMode === 'left') {
      return axesMap.right ? Position.Left : Position.Right;
    }
    return axesMap.left ? Position.Right : Position.Left;
  }

  if (iconPosition === 'left') {
    return Position.Left;
  }
  if (iconPosition === 'right') {
    return Position.Right;
  }
  if (iconPosition === 'below') {
    return Position.Bottom;
  }
  return Position.Top;
}

function getMarkerPosition(
  iconPosition: YConfig['iconPosition'],
  axisMode: YConfig['axisMode'],
  axesMap: Record<string, unknown>,
  isHorizontal: boolean
) {
  const vPosition = getBaseIconPlacement(iconPosition, axisMode, axesMap);
  if (isHorizontal) {
    return mapVerticalToHorizontalPlacement(vPosition);
  }
  return vPosition;
}

function getMarkerBody(label: string | undefined, isHorizontal: boolean) {
  if (!label) {
    return;
  }
  const Label = (
    <div className="eui-textTruncate" style={{ maxWidth: THRESHOLD_MARKER_SIZE * 3 }}>
      {label}
    </div>
  );
  return isHorizontal ? (
    Label
  ) : (
    <div
      style={{
        display: 'inline-block',
        overflow: 'hidden',
        width: THRESHOLD_MARKER_SIZE,
        lineHeight: 1.5,
      }}
    >
      <div
        style={{
          display: 'inline-block',
          whiteSpace: 'nowrap',
          transform: 'translate(0, 100%) rotate(-90deg)',
          transformOrigin: '0 0',
        }}
      >
        {Label}
        <div
          style={{
            float: 'left',
            marginTop: '100%',
          }}
        />
      </div>
    </div>
  );
}

export const ThresholdAnnotations = ({
  thresholdLayers,
  data,
  formatters,
  paletteService,
  syncColors,
  axesMap,
  isHorizontal,
}: {
  thresholdLayers: LayerArgs[];
  data: LensMultiTable;
  formatters: Record<'left' | 'right' | 'bottom', FieldFormat | undefined>;
  paletteService: PaletteRegistry;
  syncColors: boolean;
  axesMap: Record<'left' | 'right', boolean>;
  isHorizontal: boolean;
}) => {
  return (
    <>
      {thresholdLayers.flatMap((thresholdLayer) => {
        if (!thresholdLayer.yConfig) {
          return [];
        }
        const { columnToLabel, yConfig: yConfigs, layerId } = thresholdLayer;
        const columnToLabelMap: Record<string, string> = columnToLabel
          ? JSON.parse(columnToLabel)
          : {};
        const table = data.tables[layerId];

        const row = table.rows[0];

        const yConfigByValue = yConfigs.sort(
          ({ forAccessor: idA }, { forAccessor: idB }) => row[idA] - row[idB]
        );

        const groupedByDirection = groupBy(yConfigByValue, 'fill');

        return yConfigByValue.flatMap((yConfig, i) => {
          // Find the formatter for the given axis
          const groupId =
            yConfig.axisMode === 'bottom'
              ? undefined
              : yConfig.axisMode === 'right'
              ? 'right'
              : 'left';

          const formatter = formatters[groupId || 'bottom'];

          const defaultColor = euiLightVars.euiColorDarkShade;

          const props = {
            groupId,
            marker: hasIcon(yConfig.icon) ? (
              <EuiIcon type={yConfig.icon} />
            ) : yConfig.textVisibility ? (
              <EuiIcon type="empty" />
            ) : undefined,
            markerBody: getMarkerBody(
              yConfig.textVisibility ? columnToLabelMap[yConfig.forAccessor] : undefined,
              (!isHorizontal && yConfig.axisMode === 'bottom') ||
                (isHorizontal && yConfig.axisMode !== 'bottom')
            ),
            markerPosition: getMarkerPosition(
              yConfig.iconPosition,
              yConfig.axisMode,
              axesMap,
              isHorizontal
            ),
          };
          const annotations = [];

          const dashStyle =
            yConfig.lineStyle === 'dashed'
              ? [(yConfig.lineWidth || 1) * 3, yConfig.lineWidth || 1]
              : yConfig.lineStyle === 'dotted'
              ? [yConfig.lineWidth || 1, yConfig.lineWidth || 1]
              : undefined;

          const sharedStyle = {
            strokeWidth: yConfig.lineWidth || 1,
            stroke: yConfig.color || defaultColor,
            dash: dashStyle,
          };

          annotations.push(
            <LineAnnotation
              {...props}
              id={`${layerId}-${yConfig.forAccessor}-line`}
              key={`${layerId}-${yConfig.forAccessor}-line`}
              dataValues={table.rows.map(() => ({
                dataValue: row[yConfig.forAccessor],
                header: columnToLabelMap[yConfig.forAccessor],
                details: formatter?.convert(row[yConfig.forAccessor]) || row[yConfig.forAccessor],
              }))}
              domainType={
                yConfig.axisMode === 'bottom'
                  ? AnnotationDomainType.XDomain
                  : AnnotationDomainType.YDomain
              }
              style={{
                line: {
                  ...sharedStyle,
                  opacity: 1,
                },
              }}
            />
          );

          if (yConfig.fill && yConfig.fill !== 'none') {
            const isFillAbove = yConfig.fill === 'above';
            const indexFromSameType = groupedByDirection[yConfig.fill].findIndex(
              ({ forAccessor }) => forAccessor === yConfig.forAccessor
            );
            const shouldCheckNextThreshold =
              indexFromSameType < groupedByDirection[yConfig.fill].length - 1;
            annotations.push(
              <RectAnnotation
                {...props}
                id={`${layerId}-${yConfig.forAccessor}-rect`}
                key={`${layerId}-${yConfig.forAccessor}-rect`}
                dataValues={table.rows.map(() => {
                  if (yConfig.axisMode === 'bottom') {
                    return {
                      coordinates: {
                        x0: isFillAbove ? row[yConfig.forAccessor] : undefined,
                        y0: undefined,
                        x1: isFillAbove
                          ? shouldCheckNextThreshold
                            ? row[
                                groupedByDirection[yConfig.fill!][indexFromSameType + 1].forAccessor
                              ]
                            : undefined
                          : row[yConfig.forAccessor],
                        y1: undefined,
                      },
                      header: columnToLabelMap[yConfig.forAccessor],
                      details:
                        formatter?.convert(row[yConfig.forAccessor]) || row[yConfig.forAccessor],
                    };
                  }
                  return {
                    coordinates: {
                      x0: undefined,
                      y0: isFillAbove ? row[yConfig.forAccessor] : undefined,
                      x1: undefined,
                      y1: isFillAbove
                        ? shouldCheckNextThreshold
                          ? row[
                              groupedByDirection[yConfig.fill!][indexFromSameType + 1].forAccessor
                            ]
                          : undefined
                        : row[yConfig.forAccessor],
                    },
                    header: columnToLabelMap[yConfig.forAccessor],
                    details:
                      formatter?.convert(row[yConfig.forAccessor]) || row[yConfig.forAccessor],
                  };
                })}
                style={{
                  ...sharedStyle,
                  fill: yConfig.color || defaultColor,
                  opacity: 0.1,
                }}
              />
            );
          }
          return annotations;
        });
      })}
    </>
  );
};<|MERGE_RESOLUTION|>--- conflicted
+++ resolved
@@ -14,11 +14,7 @@
 import { euiLightVars } from '@kbn/ui-shared-deps-src/theme';
 import type { LayerArgs, YConfig } from '../../common/expressions';
 import type { LensMultiTable } from '../../common/types';
-<<<<<<< HEAD
-import type { ColorAssignments } from './color_assignment';
 import { hasIcon } from './xy_config_panel/threshold_panel';
-=======
->>>>>>> ac462864
 
 const THRESHOLD_MARKER_SIZE = 20;
 
