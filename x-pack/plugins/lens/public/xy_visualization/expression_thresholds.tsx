/*
 * Copyright Elasticsearch B.V. and/or licensed to Elasticsearch B.V. under one
 * or more contributor license agreements. Licensed under the Elastic License
 * 2.0; you may not use this file except in compliance with the Elastic License
 * 2.0.
 */

import React from 'react';
import { groupBy } from 'lodash';
import { EuiIcon } from '@elastic/eui';
<<<<<<< HEAD
import { RectAnnotation, AnnotationDomainType, LineAnnotation, Position } from '@elastic/charts';
import type { PaletteRegistry, SeriesLayer } from 'src/plugins/charts/public';
import type { FieldFormat } from 'src/plugins/field_formats/common';
import type { LayerArgs, YConfig } from '../../common/expressions';
=======
import { RectAnnotation, AnnotationDomainType, LineAnnotation } from '@elastic/charts';
import type { PaletteRegistry } from 'src/plugins/charts/public';
import type { FieldFormat } from 'src/plugins/field_formats/common';
import { euiLightVars } from '@kbn/ui-shared-deps-src/theme';
import type { LayerArgs } from '../../common/expressions';
>>>>>>> 218deff1
import type { LensMultiTable } from '../../common/types';

const THRESHOLD_ICON_SIZE = 20;

export const computeChartMargins = (
  thresholdPaddings: Partial<Record<Position, number>>,
  labelVisibility: Partial<Record<'x' | 'yLeft' | 'yRight', boolean>>,
  titleVisibility: Partial<Record<'x' | 'yLeft' | 'yRight', boolean>>,
  axesMap: Record<'left' | 'right', unknown>,
  isHorizontal: boolean
) => {
  const result: Partial<Record<Position, number>> = {};
  if (!labelVisibility?.x && !titleVisibility?.x && thresholdPaddings.bottom) {
    const placement = isHorizontal ? mapVerticalToHorizontalPlacement('bottom') : 'bottom';
    result[placement] = thresholdPaddings.bottom;
  }
  if (
    thresholdPaddings.left &&
    (isHorizontal || (!labelVisibility?.yLeft && !titleVisibility?.yLeft))
  ) {
    const placement = isHorizontal ? mapVerticalToHorizontalPlacement('left') : 'left';
    result[placement] = thresholdPaddings.left;
  }
  if (
    thresholdPaddings.right &&
    (isHorizontal || !axesMap.right || (!labelVisibility?.yRight && !titleVisibility?.yRight))
  ) {
    const placement = isHorizontal ? mapVerticalToHorizontalPlacement('right') : 'right';
    result[placement] = thresholdPaddings.right;
  }
  // there's no top axis, so just check if a margin has been computed
  if (thresholdPaddings.top) {
    const placement = isHorizontal ? mapVerticalToHorizontalPlacement('top') : 'top';
    result[placement] = thresholdPaddings.top;
  }
  return result;
};

function hasIcon(icon: string | undefined): icon is string {
  return icon != null && icon !== 'none';
}

// Note: it does not take into consideration whether the threshold is in view or not
export const getThresholdRequiredPaddings = (
  thresholdLayers: LayerArgs[],
  axesMap: Record<'left' | 'right', unknown>
) => {
  const positions = Object.keys(Position);
  return thresholdLayers.reduce((memo, layer) => {
    if (positions.some((pos) => !(pos in memo))) {
      layer.yConfig?.forEach(({ axisMode, icon, iconPosition }) => {
        if (axisMode && hasIcon(icon)) {
          const placement = getBaseIconPlacement(iconPosition, axisMode, axesMap);
          memo[placement] = THRESHOLD_ICON_SIZE;
        }
      });
    }
    return memo;
  }, {} as Partial<Record<Position, number>>);
};

function mapVerticalToHorizontalPlacement(placement: Position) {
  switch (placement) {
    case Position.Top:
      return Position.Right;
    case Position.Bottom:
      return Position.Left;
    case Position.Left:
      return Position.Bottom;
    case Position.Right:
      return Position.Top;
  }
}

// if there's just one axis, put it on the other one
// otherwise use the same axis
// this function assume the chart is vertical
function getBaseIconPlacement(
  iconPosition: YConfig['iconPosition'],
  axisMode: YConfig['axisMode'],
  axesMap: Record<string, unknown>
) {
  if (iconPosition === 'auto') {
    if (axisMode === 'bottom') {
      return Position.Top;
    }
    if (axisMode === 'left') {
      return axesMap.right ? Position.Left : Position.Right;
    }
    return axesMap.left ? Position.Right : Position.Left;
  }

  if (iconPosition === 'left') {
    return Position.Left;
  }
  if (iconPosition === 'right') {
    return Position.Right;
  }
  if (iconPosition === 'below') {
    return Position.Bottom;
  }
  return Position.Top;
}

function getIconPlacement(
  iconPosition: YConfig['iconPosition'],
  axisMode: YConfig['axisMode'],
  axesMap: Record<string, unknown>,
  isHorizontal: boolean
) {
  const vPosition = getBaseIconPlacement(iconPosition, axisMode, axesMap);
  if (isHorizontal) {
    return mapVerticalToHorizontalPlacement(vPosition);
  }
  return vPosition;
}

export const ThresholdAnnotations = ({
  thresholdLayers,
  data,
  formatters,
  paletteService,
  syncColors,
  axesMap,
  isHorizontal,
}: {
  thresholdLayers: LayerArgs[];
  data: LensMultiTable;
  formatters: Record<'left' | 'right' | 'bottom', FieldFormat | undefined>;
  paletteService: PaletteRegistry;
  syncColors: boolean;
  axesMap: Record<'left' | 'right', boolean>;
  isHorizontal: boolean;
}) => {
  return (
    <>
      {thresholdLayers.flatMap((thresholdLayer) => {
        if (!thresholdLayer.yConfig) {
          return [];
        }
        const { columnToLabel, yConfig: yConfigs, layerId } = thresholdLayer;
        const columnToLabelMap: Record<string, string> = columnToLabel
          ? JSON.parse(columnToLabel)
          : {};
        const table = data.tables[layerId];

        const row = table.rows[0];

        const yConfigByValue = yConfigs.sort(
          ({ forAccessor: idA }, { forAccessor: idB }) => row[idA] - row[idB]
        );

        const groupedByDirection = groupBy(yConfigByValue, 'fill');

        return yConfigByValue.flatMap((yConfig, i) => {
          // Find the formatter for the given axis
          const groupId =
            yConfig.axisMode === 'bottom'
              ? undefined
              : yConfig.axisMode === 'right'
              ? 'right'
              : 'left';

          const formatter = formatters[groupId || 'bottom'];

          const defaultColor = euiLightVars.euiColorDarkShade;

          const props = {
            groupId,
            marker: hasIcon(yConfig.icon) ? <EuiIcon type={yConfig.icon} /> : undefined,
            markerPosition: getIconPlacement(
              yConfig.iconPosition,
              yConfig.axisMode,
              axesMap,
              isHorizontal
            ),
          };
          const annotations = [];

          const dashStyle =
            yConfig.lineStyle === 'dashed'
              ? [(yConfig.lineWidth || 1) * 3, yConfig.lineWidth || 1]
              : yConfig.lineStyle === 'dotted'
              ? [yConfig.lineWidth || 1, yConfig.lineWidth || 1]
              : undefined;

          const sharedStyle = {
            strokeWidth: yConfig.lineWidth || 1,
            stroke: yConfig.color || defaultColor,
            dash: dashStyle,
          };

          annotations.push(
            <LineAnnotation
              {...props}
              id={`${layerId}-${yConfig.forAccessor}-line`}
              key={`${layerId}-${yConfig.forAccessor}-line`}
              dataValues={table.rows.map(() => ({
                dataValue: row[yConfig.forAccessor],
                header: columnToLabelMap[yConfig.forAccessor],
                details: formatter?.convert(row[yConfig.forAccessor]) || row[yConfig.forAccessor],
              }))}
              domainType={
                yConfig.axisMode === 'bottom'
                  ? AnnotationDomainType.XDomain
                  : AnnotationDomainType.YDomain
              }
              style={{
                line: {
                  ...sharedStyle,
                  opacity: 1,
                },
              }}
            />
          );

          if (yConfig.fill && yConfig.fill !== 'none') {
            const isFillAbove = yConfig.fill === 'above';
            const indexFromSameType = groupedByDirection[yConfig.fill].findIndex(
              ({ forAccessor }) => forAccessor === yConfig.forAccessor
            );
            const shouldCheckNextThreshold =
              indexFromSameType < groupedByDirection[yConfig.fill].length - 1;
            annotations.push(
              <RectAnnotation
                {...props}
                id={`${layerId}-${yConfig.forAccessor}-rect`}
                key={`${layerId}-${yConfig.forAccessor}-rect`}
                dataValues={table.rows.map(() => {
                  if (yConfig.axisMode === 'bottom') {
                    return {
                      coordinates: {
                        x0: isFillAbove ? row[yConfig.forAccessor] : undefined,
                        y0: undefined,
                        x1: isFillAbove
                          ? shouldCheckNextThreshold
                            ? row[
                                groupedByDirection[yConfig.fill!][indexFromSameType + 1].forAccessor
                              ]
                            : undefined
                          : row[yConfig.forAccessor],
                        y1: undefined,
                      },
                      header: columnToLabelMap[yConfig.forAccessor],
                      details:
                        formatter?.convert(row[yConfig.forAccessor]) || row[yConfig.forAccessor],
                    };
                  }
                  return {
                    coordinates: {
                      x0: undefined,
                      y0: isFillAbove ? row[yConfig.forAccessor] : undefined,
                      x1: undefined,
                      y1: isFillAbove
                        ? shouldCheckNextThreshold
                          ? row[
                              groupedByDirection[yConfig.fill!][indexFromSameType + 1].forAccessor
                            ]
                          : undefined
                        : row[yConfig.forAccessor],
                    },
                    header: columnToLabelMap[yConfig.forAccessor],
                    details:
                      formatter?.convert(row[yConfig.forAccessor]) || row[yConfig.forAccessor],
                  };
                })}
                style={{
                  ...sharedStyle,
                  fill: yConfig.color || defaultColor,
                  opacity: 0.1,
                }}
              />
            );
          }
          return annotations;
        });
      })}
    </>
  );
};<|MERGE_RESOLUTION|>--- conflicted
+++ resolved
@@ -8,18 +8,11 @@
 import React from 'react';
 import { groupBy } from 'lodash';
 import { EuiIcon } from '@elastic/eui';
-<<<<<<< HEAD
 import { RectAnnotation, AnnotationDomainType, LineAnnotation, Position } from '@elastic/charts';
-import type { PaletteRegistry, SeriesLayer } from 'src/plugins/charts/public';
-import type { FieldFormat } from 'src/plugins/field_formats/common';
-import type { LayerArgs, YConfig } from '../../common/expressions';
-=======
-import { RectAnnotation, AnnotationDomainType, LineAnnotation } from '@elastic/charts';
 import type { PaletteRegistry } from 'src/plugins/charts/public';
 import type { FieldFormat } from 'src/plugins/field_formats/common';
 import { euiLightVars } from '@kbn/ui-shared-deps-src/theme';
-import type { LayerArgs } from '../../common/expressions';
->>>>>>> 218deff1
+import type { LayerArgs, YConfig } from '../../common/expressions';
 import type { LensMultiTable } from '../../common/types';
 
 const THRESHOLD_ICON_SIZE = 20;
