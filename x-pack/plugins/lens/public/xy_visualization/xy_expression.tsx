/*
 * Copyright Elasticsearch B.V. and/or licensed to Elasticsearch B.V. under one
 * or more contributor license agreements. Licensed under the Elastic License;
 * you may not use this file except in compliance with the Elastic License.
 */

import React, { useState, useEffect } from 'react';
import ReactDOM from 'react-dom';
import moment from 'moment';
import {
  Chart,
  Settings,
  Axis,
  LineSeries,
  AreaSeries,
  BarSeries,
  Position,
  GeometryValue,
  XYChartSeriesIdentifier,
  StackMode,
} from '@elastic/charts';
import { I18nProvider } from '@kbn/i18n/react';
import {
  ExpressionFunctionDefinition,
  ExpressionRenderDefinition,
  ExpressionValueSearchContext,
  KibanaDatatable,
} from 'src/plugins/expressions/public';
import { IconType } from '@elastic/eui';
import { i18n } from '@kbn/i18n';
import {
  LensMultiTable,
  FormatFactory,
  ILensInterpreterRenderHandlers,
  LensFilterEvent,
  LensBrushEvent,
} from '../types';
import { XYArgs, SeriesType, visualizationTypes } from './types';
import { VisualizationContainer } from '../visualization_container';
import { isHorizontalChart, getSeriesColor } from './state_helpers';
import { parseInterval } from '../../../../../src/plugins/data/common';
import { ChartsPluginSetup } from '../../../../../src/plugins/charts/public';
import { EmptyPlaceholder } from '../shared_components';
import { desanitizeFilterContext } from '../utils';
import { fittingFunctionDefinitions, getFitOptions } from './fitting_functions';
import { getAxesConfiguration } from './axes_configuration';

type InferPropType<T> = T extends React.FunctionComponent<infer P> ? P : T;
type SeriesSpec = InferPropType<typeof LineSeries> &
  InferPropType<typeof BarSeries> &
  InferPropType<typeof AreaSeries>;

export interface XYChartProps {
  data: LensMultiTable;
  args: XYArgs;
}

export interface XYRender {
  type: 'render';
  as: 'lens_xy_chart_renderer';
  value: XYChartProps;
}

type XYChartRenderProps = XYChartProps & {
  chartsThemeService: ChartsPluginSetup['theme'];
  formatFactory: FormatFactory;
  timeZone: string;
  histogramBarTarget: number;
  onClickValue: (data: LensFilterEvent['data']) => void;
  onSelectRange: (data: LensBrushEvent['data']) => void;
};

export const xyChart: ExpressionFunctionDefinition<
  'lens_xy_chart',
  LensMultiTable | ExpressionValueSearchContext | null,
  XYArgs,
  XYRender
> = {
  name: 'lens_xy_chart',
  type: 'render',
  inputTypes: ['lens_multitable', 'kibana_context', 'null'],
  help: i18n.translate('xpack.lens.xyChart.help', {
    defaultMessage: 'An X/Y chart',
  }),
  args: {
    xTitle: {
      types: ['string'],
      help: i18n.translate('xpack.lens.xyChart.xTitle.help', {
        defaultMessage: 'X axis title',
      }),
    },
    yTitle: {
      types: ['string'],
      help: i18n.translate('xpack.lens.xyChart.yLeftTitle.help', {
        defaultMessage: 'Y left axis title',
      }),
    },
    yRightTitle: {
      types: ['string'],
      help: i18n.translate('xpack.lens.xyChart.yRightTitle.help', {
        defaultMessage: 'Y right axis title',
      }),
    },
    legend: {
      types: ['lens_xy_legendConfig'],
      help: i18n.translate('xpack.lens.xyChart.legend.help', {
        defaultMessage: 'Configure the chart legend.',
      }),
    },
    fittingFunction: {
      types: ['string'],
      options: [...fittingFunctionDefinitions.map(({ id }) => id)],
      help: i18n.translate('xpack.lens.xyChart.fittingFunction.help', {
        defaultMessage: 'Define how missing values are treated',
      }),
    },
    tickLabelsVisibilitySettings: {
      types: ['lens_xy_tickLabelsConfig'],
      help: i18n.translate('xpack.lens.xyChart.tickLabelsSettings.help', {
        defaultMessage: 'Show x and y axes tick labels',
      }),
    },
    gridlinesVisibilitySettings: {
      types: ['lens_xy_gridlinesConfig'],
      help: i18n.translate('xpack.lens.xyChart.gridlinesSettings.help', {
        defaultMessage: 'Show x and y axes gridlines',
      }),
    },
    axisTitlesVisibilitySettings: {
      types: ['lens_xy_axisTitlesVisibilityConfig'],
      help: i18n.translate('xpack.lens.xyChart.axisTitlesSettings.help', {
        defaultMessage: 'Show x and y axes titles',
      }),
    },
    layers: {
      // eslint-disable-next-line @typescript-eslint/no-explicit-any
      types: ['lens_xy_layer'] as any,
      help: 'Layers of visual series',
      multi: true,
    },
  },
  fn(data: LensMultiTable, args: XYArgs) {
    return {
      type: 'render',
      as: 'lens_xy_chart_renderer',
      value: {
        data,
        args,
      },
    };
  },
};

export const getXyChartRenderer = (dependencies: {
  formatFactory: Promise<FormatFactory>;
  chartsThemeService: ChartsPluginSetup['theme'];
  histogramBarTarget: number;
  timeZone: string;
}): ExpressionRenderDefinition<XYChartProps> => ({
  name: 'lens_xy_chart_renderer',
  displayName: 'XY chart',
  help: i18n.translate('xpack.lens.xyChart.renderer.help', {
    defaultMessage: 'X/Y chart renderer',
  }),
  validate: () => undefined,
  reuseDomNode: true,
  render: async (
    domNode: Element,
    config: XYChartProps,
    handlers: ILensInterpreterRenderHandlers
  ) => {
    handlers.onDestroy(() => ReactDOM.unmountComponentAtNode(domNode));
    const onClickValue = (data: LensFilterEvent['data']) => {
      handlers.event({ name: 'filter', data });
    };
    const onSelectRange = (data: LensBrushEvent['data']) => {
      handlers.event({ name: 'brush', data });
    };
    const formatFactory = await dependencies.formatFactory;
    ReactDOM.render(
      <I18nProvider>
        <XYChartReportable
          {...config}
          formatFactory={formatFactory}
          chartsThemeService={dependencies.chartsThemeService}
          timeZone={dependencies.timeZone}
          histogramBarTarget={dependencies.histogramBarTarget}
          onClickValue={onClickValue}
          onSelectRange={onSelectRange}
        />
      </I18nProvider>,
      domNode,
      () => handlers.done()
    );
  },
});

function getIconForSeriesType(seriesType: SeriesType): IconType {
  return visualizationTypes.find((c) => c.id === seriesType)!.icon || 'empty';
}

const MemoizedChart = React.memo(XYChart);

export function XYChartReportable(props: XYChartRenderProps) {
  const [state, setState] = useState({
    isReady: false,
  });

  // It takes a cycle for the XY chart to render. This prevents
  // reporting from printing a blank chart placeholder.
  useEffect(() => {
    setState({ isReady: true });
  }, [setState]);

  return (
    <VisualizationContainer className="lnsXyExpression__container" isReady={state.isReady}>
      <MemoizedChart {...props} />
    </VisualizationContainer>
  );
}

export function XYChart({
  data,
  args,
  formatFactory,
  timeZone,
  chartsThemeService,
  histogramBarTarget,
  onClickValue,
  onSelectRange,
}: XYChartRenderProps) {
  const { legend, layers, fittingFunction, gridlinesVisibilitySettings } = args;
  const chartTheme = chartsThemeService.useChartsTheme();
  const chartBaseTheme = chartsThemeService.useChartsBaseTheme();

  const filteredLayers = layers.filter(({ layerId, xAccessor, accessors }) => {
    return !(
      !accessors.length ||
      !data.tables[layerId] ||
      data.tables[layerId].rows.length === 0 ||
      (xAccessor && data.tables[layerId].rows.every((row) => typeof row[xAccessor] === 'undefined'))
    );
  });

  if (filteredLayers.length === 0) {
    const icon: IconType = layers.length > 0 ? getIconForSeriesType(layers[0].seriesType) : 'bar';
    return <EmptyPlaceholder icon={icon} />;
  }

  // use formatting hint of first x axis column to format ticks
  const xAxisColumn = data.tables[filteredLayers[0].layerId].columns.find(
    ({ id }) => id === filteredLayers[0].xAccessor
  );
  const xAxisFormatter = formatFactory(xAxisColumn && xAxisColumn.formatHint);
  const layersAlreadyFormatted: Record<string, boolean> = {};
  // This is a safe formatter for the xAccessor that abstracts the knowledge of already formatted layers
  const safeXAccessorLabelRenderer = (value: unknown): string =>
    xAxisColumn && layersAlreadyFormatted[xAxisColumn.id]
      ? (value as string)
      : xAxisFormatter.convert(value);

  const chartHasMoreThanOneSeries =
    filteredLayers.length > 1 ||
    filteredLayers.some((layer) => layer.accessors.length > 1) ||
    filteredLayers.some((layer) => layer.splitAccessor);
  const shouldRotate = isHorizontalChart(filteredLayers);

  const yAxesConfiguration = getAxesConfiguration(
    filteredLayers,
    shouldRotate,
    data.tables,
    formatFactory
  );

  const xTitle = args.xTitle || (xAxisColumn && xAxisColumn.name);
  const axisTitlesVisibilitySettings = args.axisTitlesVisibilitySettings || {
    x: true,
    yLeft: true,
    yRight: true,
  };
  const tickLabelsVisibilitySettings = args.tickLabelsVisibilitySettings || {
    x: true,
    yLeft: true,
    yRight: true,
  };

  function calculateMinInterval() {
    // check all the tables to see if all of the rows have the same timestamp
    // that would mean that chart will draw a single bar
    const isSingleTimestampInXDomain = () => {
      const firstRowValue =
        data.tables[filteredLayers[0].layerId].rows[0][filteredLayers[0].xAccessor!];
      for (const layer of filteredLayers) {
        if (
          layer.xAccessor &&
          data.tables[layer.layerId].rows.some((row) => row[layer.xAccessor!] !== firstRowValue)
        ) {
          return false;
        }
      }
      return true;
    };

    // add minInterval only for single point in domain
    if (data.dateRange && isSingleTimestampInXDomain()) {
      if (xAxisColumn?.meta?.aggConfigParams?.interval !== 'auto')
        return parseInterval(xAxisColumn?.meta?.aggConfigParams?.interval)?.asMilliseconds();

      const { fromDate, toDate } = data.dateRange;
      const duration = moment(toDate).diff(moment(fromDate));
      const targetMs = duration / histogramBarTarget;
      return isNaN(targetMs) ? 0 : Math.max(Math.floor(targetMs), 1);
    }
    return undefined;
  }

  const isTimeViz = data.dateRange && filteredLayers.every((l) => l.xScaleType === 'time');

  const xDomain = isTimeViz
    ? {
        min: data.dateRange?.fromDate.getTime(),
        max: data.dateRange?.toDate.getTime(),
        minInterval: calculateMinInterval(),
      }
    : undefined;

  const getYAxesTitles = (
    axisSeries: Array<{ layer: string; accessor: string }>,
    groupId: string
  ) => {
    const yTitle = groupId === 'right' ? args.yRightTitle : args.yTitle;
    return (
      yTitle ||
      axisSeries
        .map(
          (series) =>
            data.tables[series.layer].columns.find((column) => column.id === series.accessor)?.name
        )
        .filter((name) => Boolean(name))[0]
    );
  };

  const getYAxesStyle = (groupId: string) => {
    const style = {
      tickLabel: {
        visible:
          groupId === 'right'
            ? tickLabelsVisibilitySettings?.yRight
            : tickLabelsVisibilitySettings?.yLeft,
      },
      axisTitle: {
        visible:
          groupId === 'right'
            ? axisTitlesVisibilitySettings?.yRight
            : axisTitlesVisibilitySettings?.yLeft,
      },
    };
    return style;
  };

  return (
    <Chart>
      <Settings
        showLegend={
          legend.isVisible && !legend.showSingleSeries
            ? chartHasMoreThanOneSeries
            : legend.isVisible
        }
        legendPosition={legend.position}
        showLegendExtra={false}
        theme={chartTheme}
        baseTheme={chartBaseTheme}
        tooltip={{
          headerFormatter: (d) => safeXAccessorLabelRenderer(d.value),
        }}
        rotation={shouldRotate ? 90 : 0}
        xDomain={xDomain}
        onBrushEnd={({ x }) => {
          if (!x) {
            return;
          }
          const [min, max] = x;
          // in the future we want to make it also for histogram
          if (!xAxisColumn || !isTimeViz) {
            return;
          }

          const table = data.tables[filteredLayers[0].layerId];

          const xAxisColumnIndex = table.columns.findIndex(
            (el) => el.id === filteredLayers[0].xAccessor
          );
          const timeFieldName = table.columns[xAxisColumnIndex]?.meta?.aggConfigParams?.field;

          const context: LensBrushEvent['data'] = {
            range: [min, max],
            table,
            column: xAxisColumnIndex,
            timeFieldName,
          };
          onSelectRange(context);
        }}
        onElementClick={([[geometry, series]]) => {
          // for xyChart series is always XYChartSeriesIdentifier and geometry is always type of GeometryValue
          const xySeries = series as XYChartSeriesIdentifier;
          const xyGeometry = geometry as GeometryValue;

          const layer = filteredLayers.find((l) =>
            xySeries.seriesKeys.some((key: string | number) => l.accessors.includes(key.toString()))
          );
          if (!layer) {
            return;
          }

          const table = data.tables[layer.layerId];

          const points = [
            {
              row: table.rows.findIndex((row) => {
                if (layer.xAccessor) {
                  if (layer.xAccessor in layersAlreadyFormatted) {
                    // stringify the value to compare with the chart value
                    return xAxisFormatter.convert(row[layer.xAccessor]) === xyGeometry.x;
                  }
                  return row[layer.xAccessor] === xyGeometry.x;
                }
              }),
              column: table.columns.findIndex((col) => col.id === layer.xAccessor),
              value: xyGeometry.x,
            },
          ];

          if (xySeries.seriesKeys.length > 1) {
            const pointValue = xySeries.seriesKeys[0];

            points.push({
              row: table.rows.findIndex(
                (row) => layer.splitAccessor && row[layer.splitAccessor] === pointValue
              ),
              column: table.columns.findIndex((col) => col.id === layer.splitAccessor),
              value: pointValue,
            });
          }

          const xAxisFieldName = table.columns.find((el) => el.id === layer.xAccessor)?.meta
            ?.aggConfigParams?.field;
          const timeFieldName = xDomain && xAxisFieldName;

          const context: LensFilterEvent['data'] = {
            data: points.map((point) => ({
              row: point.row,
              column: point.column,
              value: point.value,
              table,
            })),
            timeFieldName,
          };
          onClickValue(desanitizeFilterContext(context));
        }}
      />

      <Axis
        id="x"
        position={shouldRotate ? Position.Left : Position.Bottom}
        title={xTitle}
        gridLine={{
          visible: gridlinesVisibilitySettings?.x,
          strokeWidth: 2,
        }}
<<<<<<< HEAD
        hide={filteredLayers[0].hide}
        tickFormat={(d) => safeXAccessorLabelRenderer(d)}
=======
        hide={filteredLayers[0].hide || !filteredLayers[0].xAccessor}
        tickFormat={(d) => xAxisFormatter.convert(d)}
>>>>>>> b162cca6
        style={{
          tickLabel: {
            visible: tickLabelsVisibilitySettings?.x,
          },
          axisTitle: {
            visible: axisTitlesVisibilitySettings.x,
          },
        }}
      />

      {yAxesConfiguration.map((axis) => (
        <Axis
          key={axis.groupId}
          id={axis.groupId}
          groupId={axis.groupId}
          position={axis.position}
          title={getYAxesTitles(axis.series, axis.groupId)}
          gridLine={{
            visible:
              axis.groupId === 'right'
                ? gridlinesVisibilitySettings?.yRight
                : gridlinesVisibilitySettings?.yLeft,
          }}
          hide={filteredLayers[0].hide}
          tickFormat={(d) => axis.formatter?.convert(d) || ''}
          style={getYAxesStyle(axis.groupId)}
        />
      ))}

      {filteredLayers.flatMap((layer, layerIndex) =>
        layer.accessors.map((accessor, accessorIndex) => {
          const {
            splitAccessor,
            seriesType,
            accessors,
            xAccessor,
            layerId,
            columnToLabel,
            yScaleType,
            xScaleType,
            isHistogram,
          } = layer;
          const columnToLabelMap: Record<string, string> = columnToLabel
            ? JSON.parse(columnToLabel)
            : {};

          const table = data.tables[layerId];

          const isPrimitive = (value: unknown): boolean =>
            value != null && typeof value !== 'object';

          // what if row values are not primitive? That is the case of, for instance, Ranges
          // remaps them to their serialized version with the formatHint metadata
          // In order to do it we need to make a copy of the table as the raw one is required for more features (filters, etc...) later on
          const tableConverted: KibanaDatatable = {
            ...table,
            rows: table.rows.map((row) => {
              const newRow = { ...row };
              for (const column of table.columns) {
                const record = newRow[column.id];
                if (record && !isPrimitive(record)) {
                  newRow[column.id] = formatFactory(column.formatHint).convert(record);
                }
              }
              return newRow;
            }),
          };

          // save the id of the layer with the custom table
          table.columns.reduce<Record<string, boolean>>(
            (alreadyFormatted: Record<string, boolean>, { id }) => {
              if (alreadyFormatted[id]) {
                return alreadyFormatted;
              }
              alreadyFormatted[id] = table.rows.some(
                (row, i) => row[id] !== tableConverted.rows[i][id]
              );
              return alreadyFormatted;
            },
            layersAlreadyFormatted
          );

          // For date histogram chart type, we're getting the rows that represent intervals without data.
          // To not display them in the legend, they need to be filtered out.
          const rows = tableConverted.rows.filter(
            (row) =>
              !(xAccessor && typeof row[xAccessor] === 'undefined') &&
              !(
                splitAccessor &&
                typeof row[splitAccessor] === 'undefined' &&
                typeof row[accessor] === 'undefined'
              )
          );

          if (!xAccessor) {
            rows.forEach((row) => {
              row.unifiedX = i18n.translate('xpack.lens.xyChart.emptyXLabel', {
                defaultMessage: '(empty)',
              });
            });
          }

          const seriesProps: SeriesSpec = {
            splitSeriesAccessors: splitAccessor ? [splitAccessor] : [],
            stackAccessors: seriesType.includes('stacked') ? [xAccessor as string] : [],
            id: `${splitAccessor}-${accessor}`,
            xAccessor: xAccessor || 'unifiedX',
            yAccessors: [accessor],
            data: rows,
            xScaleType: xAccessor ? xScaleType : 'ordinal',
            yScaleType,
            color: () => getSeriesColor(layer, accessor),
            groupId: yAxesConfiguration.find((axisConfiguration) =>
              axisConfiguration.series.find((currentSeries) => currentSeries.accessor === accessor)
            )?.groupId,
            enableHistogramMode: isHistogram && (seriesType.includes('stacked') || !splitAccessor),
            stackMode: seriesType.includes('percentage') ? StackMode.Percentage : undefined,
            timeZone,
            areaSeriesStyle: {
              point: {
                visible: !xAccessor,
                radius: 5,
              },
            },
            lineSeriesStyle: {
              point: {
                visible: !xAccessor,
                radius: 5,
              },
            },
            name(d) {
              const splitHint = table.columns.find((col) => col.id === splitAccessor)?.formatHint;

              // For multiple y series, the name of the operation is used on each, either:
              // * Key - Y name
              // * Formatted value - Y name
              if (accessors.length > 1) {
                const result = d.seriesKeys
                  .map((key: string | number, i) => {
                    if (
                      i === 0 &&
                      splitHint &&
                      splitAccessor &&
                      !layersAlreadyFormatted[splitAccessor]
                    ) {
                      return formatFactory(splitHint).convert(key);
                    }
                    return splitAccessor && i === 0 ? key : columnToLabelMap[key] ?? '';
                  })
                  .join(' - ');
                return result;
              }

              // For formatted split series, format the key
              // This handles splitting by dates, for example
              if (splitHint) {
                if (splitAccessor && layersAlreadyFormatted[splitAccessor]) {
                  return d.seriesKeys[0];
                }
                return formatFactory(splitHint).convert(d.seriesKeys[0]);
              }
              // This handles both split and single-y cases:
              // * If split series without formatting, show the value literally
              // * If single Y, the seriesKey will be the accessor, so we show the human-readable name
              return splitAccessor ? d.seriesKeys[0] : columnToLabelMap[d.seriesKeys[0]] ?? '';
            },
          };

          const index = `${layerIndex}-${accessorIndex}`;

          switch (seriesType) {
            case 'line':
              return (
                <LineSeries key={index} {...seriesProps} fit={getFitOptions(fittingFunction)} />
              );
            case 'bar':
            case 'bar_stacked':
            case 'bar_percentage_stacked':
            case 'bar_horizontal':
            case 'bar_horizontal_stacked':
            case 'bar_horizontal_percentage_stacked':
              return <BarSeries key={index} {...seriesProps} />;
            case 'area_stacked':
            case 'area_percentage_stacked':
              return (
                <AreaSeries key={index} {...seriesProps} fit={getFitOptions(fittingFunction)} />
              );
            case 'area':
              return (
                <AreaSeries key={index} {...seriesProps} fit={getFitOptions(fittingFunction)} />
              );
            default:
              return assertNever(seriesType);
          }
        })
      )}
    </Chart>
  );
}

function assertNever(x: never): never {
  throw new Error('Unexpected series type: ' + x);
}<|MERGE_RESOLUTION|>--- conflicted
+++ resolved
@@ -467,13 +467,8 @@
           visible: gridlinesVisibilitySettings?.x,
           strokeWidth: 2,
         }}
-<<<<<<< HEAD
-        hide={filteredLayers[0].hide}
+        hide={filteredLayers[0].hide || !filteredLayers[0].xAccessor}
         tickFormat={(d) => safeXAccessorLabelRenderer(d)}
-=======
-        hide={filteredLayers[0].hide || !filteredLayers[0].xAccessor}
-        tickFormat={(d) => xAxisFormatter.convert(d)}
->>>>>>> b162cca6
         style={{
           tickLabel: {
             visible: tickLabelsVisibilitySettings?.x,
