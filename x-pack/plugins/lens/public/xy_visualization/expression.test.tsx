/*
 * Copyright Elasticsearch B.V. and/or licensed to Elasticsearch B.V. under one
 * or more contributor license agreements. Licensed under the Elastic License
 * 2.0; you may not use this file except in compliance with the Elastic License
 * 2.0.
 */

import {
  AreaSeries,
  Axis,
  BarSeries,
  Position,
  LineSeries,
  Settings,
  ScaleType,
  GeometryValue,
  XYChartSeriesIdentifier,
  SeriesNameFn,
  Fit,
} from '@elastic/charts';
import { PaletteOutput } from 'src/plugins/charts/public';
import { calculateMinInterval, XYChart, XYChartRenderProps } from './expression';
import type { LensMultiTable } from '../../common';
import {
<<<<<<< HEAD
  xyChart,
=======
  calculateMinInterval,
  XYChart,
  XYChartRenderProps,
  xyChart,
  XYChartProps,
} from './expression';
import type { LensMultiTable } from '../../common';
import {
>>>>>>> d1f02a64
  layerConfig,
  legendConfig,
  tickLabelsConfig,
  gridlinesConfig,
  XYArgs,
  XYChartProps,
  LegendConfig,
  LayerArgs,
  AxesSettingsConfig,
} from '../../common/expressions';
import { Datatable, DatatableRow } from '../../../../../src/plugins/expressions/public';
import React from 'react';
import { shallow } from 'enzyme';
import { createMockExecutionContext } from '../../../../../src/plugins/expressions/common/mocks';
import { mountWithIntl } from '@kbn/test/jest';
import { chartPluginMock } from '../../../../../src/plugins/charts/public/mocks';
import { EmptyPlaceholder } from '../shared_components/empty_placeholder';
import { XyEndzones } from './x_domain';

const onClickValue = jest.fn();
const onSelectRange = jest.fn();

const chartsThemeService = chartPluginMock.createSetupContract().theme;
const paletteService = chartPluginMock.createPaletteRegistry();

const mockPaletteOutput: PaletteOutput = {
  type: 'palette',
  name: 'mock',
  params: {},
};

const dateHistogramData: LensMultiTable = {
  type: 'lens_multitable',
  tables: {
    timeLayer: {
      type: 'datatable',
      rows: [
        {
          xAccessorId: 1585758120000,
          splitAccessorId: "Men's Clothing",
          yAccessorId: 1,
        },
        {
          xAccessorId: 1585758360000,
          splitAccessorId: "Women's Accessories",
          yAccessorId: 1,
        },
        {
          xAccessorId: 1585758360000,
          splitAccessorId: "Women's Clothing",
          yAccessorId: 1,
        },
        {
          xAccessorId: 1585759380000,
          splitAccessorId: "Men's Clothing",
          yAccessorId: 1,
        },
        {
          xAccessorId: 1585759380000,
          splitAccessorId: "Men's Shoes",
          yAccessorId: 1,
        },
        {
          xAccessorId: 1585759380000,
          splitAccessorId: "Women's Clothing",
          yAccessorId: 1,
        },
        {
          xAccessorId: 1585760700000,
          splitAccessorId: "Men's Clothing",
          yAccessorId: 1,
        },
        {
          xAccessorId: 1585760760000,
          splitAccessorId: "Men's Clothing",
          yAccessorId: 1,
        },
        {
          xAccessorId: 1585760760000,
          splitAccessorId: "Men's Shoes",
          yAccessorId: 1,
        },
        {
          xAccessorId: 1585761120000,
          splitAccessorId: "Men's Shoes",
          yAccessorId: 1,
        },
      ],
      columns: [
        {
          id: 'xAccessorId',
          name: 'order_date per minute',
          meta: {
            type: 'date',
            field: 'order_date',
            source: 'esaggs',
            index: 'indexPatternId',
            sourceParams: {
              indexPatternId: 'indexPatternId',
              type: 'date_histogram',
              params: {
                field: 'order_date',
                timeRange: { from: '2020-04-01T16:14:16.246Z', to: '2020-04-01T17:15:41.263Z' },
                useNormalizedEsInterval: true,
                scaleMetricValues: false,
                interval: '1m',
                drop_partials: false,
                min_doc_count: 0,
                extended_bounds: {},
              },
            },
            params: { id: 'date', params: { pattern: 'HH:mm' } },
          },
        },
        {
          id: 'splitAccessorId',
          name: 'Top values of category.keyword',
          meta: {
            type: 'string',
            field: 'category.keyword',
            source: 'esaggs',
            index: 'indexPatternId',
            sourceParams: {
              indexPatternId: 'indexPatternId',
              type: 'terms',
              params: {
                field: 'category.keyword',
                orderBy: 'yAccessorId',
                order: 'desc',
                size: 3,
                otherBucket: false,
                otherBucketLabel: 'Other',
                missingBucket: false,
                missingBucketLabel: 'Missing',
              },
            },
            params: {
              id: 'terms',
              params: {
                id: 'string',
                otherBucketLabel: 'Other',
                missingBucketLabel: 'Missing',
                parsedUrl: {
                  origin: 'http://localhost:5601',
                  pathname: '/jiy/app/kibana',
                  basePath: '/jiy',
                },
              },
            },
          },
        },
        {
          id: 'yAccessorId',
          name: 'Count of records',
          meta: {
            type: 'number',
            source: 'esaggs',
            index: 'indexPatternId',
            sourceParams: {
              indexPatternId: 'indexPatternId',
              params: {},
            },
            params: { id: 'number' },
          },
        },
      ],
    },
  },
  dateRange: {
    fromDate: new Date('2020-04-01T16:14:16.246Z'),
    toDate: new Date('2020-04-01T17:15:41.263Z'),
  },
};

const dateHistogramLayer: LayerArgs = {
  layerId: 'timeLayer',
  hide: false,
  xAccessor: 'xAccessorId',
  yScaleType: 'linear',
  xScaleType: 'time',
  isHistogram: true,
  splitAccessor: 'splitAccessorId',
  seriesType: 'bar_stacked',
  accessors: ['yAccessorId'],
  palette: mockPaletteOutput,
};

const createSampleDatatableWithRows = (rows: DatatableRow[]): Datatable => ({
  type: 'datatable',
  columns: [
    {
      id: 'a',
      name: 'a',
      meta: { type: 'number', params: { id: 'number', params: { pattern: '0,0.000' } } },
    },
    {
      id: 'b',
      name: 'b',
      meta: { type: 'number', params: { id: 'number', params: { pattern: '000,0' } } },
    },
    {
      id: 'c',
      name: 'c',
      meta: {
        type: 'date',
        field: 'order_date',
        sourceParams: { type: 'date-histogram', params: { interval: 'auto' } },
        params: { id: 'string' },
      },
    },
    { id: 'd', name: 'ColD', meta: { type: 'string' } },
  ],
  rows,
});

const sampleLayer: LayerArgs = {
  layerId: 'first',
  seriesType: 'line',
  xAccessor: 'c',
  accessors: ['a', 'b'],
  splitAccessor: 'd',
  columnToLabel: '{"a": "Label A", "b": "Label B", "d": "Label D"}',
  xScaleType: 'ordinal',
  yScaleType: 'linear',
  isHistogram: false,
  palette: mockPaletteOutput,
};

const createArgsWithLayers = (layers: LayerArgs[] = [sampleLayer]): XYArgs => ({
  xTitle: '',
  yTitle: '',
  yRightTitle: '',
  legend: {
    type: 'lens_xy_legendConfig',
    isVisible: false,
    position: Position.Top,
  },
  valueLabels: 'hide',
  valuesInLegend: false,
  axisTitlesVisibilitySettings: {
    type: 'lens_xy_axisTitlesVisibilityConfig',
    x: true,
    yLeft: true,
    yRight: true,
  },
  tickLabelsVisibilitySettings: {
    type: 'lens_xy_tickLabelsConfig',
    x: true,
    yLeft: false,
    yRight: false,
  },
  gridlinesVisibilitySettings: {
    type: 'lens_xy_gridlinesConfig',
    x: true,
    yLeft: false,
    yRight: false,
  },
  yLeftExtent: {
    mode: 'full',
    type: 'lens_xy_axisExtentConfig',
  },
  yRightExtent: {
    mode: 'full',
    type: 'lens_xy_axisExtentConfig',
  },
  layers,
});

function sampleArgs() {
  const data: LensMultiTable = {
    type: 'lens_multitable',
    tables: {
      first: createSampleDatatableWithRows([
        { a: 1, b: 2, c: 'I', d: 'Foo' },
        { a: 1, b: 5, c: 'J', d: 'Bar' },
      ]),
    },
    dateRange: {
      fromDate: new Date('2019-01-02T05:00:00.000Z'),
      toDate: new Date('2019-01-03T05:00:00.000Z'),
    },
  };

  const args: XYArgs = createArgsWithLayers();

  return { data, args };
}

describe('xy_expression', () => {
  describe('configs', () => {
    test('legendConfig produces the correct arguments', () => {
      const args: LegendConfig = {
        isVisible: true,
        position: Position.Left,
      };

      const result = legendConfig.fn(null, args, createMockExecutionContext());

      expect(result).toEqual({
        type: 'lens_xy_legendConfig',
        ...args,
      });
    });

    test('layerConfig produces the correct arguments', () => {
      const args: LayerArgs = {
        layerId: 'first',
        seriesType: 'line',
        xAccessor: 'c',
        accessors: ['a', 'b'],
        splitAccessor: 'd',
        xScaleType: 'linear',
        yScaleType: 'linear',
        isHistogram: false,
        palette: mockPaletteOutput,
      };

      const result = layerConfig.fn(null, args, createMockExecutionContext());

      expect(result).toEqual({
        type: 'lens_xy_layer',
        ...args,
      });
    });
  });

  test('tickLabelsConfig produces the correct arguments', () => {
    const args: AxesSettingsConfig = {
      x: true,
      yLeft: false,
      yRight: false,
    };

    const result = tickLabelsConfig.fn(null, args, createMockExecutionContext());

    expect(result).toEqual({
      type: 'lens_xy_tickLabelsConfig',
      ...args,
    });
  });

  test('gridlinesConfig produces the correct arguments', () => {
    const args: AxesSettingsConfig = {
      x: true,
      yLeft: false,
      yRight: false,
    };

    const result = gridlinesConfig.fn(null, args, createMockExecutionContext());

    expect(result).toEqual({
      type: 'lens_xy_gridlinesConfig',
      ...args,
    });
  });

  describe('xyChart', () => {
    test('it renders with the specified data and args', () => {
      const { data, args } = sampleArgs();
      const result = xyChart.fn(data, args, createMockExecutionContext());

      expect(result).toEqual({
        type: 'render',
        as: 'lens_xy_chart_renderer',
        value: { data, args },
      });
    });
  });

  describe('XYChart component', () => {
    let getFormatSpy: jest.Mock;
    let convertSpy: jest.Mock;
    let defaultProps: Omit<XYChartRenderProps, 'data' | 'args'>;

    const dataWithoutFormats: LensMultiTable = {
      type: 'lens_multitable',
      tables: {
        first: {
          type: 'datatable',
          columns: [
            { id: 'a', name: 'a', meta: { type: 'number' } },
            { id: 'b', name: 'b', meta: { type: 'number' } },
            { id: 'c', name: 'c', meta: { type: 'string' } },
            { id: 'd', name: 'd', meta: { type: 'string' } },
          ],
          rows: [
            { a: 1, b: 2, c: 'I', d: 'Row 1' },
            { a: 1, b: 5, c: 'J', d: 'Row 2' },
          ],
        },
      },
    };
    const dataWithFormats: LensMultiTable = {
      type: 'lens_multitable',
      tables: {
        first: {
          type: 'datatable',
          columns: [
            { id: 'a', name: 'a', meta: { type: 'number' } },
            { id: 'b', name: 'b', meta: { type: 'number' } },
            { id: 'c', name: 'c', meta: { type: 'string' } },
            { id: 'd', name: 'd', meta: { type: 'string', params: { id: 'custom' } } },
          ],
          rows: [
            { a: 1, b: 2, c: 'I', d: 'Row 1' },
            { a: 1, b: 5, c: 'J', d: 'Row 2' },
          ],
        },
      },
    };

    const getRenderedComponent = (data: LensMultiTable, args: XYArgs) => {
      return shallow(<XYChart {...defaultProps} data={data} args={args} />);
    };

    beforeEach(() => {
      convertSpy = jest.fn((x) => x);
      getFormatSpy = jest.fn();
      getFormatSpy.mockReturnValue({ convert: convertSpy });

      defaultProps = {
        formatFactory: getFormatSpy,
        timeZone: 'UTC',
        renderMode: 'display',
        chartsThemeService,
        paletteService,
        minInterval: 50,
        onClickValue,
        onSelectRange,
        syncColors: false,
      };
    });

    test('it renders line', () => {
      const { data, args } = sampleArgs();

      const component = shallow(
        <XYChart
          {...defaultProps}
          data={data}
          args={{ ...args, layers: [{ ...args.layers[0], seriesType: 'line' }] }}
        />
      );
      expect(component).toMatchSnapshot();
      expect(component.find(LineSeries)).toHaveLength(2);
      expect(component.find(LineSeries).at(0).prop('yAccessors')).toEqual(['a']);
      expect(component.find(LineSeries).at(1).prop('yAccessors')).toEqual(['b']);
    });

    describe('date range', () => {
      const timeSampleLayer: LayerArgs = {
        layerId: 'first',
        seriesType: 'line',
        xAccessor: 'c',
        accessors: ['a', 'b'],
        splitAccessor: 'd',
        columnToLabel: '{"a": "Label A", "b": "Label B", "d": "Label D"}',
        xScaleType: 'time',
        yScaleType: 'linear',
        isHistogram: false,
        palette: mockPaletteOutput,
      };
      const multiLayerArgs = createArgsWithLayers([
        timeSampleLayer,
        {
          ...timeSampleLayer,
          layerId: 'second',
          seriesType: 'bar',
          xScaleType: 'time',
        },
      ]);
      test('it uses the full date range', () => {
        const { data, args } = sampleArgs();

        const component = shallow(
          <XYChart
            {...defaultProps}
            data={{
              ...data,
              dateRange: {
                fromDate: new Date('2019-01-02T05:00:00.000Z'),
                toDate: new Date('2019-01-03T05:00:00.000Z'),
              },
            }}
            args={{
              ...args,
              layers: [{ ...args.layers[0], seriesType: 'line', xScaleType: 'time' }],
            }}
            minInterval={undefined}
          />
        );
        expect(component.find(Settings).prop('xDomain')).toMatchInlineSnapshot(`
          Object {
            "max": 1546491600000,
            "min": 1546405200000,
            "minInterval": undefined,
          }
        `);
      });

      test('it uses passed in minInterval', () => {
        const data: LensMultiTable = {
          type: 'lens_multitable',
          tables: {
            first: createSampleDatatableWithRows([{ a: 1, b: 2, c: 'I', d: 'Foo' }]),
            second: createSampleDatatableWithRows([]),
          },
        };

        const component = shallow(
          <XYChart
            {...defaultProps}
            data={{
              ...data,
              dateRange: {
                fromDate: new Date('2019-01-02T05:00:00.000Z'),
                toDate: new Date('2019-01-03T05:00:00.000Z'),
              },
            }}
            args={multiLayerArgs}
          />
        );

        // real auto interval is 30mins = 1800000
        expect(component.find(Settings).prop('xDomain')).toMatchInlineSnapshot(`
          Object {
            "max": 1546491600000,
            "min": 1546405200000,
            "minInterval": 50,
          }
        `);
      });

      describe('endzones', () => {
        const { args } = sampleArgs();
        const data: LensMultiTable = {
          type: 'lens_multitable',
          tables: {
            first: createSampleDatatableWithRows([
              { a: 1, b: 2, c: new Date('2021-04-22').valueOf(), d: 'Foo' },
              { a: 1, b: 2, c: new Date('2021-04-23').valueOf(), d: 'Foo' },
              { a: 1, b: 2, c: new Date('2021-04-24').valueOf(), d: 'Foo' },
            ]),
          },
          dateRange: {
            // first and last bucket are partial
            fromDate: new Date('2021-04-22T12:00:00.000Z'),
            toDate: new Date('2021-04-24T12:00:00.000Z'),
          },
        };
        const timeArgs: XYArgs = {
          ...args,
          layers: [
            {
              ...args.layers[0],
              seriesType: 'line',
              xScaleType: 'time',
              isHistogram: true,
              splitAccessor: undefined,
            },
          ],
        };

        test('it extends interval if data is exceeding it', () => {
          const component = shallow(
            <XYChart
              {...defaultProps}
              minInterval={24 * 60 * 60 * 1000}
              data={data}
              args={timeArgs}
            />
          );

          expect(component.find(Settings).prop('xDomain')).toEqual({
            // shortened to 24th midnight (elastic-charts automatically adds one min interval)
            max: new Date('2021-04-24').valueOf(),
            // extended to 22nd midnight because of first bucket
            min: new Date('2021-04-22').valueOf(),
            minInterval: 24 * 60 * 60 * 1000,
          });
        });

        test('it renders endzone component bridging gap between domain and extended domain', () => {
          const component = shallow(
            <XYChart
              {...defaultProps}
              minInterval={24 * 60 * 60 * 1000}
              data={data}
              args={timeArgs}
            />
          );

          expect(component.find(XyEndzones).dive().find('Endzones').props()).toEqual(
            expect.objectContaining({
              domainStart: new Date('2021-04-22T12:00:00.000Z').valueOf(),
              domainEnd: new Date('2021-04-24T12:00:00.000Z').valueOf(),
              domainMin: new Date('2021-04-22').valueOf(),
              domainMax: new Date('2021-04-24').valueOf(),
            })
          );
        });

        test('should pass enabled histogram mode and min interval to endzones component', () => {
          const component = shallow(
            <XYChart
              {...defaultProps}
              minInterval={24 * 60 * 60 * 1000}
              data={data}
              args={timeArgs}
            />
          );

          expect(component.find(XyEndzones).dive().find('Endzones').props()).toEqual(
            expect.objectContaining({
              interval: 24 * 60 * 60 * 1000,
              isFullBin: false,
            })
          );
        });

        test('should pass disabled histogram mode and min interval to endzones component', () => {
          const component = shallow(
            <XYChart
              {...defaultProps}
              minInterval={24 * 60 * 60 * 1000}
              data={data}
              args={{
                ...args,
                layers: [
                  {
                    ...args.layers[0],
                    seriesType: 'bar',
                    xScaleType: 'time',
                    isHistogram: true,
                  },
                ],
              }}
            />
          );

          expect(component.find(XyEndzones).dive().find('Endzones').props()).toEqual(
            expect.objectContaining({
              interval: 24 * 60 * 60 * 1000,
              isFullBin: true,
            })
          );
        });

        test('it does not render endzones if disabled via settings', () => {
          const component = shallow(
            <XYChart
              {...defaultProps}
              minInterval={24 * 60 * 60 * 1000}
              data={data}
              args={{ ...timeArgs, hideEndzones: true }}
            />
          );

          expect(component.find(XyEndzones).length).toEqual(0);
        });
      });
    });

    describe('y axis extents', () => {
      test('it passes custom y axis extents to elastic-charts axis spec', () => {
        const { data, args } = sampleArgs();

        const component = shallow(
          <XYChart
            {...defaultProps}
            data={data}
            args={{
              ...args,
              yLeftExtent: {
                type: 'lens_xy_axisExtentConfig',
                mode: 'custom',
                lowerBound: 123,
                upperBound: 456,
              },
            }}
          />
        );
        expect(component.find(Axis).find('[id="left"]').prop('domain')).toEqual({
          fit: false,
          min: 123,
          max: 456,
        });
      });

      test('it passes fit to bounds y axis extents to elastic-charts axis spec', () => {
        const { data, args } = sampleArgs();

        const component = shallow(
          <XYChart
            {...defaultProps}
            data={data}
            args={{
              ...args,
              yLeftExtent: {
                type: 'lens_xy_axisExtentConfig',
                mode: 'dataBounds',
              },
            }}
          />
        );
        expect(component.find(Axis).find('[id="left"]').prop('domain')).toEqual({
          fit: true,
          min: undefined,
          max: undefined,
        });
      });

      test('it does not allow fit for area chart', () => {
        const { data, args } = sampleArgs();

        const component = shallow(
          <XYChart
            {...defaultProps}
            data={data}
            args={{
              ...args,
              yLeftExtent: {
                type: 'lens_xy_axisExtentConfig',
                mode: 'dataBounds',
              },
              layers: [
                {
                  ...args.layers[0],
                  seriesType: 'area',
                },
              ],
            }}
          />
        );
        expect(component.find(Axis).find('[id="left"]').prop('domain')).toEqual({
          fit: false,
        });
      });

      test('it does not allow positive lower bound for bar', () => {
        const { data, args } = sampleArgs();

        const component = shallow(
          <XYChart
            {...defaultProps}
            data={data}
            args={{
              ...args,
              yLeftExtent: {
                type: 'lens_xy_axisExtentConfig',
                mode: 'custom',
                lowerBound: 123,
                upperBound: 456,
              },
              layers: [
                {
                  ...args.layers[0],
                  seriesType: 'bar',
                },
              ],
            }}
          />
        );
        expect(component.find(Axis).find('[id="left"]').prop('domain')).toEqual({
          fit: false,
          min: undefined,
          max: undefined,
        });
      });
    });

    test('it has xDomain undefined if the x is not a time scale or a histogram', () => {
      const { data, args } = sampleArgs();

      const component = shallow(
        <XYChart
          {...defaultProps}
          data={{
            ...data,
            dateRange: {
              fromDate: new Date('2019-01-02T05:00:00.000Z'),
              toDate: new Date('2019-01-03T05:00:00.000Z'),
            },
          }}
          args={{
            ...args,
            layers: [{ ...args.layers[0], seriesType: 'line', xScaleType: 'linear' }],
          }}
        />
      );
      const xDomain = component.find(Settings).prop('xDomain');
      expect(xDomain).toEqual(undefined);
    });

    test('it uses min interval if interval is passed in and visualization is histogram', () => {
      const { data, args } = sampleArgs();

      const component = shallow(
        <XYChart
          {...defaultProps}
          minInterval={101}
          data={data}
          args={{
            ...args,
            layers: [
              { ...args.layers[0], seriesType: 'line', xScaleType: 'linear', isHistogram: true },
            ],
          }}
        />
      );
      expect(component.find(Settings).prop('xDomain')).toEqual({ minInterval: 101 });
    });

    test('disabled legend extra by default', () => {
      const { data, args } = sampleArgs();
      const component = shallow(<XYChart {...defaultProps} data={data} args={args} />);
      expect(component.find(Settings).at(0).prop('showLegendExtra')).toEqual(false);
    });

    test('ignores legend extra for ordinal chart', () => {
      const { data, args } = sampleArgs();
      const component = shallow(
        <XYChart {...defaultProps} data={data} args={{ ...args, valuesInLegend: true }} />
      );
      expect(component.find(Settings).at(0).prop('showLegendExtra')).toEqual(false);
    });

    test('shows legend extra for histogram chart', () => {
      const { args } = sampleArgs();
      const component = shallow(
        <XYChart
          {...defaultProps}
          data={dateHistogramData}
          args={{
            ...args,
            layers: [dateHistogramLayer],
            valuesInLegend: true,
          }}
        />
      );
      expect(component.find(Settings).at(0).prop('showLegendExtra')).toEqual(true);
    });

    test('it renders bar', () => {
      const { data, args } = sampleArgs();
      const component = shallow(
        <XYChart
          {...defaultProps}
          data={data}
          args={{ ...args, layers: [{ ...args.layers[0], seriesType: 'bar' }] }}
        />
      );
      expect(component).toMatchSnapshot();
      expect(component.find(BarSeries)).toHaveLength(2);
      expect(component.find(BarSeries).at(0).prop('yAccessors')).toEqual(['a']);
      expect(component.find(BarSeries).at(1).prop('yAccessors')).toEqual(['b']);
    });

    test('it renders area', () => {
      const { data, args } = sampleArgs();
      const component = shallow(
        <XYChart
          {...defaultProps}
          data={data}
          args={{ ...args, layers: [{ ...args.layers[0], seriesType: 'area' }] }}
        />
      );
      expect(component).toMatchSnapshot();
      expect(component.find(AreaSeries)).toHaveLength(2);
      expect(component.find(AreaSeries).at(0).prop('yAccessors')).toEqual(['a']);
      expect(component.find(AreaSeries).at(1).prop('yAccessors')).toEqual(['b']);
    });

    test('it renders horizontal bar', () => {
      const { data, args } = sampleArgs();
      const component = shallow(
        <XYChart
          {...defaultProps}
          data={data}
          args={{ ...args, layers: [{ ...args.layers[0], seriesType: 'bar_horizontal' }] }}
        />
      );
      expect(component).toMatchSnapshot();
      expect(component.find(BarSeries)).toHaveLength(2);
      expect(component.find(BarSeries).at(0).prop('yAccessors')).toEqual(['a']);
      expect(component.find(BarSeries).at(1).prop('yAccessors')).toEqual(['b']);
      expect(component.find(Settings).prop('rotation')).toEqual(90);
    });

    test('it renders regular bar empty placeholder for no results', () => {
      const { data, args } = sampleArgs();

      // send empty data to the chart
      data.tables.first.rows = [];

      const component = shallow(<XYChart {...defaultProps} data={data} args={args} />);

      expect(component.find(BarSeries)).toHaveLength(0);
      expect(component.find(EmptyPlaceholder).prop('icon')).toBeDefined();
    });

    test('onBrushEnd returns correct context data for date histogram data', () => {
      const { args } = sampleArgs();

      const wrapper = mountWithIntl(
        <XYChart
          {...defaultProps}
          data={dateHistogramData}
          args={{
            ...args,
            layers: [dateHistogramLayer],
          }}
        />
      );

      wrapper.find(Settings).first().prop('onBrushEnd')!({ x: [1585757732783, 1585758880838] });

      expect(onSelectRange).toHaveBeenCalledWith({
        column: 0,
        table: dateHistogramData.tables.timeLayer,
        range: [1585757732783, 1585758880838],
        timeFieldName: 'order_date',
      });
    });

    test('onBrushEnd returns correct context data for number histogram data', () => {
      const { args } = sampleArgs();

      const numberLayer: LayerArgs = {
        layerId: 'numberLayer',
        hide: false,
        xAccessor: 'xAccessorId',
        yScaleType: 'linear',
        xScaleType: 'linear',
        isHistogram: true,
        seriesType: 'bar_stacked',
        accessors: ['yAccessorId'],
        palette: mockPaletteOutput,
      };

      const numberHistogramData: LensMultiTable = {
        type: 'lens_multitable',
        tables: {
          numberLayer: {
            type: 'datatable',
            rows: [
              {
                xAccessorId: 5,
                yAccessorId: 1,
              },
              {
                xAccessorId: 7,
                yAccessorId: 1,
              },
              {
                xAccessorId: 8,
                yAccessorId: 1,
              },
              {
                xAccessorId: 10,
                yAccessorId: 1,
              },
            ],
            columns: [
              {
                id: 'xAccessorId',
                name: 'bytes',
                meta: { type: 'number' },
              },
              {
                id: 'yAccessorId',
                name: 'Count of records',
                meta: { type: 'number' },
              },
            ],
          },
        },
        dateRange: {
          fromDate: new Date('2020-04-01T16:14:16.246Z'),
          toDate: new Date('2020-04-01T17:15:41.263Z'),
        },
      };

      const wrapper = mountWithIntl(
        <XYChart
          {...defaultProps}
          data={numberHistogramData}
          args={{
            ...args,
            layers: [numberLayer],
          }}
        />
      );

      wrapper.find(Settings).first().prop('onBrushEnd')!({ x: [5, 8] });

      expect(onSelectRange).toHaveBeenCalledWith({
        column: 0,
        table: numberHistogramData.tables.numberLayer,
        range: [5, 8],
        timeFieldName: undefined,
      });
    });

    test('onBrushEnd is not set on noInteractivity mode', () => {
      const { args, data } = sampleArgs();

      const wrapper = mountWithIntl(
        <XYChart {...defaultProps} data={data} args={args} renderMode="noInteractivity" />
      );

      expect(wrapper.find(Settings).first().prop('onBrushEnd')).toBeUndefined();
    });

    test('onElementClick returns correct context data', () => {
      const geometry: GeometryValue = { x: 5, y: 1, accessor: 'y1', mark: null, datum: {} };
      const series = {
        key: 'spec{d}yAccessor{d}splitAccessors{b-2}',
        specId: 'd',
        yAccessor: 'd',
        splitAccessors: {},
        seriesKeys: [2, 'd'],
      };

      const { args, data } = sampleArgs();

      const wrapper = mountWithIntl(
        <XYChart
          {...defaultProps}
          data={data}
          args={{
            ...args,
            layers: [
              {
                layerId: 'first',
                isHistogram: true,
                seriesType: 'bar_stacked',
                xAccessor: 'b',
                yScaleType: 'linear',
                xScaleType: 'time',
                splitAccessor: 'b',
                accessors: ['d'],
                columnToLabel: '{"a": "Label A", "b": "Label B", "d": "Label D"}',
                palette: mockPaletteOutput,
              },
            ],
          }}
        />
      );

      wrapper.find(Settings).first().prop('onElementClick')!([
        [geometry, series as XYChartSeriesIdentifier],
      ]);

      expect(onClickValue).toHaveBeenCalledWith({
        data: [
          {
            column: 1,
            row: 1,
            table: data.tables.first,
            value: 5,
          },
          {
            column: 1,
            row: 0,
            table: data.tables.first,
            value: 2,
          },
        ],
      });
    });

    test('onElementClick returns correct context data for date histogram', () => {
      const geometry: GeometryValue = {
        x: 1585758120000,
        y: 1,
        accessor: 'y1',
        mark: null,
        datum: {},
      };
      const series = {
        key: 'spec{d}yAccessor{d}splitAccessors{b-2}',
        specId: 'd',
        yAccessor: 'yAccessorId',
        splitAccessors: {},
        seriesKeys: ['yAccessorId'],
      };

      const { args } = sampleArgs();

      const wrapper = mountWithIntl(
        <XYChart
          {...defaultProps}
          data={dateHistogramData}
          args={{
            ...args,
            layers: [dateHistogramLayer],
          }}
        />
      );

      wrapper.find(Settings).first().prop('onElementClick')!([
        [geometry, series as XYChartSeriesIdentifier],
      ]);

      expect(onClickValue).toHaveBeenCalledWith({
        data: [
          {
            column: 0,
            row: 0,
            table: dateHistogramData.tables.timeLayer,
            value: 1585758120000,
          },
        ],
        timeFieldName: 'order_date',
      });
    });

    test('onElementClick returns correct context data for numeric histogram', () => {
      const { args } = sampleArgs();

      const numberLayer: LayerArgs = {
        layerId: 'numberLayer',
        hide: false,
        xAccessor: 'xAccessorId',
        yScaleType: 'linear',
        xScaleType: 'linear',
        isHistogram: true,
        seriesType: 'bar_stacked',
        accessors: ['yAccessorId'],
        palette: mockPaletteOutput,
      };

      const numberHistogramData: LensMultiTable = {
        type: 'lens_multitable',
        tables: {
          numberLayer: {
            type: 'datatable',
            rows: [
              {
                xAccessorId: 5,
                yAccessorId: 1,
              },
              {
                xAccessorId: 7,
                yAccessorId: 1,
              },
              {
                xAccessorId: 8,
                yAccessorId: 1,
              },
              {
                xAccessorId: 10,
                yAccessorId: 1,
              },
            ],
            columns: [
              {
                id: 'xAccessorId',
                name: 'bytes',
                meta: { type: 'number' },
              },
              {
                id: 'yAccessorId',
                name: 'Count of records',
                meta: { type: 'number' },
              },
            ],
          },
        },
        dateRange: {
          fromDate: new Date('2020-04-01T16:14:16.246Z'),
          toDate: new Date('2020-04-01T17:15:41.263Z'),
        },
      };
      const geometry: GeometryValue = {
        x: 5,
        y: 1,
        accessor: 'y1',
        mark: null,
        datum: {},
      };
      const series = {
        key: 'spec{d}yAccessor{d}splitAccessors{b-2}',
        specId: 'd',
        yAccessor: 'yAccessorId',
        splitAccessors: {},
        seriesKeys: ['yAccessorId'],
      };

      const wrapper = mountWithIntl(
        <XYChart
          {...defaultProps}
          data={numberHistogramData}
          args={{
            ...args,
            layers: [numberLayer],
          }}
        />
      );

      wrapper.find(Settings).first().prop('onElementClick')!([
        [geometry, series as XYChartSeriesIdentifier],
      ]);

      expect(onClickValue).toHaveBeenCalledWith({
        data: [
          {
            column: 0,
            row: 0,
            table: numberHistogramData.tables.numberLayer,
            value: 5,
          },
        ],
        timeFieldName: undefined,
      });
    });

    test('returns correct original data for ordinal x axis with special formatter', () => {
      const geometry: GeometryValue = { x: 'BAR', y: 1, accessor: 'y1', mark: null, datum: {} };
      const series = {
        key: 'spec{d}yAccessor{d}splitAccessors{b-2}',
        specId: 'd',
        yAccessor: 'a',
        splitAccessors: {},
        seriesKeys: ['a'],
      };

      const { args, data } = sampleArgs();

      convertSpy.mockImplementation((x) => (typeof x === 'string' ? x.toUpperCase() : x));

      const wrapper = mountWithIntl(
        <XYChart
          {...defaultProps}
          data={data}
          args={{
            ...args,
            layers: [
              {
                layerId: 'first',
                seriesType: 'line',
                xAccessor: 'd',
                accessors: ['a', 'b'],
                columnToLabel: '{"a": "Label A", "b": "Label B", "d": "Label D"}',
                xScaleType: 'ordinal',
                yScaleType: 'linear',
                isHistogram: false,
                palette: mockPaletteOutput,
              },
            ],
          }}
        />
      );

      wrapper.find(Settings).first().prop('onElementClick')!([
        [geometry, series as XYChartSeriesIdentifier],
      ]);

      expect(onClickValue).toHaveBeenCalledWith({
        data: [
          {
            column: 3,
            row: 1,
            table: data.tables.first,
            value: 'Bar',
          },
        ],
      });
    });

    test('onElementClick is not triggering event on noInteractivity mode', () => {
      const { args, data } = sampleArgs();

      const wrapper = mountWithIntl(
        <XYChart {...defaultProps} data={data} args={args} renderMode="noInteractivity" />
      );

      expect(wrapper.find(Settings).first().prop('onElementClick')).toBeUndefined();
    });

    test('it renders stacked bar', () => {
      const { data, args } = sampleArgs();
      const component = shallow(
        <XYChart
          {...defaultProps}
          data={data}
          args={{ ...args, layers: [{ ...args.layers[0], seriesType: 'bar_stacked' }] }}
        />
      );
      expect(component).toMatchSnapshot();
      expect(component.find(BarSeries)).toHaveLength(2);
      expect(component.find(BarSeries).at(0).prop('stackAccessors')).toHaveLength(1);
      expect(component.find(BarSeries).at(1).prop('stackAccessors')).toHaveLength(1);
    });

    test('it renders stacked area', () => {
      const { data, args } = sampleArgs();
      const component = shallow(
        <XYChart
          {...defaultProps}
          data={data}
          args={{ ...args, layers: [{ ...args.layers[0], seriesType: 'area_stacked' }] }}
        />
      );
      expect(component).toMatchSnapshot();
      expect(component.find(AreaSeries)).toHaveLength(2);
      expect(component.find(AreaSeries).at(0).prop('stackAccessors')).toHaveLength(1);
      expect(component.find(AreaSeries).at(1).prop('stackAccessors')).toHaveLength(1);
    });

    test('it renders stacked horizontal bar', () => {
      const { data, args } = sampleArgs();
      const component = shallow(
        <XYChart
          {...defaultProps}
          data={data}
          args={{
            ...args,
            layers: [{ ...args.layers[0], seriesType: 'bar_horizontal_stacked' }],
          }}
        />
      );
      expect(component).toMatchSnapshot();
      expect(component.find(BarSeries)).toHaveLength(2);
      expect(component.find(BarSeries).at(0).prop('stackAccessors')).toHaveLength(1);
      expect(component.find(BarSeries).at(1).prop('stackAccessors')).toHaveLength(1);
      expect(component.find(Settings).prop('rotation')).toEqual(90);
    });

    test('it renders stacked bar empty placeholder for no results', () => {
      const { data, args } = sampleArgs();

      const component = shallow(
        <XYChart
          {...defaultProps}
          data={data}
          args={{
            ...args,
            layers: [
              {
                ...args.layers[0],
                xAccessor: undefined,
                splitAccessor: 'e',
                seriesType: 'bar_stacked',
              },
            ],
          }}
        />
      );

      expect(component.find(BarSeries)).toHaveLength(0);
      expect(component.find(EmptyPlaceholder).prop('icon')).toBeDefined();
    });

    test('it passes time zone to the series', () => {
      const { data, args } = sampleArgs();
      const component = shallow(
        <XYChart {...defaultProps} data={data} args={args} timeZone="CEST" />
      );
      expect(component.find(LineSeries).at(0).prop('timeZone')).toEqual('CEST');
      expect(component.find(LineSeries).at(1).prop('timeZone')).toEqual('CEST');
    });

    test('it applies histogram mode to the series for single series', () => {
      const { data, args } = sampleArgs();
      const firstLayer: LayerArgs = {
        ...args.layers[0],
        accessors: ['b'],
        seriesType: 'bar',
        isHistogram: true,
      };
      delete firstLayer.splitAccessor;
      const component = shallow(
        <XYChart {...defaultProps} data={data} args={{ ...args, layers: [firstLayer] }} />
      );
      expect(component.find(BarSeries).at(0).prop('enableHistogramMode')).toEqual(true);
    });

    test('it does not apply histogram mode to more than one bar series for unstacked bar chart', () => {
      const { data, args } = sampleArgs();
      const firstLayer: LayerArgs = { ...args.layers[0], seriesType: 'bar', isHistogram: true };
      delete firstLayer.splitAccessor;
      const component = shallow(
        <XYChart {...defaultProps} data={data} args={{ ...args, layers: [firstLayer] }} />
      );
      expect(component.find(BarSeries).at(0).prop('enableHistogramMode')).toEqual(false);
      expect(component.find(BarSeries).at(1).prop('enableHistogramMode')).toEqual(false);
    });

    test('it applies histogram mode to more than one the series for unstacked line/area chart', () => {
      const { data, args } = sampleArgs();
      const firstLayer: LayerArgs = { ...args.layers[0], seriesType: 'line', isHistogram: true };
      delete firstLayer.splitAccessor;
      const secondLayer: LayerArgs = { ...args.layers[0], seriesType: 'line', isHistogram: true };
      delete secondLayer.splitAccessor;
      const component = shallow(
        <XYChart
          {...defaultProps}
          data={data}
          args={{ ...args, layers: [firstLayer, secondLayer] }}
        />
      );
      expect(component.find(LineSeries).at(0).prop('enableHistogramMode')).toEqual(true);
      expect(component.find(LineSeries).at(1).prop('enableHistogramMode')).toEqual(true);
    });

    test('it applies histogram mode to the series for stacked series', () => {
      const { data, args } = sampleArgs();
      const component = shallow(
        <XYChart
          {...defaultProps}
          data={data}
          args={{
            ...args,
            layers: [
              {
                ...args.layers[0],
                seriesType: 'bar_stacked',
                isHistogram: true,
              },
            ],
          }}
        />
      );
      expect(component.find(BarSeries).at(0).prop('enableHistogramMode')).toEqual(true);
      expect(component.find(BarSeries).at(1).prop('enableHistogramMode')).toEqual(true);
    });

    test('it does not apply histogram mode for splitted series', () => {
      const { data, args } = sampleArgs();
      const component = shallow(
        <XYChart
          {...defaultProps}
          data={data}
          args={{
            ...args,
            layers: [{ ...args.layers[0], seriesType: 'bar', isHistogram: true }],
          }}
        />
      );
      expect(component.find(BarSeries).at(0).prop('enableHistogramMode')).toEqual(false);
      expect(component.find(BarSeries).at(1).prop('enableHistogramMode')).toEqual(false);
    });

    describe('y axes', () => {
      test('single axis if possible', () => {
        const args = createArgsWithLayers();

        const component = getRenderedComponent(dataWithoutFormats, args);
        const axes = component.find(Axis);
        expect(axes).toHaveLength(2);
      });

      test('multiple axes because of config', () => {
        const args = createArgsWithLayers();
        const newArgs = {
          ...args,
          layers: [
            {
              ...args.layers[0],
              accessors: ['a', 'b'],
              yConfig: [
                {
                  forAccessor: 'a',
                  axisMode: 'left',
                },
                {
                  forAccessor: 'b',
                  axisMode: 'right',
                },
              ],
            },
          ],
        } as XYArgs;

        const component = getRenderedComponent(dataWithoutFormats, newArgs);
        const axes = component.find(Axis);
        expect(axes).toHaveLength(3);
        expect(component.find(LineSeries).at(0).prop('groupId')).toEqual(
          axes.at(1).prop('groupId')
        );
        expect(component.find(LineSeries).at(1).prop('groupId')).toEqual(
          axes.at(2).prop('groupId')
        );
      });

      test('multiple axes because of incompatible formatters', () => {
        const args = createArgsWithLayers();
        const newArgs = {
          ...args,
          layers: [
            {
              ...args.layers[0],
              accessors: ['c', 'd'],
            },
          ],
        } as XYArgs;

        const component = getRenderedComponent(dataWithFormats, newArgs);
        const axes = component.find(Axis);
        expect(axes).toHaveLength(3);
        expect(component.find(LineSeries).at(0).prop('groupId')).toEqual(
          axes.at(1).prop('groupId')
        );
        expect(component.find(LineSeries).at(1).prop('groupId')).toEqual(
          axes.at(2).prop('groupId')
        );
      });

      test('single axis despite different formatters if enforced', () => {
        const args = createArgsWithLayers();
        const newArgs = {
          ...args,
          layers: [
            {
              ...args.layers[0],
              accessors: ['c', 'd'],
              yConfig: [
                {
                  forAccessor: 'c',
                  axisMode: 'left',
                },
                {
                  forAccessor: 'd',
                  axisMode: 'left',
                },
              ],
            },
          ],
        } as XYArgs;

        const component = getRenderedComponent(dataWithoutFormats, newArgs);
        const axes = component.find(Axis);
        expect(axes).toHaveLength(2);
      });
    });

    describe('y series coloring', () => {
      test('color is applied to chart for multiple series', () => {
        const args = createArgsWithLayers();
        const newArgs = {
          ...args,
          layers: [
            {
              ...args.layers[0],
              splitAccessor: undefined,
              accessors: ['a', 'b'],
              yConfig: [
                {
                  forAccessor: 'a',
                  color: '#550000',
                },
                {
                  forAccessor: 'b',
                  color: '#FFFF00',
                },
              ],
            },
            {
              ...args.layers[0],
              splitAccessor: undefined,
              accessors: ['c'],
              yConfig: [
                {
                  forAccessor: 'c',
                  color: '#FEECDF',
                },
              ],
            },
          ],
        } as XYArgs;

        const component = getRenderedComponent(dataWithoutFormats, newArgs);
        expect(
          (component.find(LineSeries).at(0).prop('color') as Function)!({
            yAccessor: 'a',
            seriesKeys: ['a'],
          })
        ).toEqual('#550000');
        expect(
          (component.find(LineSeries).at(1).prop('color') as Function)!({
            yAccessor: 'b',
            seriesKeys: ['b'],
          })
        ).toEqual('#FFFF00');
        expect(
          (component.find(LineSeries).at(2).prop('color') as Function)!({
            yAccessor: 'c',
            seriesKeys: ['c'],
          })
        ).toEqual('#FEECDF');
      });
      test('color is not applied to chart when splitAccessor is defined or when yConfig is not configured', () => {
        const args = createArgsWithLayers();
        const newArgs = {
          ...args,
          layers: [
            {
              ...args.layers[0],
              accessors: ['a'],
              yConfig: [
                {
                  forAccessor: 'a',
                  color: '#550000',
                },
              ],
            },
            {
              ...args.layers[0],
              splitAccessor: undefined,
              accessors: ['c'],
            },
          ],
        } as XYArgs;

        const component = getRenderedComponent(dataWithoutFormats, newArgs);
        expect(
          (component.find(LineSeries).at(0).prop('color') as Function)!({
            yAccessor: 'a',
            seriesKeys: ['a'],
          })
        ).toEqual('blue');
        expect(
          (component.find(LineSeries).at(1).prop('color') as Function)!({
            yAccessor: 'c',
            seriesKeys: ['c'],
          })
        ).toEqual('blue');
      });
    });

    describe('provides correct series naming', () => {
      const nameFnArgs = {
        seriesKeys: [],
        key: '',
        specId: 'a',
        yAccessor: '',
        splitAccessors: new Map(),
      };

      test('simplest xy chart without human-readable name', () => {
        const args = createArgsWithLayers();
        const newArgs = {
          ...args,
          layers: [
            {
              ...args.layers[0],
              accessors: ['a'],
              splitAccessor: undefined,
              columnToLabel: '',
            },
          ],
        };

        const component = getRenderedComponent(dataWithoutFormats, newArgs);
        const nameFn = component.find(LineSeries).prop('name') as SeriesNameFn;

        // In this case, the ID is used as the name. This shouldn't happen in practice
        expect(nameFn({ ...nameFnArgs, seriesKeys: ['a'] }, false)).toEqual('');
        expect(nameFn({ ...nameFnArgs, seriesKeys: ['nonsense'] }, false)).toEqual('');
      });

      test('simplest xy chart with empty name', () => {
        const args = createArgsWithLayers();
        const newArgs = {
          ...args,
          layers: [
            {
              ...args.layers[0],
              accessors: ['a'],
              splitAccessor: undefined,
              columnToLabel: '{"a":""}',
            },
          ],
        };

        const component = getRenderedComponent(dataWithoutFormats, newArgs);
        const nameFn = component.find(LineSeries).prop('name') as SeriesNameFn;

        // In this case, the ID is used as the name. This shouldn't happen in practice
        expect(nameFn({ ...nameFnArgs, seriesKeys: ['a'] }, false)).toEqual('');
        expect(nameFn({ ...nameFnArgs, seriesKeys: ['nonsense'] }, false)).toEqual('');
      });

      test('simplest xy chart with human-readable name', () => {
        const args = createArgsWithLayers();
        const newArgs = {
          ...args,
          layers: [
            {
              ...args.layers[0],
              accessors: ['a'],
              splitAccessor: undefined,
              columnToLabel: '{"a":"Column A"}',
            },
          ],
        };

        const component = getRenderedComponent(dataWithoutFormats, newArgs);
        const nameFn = component.find(LineSeries).prop('name') as SeriesNameFn;

        expect(nameFn({ ...nameFnArgs, seriesKeys: ['a'] }, false)).toEqual('Column A');
      });

      test('multiple y accessors', () => {
        const args = createArgsWithLayers();
        const newArgs = {
          ...args,
          layers: [
            {
              ...args.layers[0],
              accessors: ['a', 'b'],
              splitAccessor: undefined,
              columnToLabel: '{"a": "Label A"}',
            },
          ],
        };

        const component = getRenderedComponent(dataWithoutFormats, newArgs);
        const nameFn1 = component.find(LineSeries).at(0).prop('name') as SeriesNameFn;
        const nameFn2 = component.find(LineSeries).at(1).prop('name') as SeriesNameFn;

        // This accessor has a human-readable name
        expect(nameFn1({ ...nameFnArgs, seriesKeys: ['a'] }, false)).toEqual('Label A');
        // This accessor does not
        expect(nameFn2({ ...nameFnArgs, seriesKeys: ['b'] }, false)).toEqual('');
        expect(nameFn1({ ...nameFnArgs, seriesKeys: ['nonsense'] }, false)).toEqual('');
      });

      test('split series without formatting and single y accessor', () => {
        const args = createArgsWithLayers();
        const newArgs = {
          ...args,
          layers: [
            {
              ...args.layers[0],
              accessors: ['a'],
              splitAccessor: 'd',
              columnToLabel: '{"a": "Label A"}',
            },
          ],
        };

        const component = getRenderedComponent(dataWithoutFormats, newArgs);
        const nameFn = component.find(LineSeries).prop('name') as SeriesNameFn;

        expect(nameFn({ ...nameFnArgs, seriesKeys: ['split1', 'a'] }, false)).toEqual('split1');
      });

      test('split series with formatting and single y accessor', () => {
        const args = createArgsWithLayers();
        const newArgs = {
          ...args,
          layers: [
            {
              ...args.layers[0],
              accessors: ['a'],
              splitAccessor: 'd',
              columnToLabel: '{"a": "Label A"}',
            },
          ],
        };

        const component = getRenderedComponent(dataWithFormats, newArgs);
        const nameFn = component.find(LineSeries).prop('name') as SeriesNameFn;

        convertSpy.mockReturnValueOnce('formatted');
        expect(nameFn({ ...nameFnArgs, seriesKeys: ['split1', 'a'] }, false)).toEqual('formatted');
        expect(getFormatSpy).toHaveBeenCalledWith({ id: 'custom' });
      });

      test('split series without formatting with multiple y accessors', () => {
        const args = createArgsWithLayers();
        const newArgs = {
          ...args,
          layers: [
            {
              ...args.layers[0],
              accessors: ['a', 'b'],
              splitAccessor: 'd',
              columnToLabel: '{"a": "Label A","b": "Label B"}',
            },
          ],
        };

        const component = getRenderedComponent(dataWithoutFormats, newArgs);
        const nameFn1 = component.find(LineSeries).at(0).prop('name') as SeriesNameFn;
        const nameFn2 = component.find(LineSeries).at(0).prop('name') as SeriesNameFn;

        expect(nameFn1({ ...nameFnArgs, seriesKeys: ['split1', 'a'] }, false)).toEqual(
          'split1 - Label A'
        );
        expect(nameFn2({ ...nameFnArgs, seriesKeys: ['split1', 'b'] }, false)).toEqual(
          'split1 - Label B'
        );
      });

      test('split series with formatting with multiple y accessors', () => {
        const args = createArgsWithLayers();
        const newArgs = {
          ...args,
          layers: [
            {
              ...args.layers[0],
              accessors: ['a', 'b'],
              splitAccessor: 'd',
              columnToLabel: '{"a": "Label A","b": "Label B"}',
            },
          ],
        };

        const component = getRenderedComponent(dataWithFormats, newArgs);
        const nameFn1 = component.find(LineSeries).at(0).prop('name') as SeriesNameFn;
        const nameFn2 = component.find(LineSeries).at(1).prop('name') as SeriesNameFn;

        convertSpy.mockReturnValueOnce('formatted1').mockReturnValueOnce('formatted2');
        expect(nameFn1({ ...nameFnArgs, seriesKeys: ['split1', 'a'] }, false)).toEqual(
          'formatted1 - Label A'
        );
        expect(nameFn2({ ...nameFnArgs, seriesKeys: ['split1', 'b'] }, false)).toEqual(
          'formatted2 - Label B'
        );
      });
    });

    test('it set the scale of the x axis according to the args prop', () => {
      const { data, args } = sampleArgs();

      const component = shallow(
        <XYChart
          {...defaultProps}
          data={data}
          args={{ ...args, layers: [{ ...args.layers[0], xScaleType: 'ordinal' }] }}
        />
      );
      expect(component.find(LineSeries).at(0).prop('xScaleType')).toEqual(ScaleType.Ordinal);
      expect(component.find(LineSeries).at(1).prop('xScaleType')).toEqual(ScaleType.Ordinal);
    });

    test('it set the scale of the y axis according to the args prop', () => {
      const { data, args } = sampleArgs();

      const component = shallow(
        <XYChart
          {...defaultProps}
          data={data}
          args={{ ...args, layers: [{ ...args.layers[0], yScaleType: 'sqrt' }] }}
        />
      );
      expect(component.find(LineSeries).at(0).prop('yScaleType')).toEqual(ScaleType.Sqrt);
      expect(component.find(LineSeries).at(1).prop('yScaleType')).toEqual(ScaleType.Sqrt);
    });

    test('it gets the formatter for the x axis', () => {
      const { data, args } = sampleArgs();

      shallow(<XYChart {...defaultProps} data={{ ...data }} args={{ ...args }} />);

      expect(getFormatSpy).toHaveBeenCalledWith({ id: 'string' });
    });

    test('it gets the formatter for the y axis if there is only one accessor', () => {
      const { data, args } = sampleArgs();

      shallow(
        <XYChart
          {...defaultProps}
          data={{ ...data }}
          args={{ ...args, layers: [{ ...args.layers[0], accessors: ['a'] }] }}
        />
      );
      expect(getFormatSpy).toHaveBeenCalledWith({
        id: 'number',
        params: { pattern: '0,0.000' },
      });
    });

    test('it should pass the formatter function to the axis', () => {
      const { data, args } = sampleArgs();

      const instance = shallow(<XYChart {...defaultProps} data={{ ...data }} args={{ ...args }} />);

      const tickFormatter = instance.find(Axis).first().prop('tickFormat');

      if (!tickFormatter) {
        throw new Error('tickFormatter prop not found');
      }

      tickFormatter('I');

      expect(convertSpy).toHaveBeenCalledWith('I');
    });

    test('it should set the tickLabel visibility on the x axis if the tick labels is hidden', () => {
      const { data, args } = sampleArgs();

      args.tickLabelsVisibilitySettings = {
        x: false,
        yLeft: true,
        yRight: true,
        type: 'lens_xy_tickLabelsConfig',
      };

      const instance = shallow(<XYChart {...defaultProps} data={{ ...data }} args={{ ...args }} />);

      const axisStyle = instance.find(Axis).first().prop('style');

      expect(axisStyle).toMatchObject({
        tickLabel: {
          visible: false,
        },
      });
    });

    test('it should set the tickLabel visibility on the y axis if the tick labels is hidden', () => {
      const { data, args } = sampleArgs();

      args.tickLabelsVisibilitySettings = {
        x: true,
        yLeft: false,
        yRight: false,
        type: 'lens_xy_tickLabelsConfig',
      };

      const instance = shallow(<XYChart {...defaultProps} data={{ ...data }} args={{ ...args }} />);

      const axisStyle = instance.find(Axis).at(1).prop('style');

      expect(axisStyle).toMatchObject({
        tickLabel: {
          visible: false,
        },
      });
    });

    test('it should set the tickLabel visibility on the x axis if the tick labels is shown', () => {
      const { data, args } = sampleArgs();

      args.tickLabelsVisibilitySettings = {
        x: true,
        yLeft: true,
        yRight: true,
        type: 'lens_xy_tickLabelsConfig',
      };

      const instance = shallow(<XYChart {...defaultProps} data={{ ...data }} args={{ ...args }} />);

      const axisStyle = instance.find(Axis).first().prop('style');

      expect(axisStyle).toMatchObject({
        tickLabel: {
          visible: true,
        },
      });
    });

    test('it should set the tickLabel visibility on the y axis if the tick labels is shown', () => {
      const { data, args } = sampleArgs();

      args.tickLabelsVisibilitySettings = {
        x: false,
        yLeft: true,
        yRight: true,
        type: 'lens_xy_tickLabelsConfig',
      };

      const instance = shallow(<XYChart {...defaultProps} data={{ ...data }} args={{ ...args }} />);

      const axisStyle = instance.find(Axis).at(1).prop('style');

      expect(axisStyle).toMatchObject({
        tickLabel: {
          visible: true,
        },
      });
    });

    test('it should remove invalid rows', () => {
      const data: LensMultiTable = {
        type: 'lens_multitable',
        tables: {
          first: {
            type: 'datatable',
            columns: [
              { id: 'a', name: 'a', meta: { type: 'number' } },
              { id: 'b', name: 'b', meta: { type: 'number' } },
              { id: 'c', name: 'c', meta: { type: 'string' } },
            ],
            rows: [
              { a: undefined, b: 2, c: 'I', d: 'Row 1' },
              { a: 1, b: 5, c: 'J', d: 'Row 2' },
            ],
          },
          second: {
            type: 'datatable',
            columns: [
              { id: 'a', name: 'a', meta: { type: 'number' } },
              { id: 'b', name: 'b', meta: { type: 'number' } },
              { id: 'c', name: 'c', meta: { type: 'string' } },
            ],
            rows: [
              { a: undefined, b: undefined, c: undefined },
              { a: undefined, b: undefined, c: undefined },
            ],
          },
        },
      };

      const args: XYArgs = {
        xTitle: '',
        yTitle: '',
        yRightTitle: '',
        legend: { type: 'lens_xy_legendConfig', isVisible: false, position: Position.Top },
        valueLabels: 'hide',
        tickLabelsVisibilitySettings: {
          type: 'lens_xy_tickLabelsConfig',
          x: true,
          yLeft: true,
          yRight: true,
        },
        gridlinesVisibilitySettings: {
          type: 'lens_xy_gridlinesConfig',
          x: true,
          yLeft: false,
          yRight: false,
        },
        yLeftExtent: {
          mode: 'full',
          type: 'lens_xy_axisExtentConfig',
        },
        yRightExtent: {
          mode: 'full',
          type: 'lens_xy_axisExtentConfig',
        },
        layers: [
          {
            layerId: 'first',
            seriesType: 'line',
            xAccessor: 'a',
            accessors: ['c'],
            splitAccessor: 'b',
            columnToLabel: '',
            xScaleType: 'ordinal',
            yScaleType: 'linear',
            isHistogram: false,
            palette: mockPaletteOutput,
          },
          {
            layerId: 'second',
            seriesType: 'line',
            xAccessor: 'a',
            accessors: ['c'],
            splitAccessor: 'b',
            columnToLabel: '',
            xScaleType: 'ordinal',
            yScaleType: 'linear',
            isHistogram: false,
            palette: mockPaletteOutput,
          },
        ],
      };

      const component = shallow(<XYChart {...defaultProps} data={data} args={args} />);

      const series = component.find(LineSeries);

      // Only one series should be rendered, even though 2 are configured
      // This one series should only have one row, even though 2 are sent
      expect(series.prop('data')).toEqual([{ a: 1, b: 5, c: 'J', d: 'Row 2' }]);
    });

    test('it should not remove rows with falsy but non-undefined values', () => {
      const data: LensMultiTable = {
        type: 'lens_multitable',
        tables: {
          first: {
            type: 'datatable',
            columns: [
              { id: 'a', name: 'a', meta: { type: 'number' } },
              { id: 'b', name: 'b', meta: { type: 'number' } },
              { id: 'c', name: 'c', meta: { type: 'number' } },
            ],
            rows: [
              { a: 0, b: 2, c: 5 },
              { a: 1, b: 0, c: 7 },
            ],
          },
        },
      };

      const args: XYArgs = {
        xTitle: '',
        yTitle: '',
        yRightTitle: '',
        legend: { type: 'lens_xy_legendConfig', isVisible: false, position: Position.Top },
        valueLabels: 'hide',
        tickLabelsVisibilitySettings: {
          type: 'lens_xy_tickLabelsConfig',
          x: true,
          yLeft: false,
          yRight: false,
        },
        gridlinesVisibilitySettings: {
          type: 'lens_xy_gridlinesConfig',
          x: true,
          yLeft: false,
          yRight: false,
        },
        yLeftExtent: {
          mode: 'full',
          type: 'lens_xy_axisExtentConfig',
        },
        yRightExtent: {
          mode: 'full',
          type: 'lens_xy_axisExtentConfig',
        },
        layers: [
          {
            layerId: 'first',
            seriesType: 'line',
            xAccessor: 'a',
            accessors: ['c'],
            splitAccessor: 'b',
            columnToLabel: '',
            xScaleType: 'ordinal',
            yScaleType: 'linear',
            isHistogram: false,
            palette: mockPaletteOutput,
          },
        ],
      };

      const component = shallow(<XYChart {...defaultProps} data={data} args={args} />);

      const series = component.find(LineSeries);

      expect(series.prop('data')).toEqual([
        { a: 0, b: 2, c: 5 },
        { a: 1, b: 0, c: 7 },
      ]);
    });

    test('it should show legend for split series, even with one row', () => {
      const data: LensMultiTable = {
        type: 'lens_multitable',
        tables: {
          first: {
            type: 'datatable',
            columns: [
              { id: 'a', name: 'a', meta: { type: 'number' } },
              { id: 'b', name: 'b', meta: { type: 'number' } },
              { id: 'c', name: 'c', meta: { type: 'string' } },
            ],
            rows: [{ a: 1, b: 5, c: 'J' }],
          },
        },
      };

      const args: XYArgs = {
        xTitle: '',
        yTitle: '',
        yRightTitle: '',
        legend: { type: 'lens_xy_legendConfig', isVisible: true, position: Position.Top },
        valueLabels: 'hide',
        tickLabelsVisibilitySettings: {
          type: 'lens_xy_tickLabelsConfig',
          x: true,
          yLeft: false,
          yRight: false,
        },
        gridlinesVisibilitySettings: {
          type: 'lens_xy_gridlinesConfig',
          x: true,
          yLeft: false,
          yRight: false,
        },
        yLeftExtent: {
          mode: 'full',
          type: 'lens_xy_axisExtentConfig',
        },
        yRightExtent: {
          mode: 'full',
          type: 'lens_xy_axisExtentConfig',
        },
        layers: [
          {
            layerId: 'first',
            seriesType: 'line',
            xAccessor: 'a',
            accessors: ['c'],
            splitAccessor: 'b',
            columnToLabel: '',
            xScaleType: 'ordinal',
            yScaleType: 'linear',
            isHistogram: false,
            palette: mockPaletteOutput,
          },
        ],
      };

      const component = shallow(<XYChart {...defaultProps} data={data} args={args} />);

      expect(component.find(Settings).prop('showLegend')).toEqual(true);
    });

    test('it should always show legend if showSingleSeries is set', () => {
      const { data, args } = sampleArgs();

      const component = shallow(
        <XYChart
          {...defaultProps}
          data={{ ...data }}
          args={{
            ...args,
            layers: [{ ...args.layers[0], accessors: ['a'], splitAccessor: undefined }],
            legend: { ...args.legend, isVisible: true, showSingleSeries: true },
          }}
        />
      );

      expect(component.find(Settings).prop('showLegend')).toEqual(true);
    });

    test('it not show legend if isVisible is set to false', () => {
      const { data, args } = sampleArgs();

      const component = shallow(
        <XYChart
          {...defaultProps}
          data={{ ...data }}
          args={{
            ...args,
            legend: { ...args.legend, isVisible: false },
          }}
        />
      );

      expect(component.find(Settings).prop('showLegend')).toEqual(false);
    });

    test('it should show legend on right side', () => {
      const { data, args } = sampleArgs();

      const component = shallow(
        <XYChart
          {...defaultProps}
          data={{ ...data }}
          args={{
            ...args,
            legend: { ...args.legend, position: 'top' },
          }}
        />
      );

      expect(component.find(Settings).prop('legendPosition')).toEqual('top');
    });

    test('it should apply the fitting function to all non-bar series', () => {
      const data: LensMultiTable = {
        type: 'lens_multitable',
        tables: {
          first: createSampleDatatableWithRows([
            { a: 1, b: 2, c: 'I', d: 'Foo' },
            { a: 1, b: 5, c: 'J', d: 'Bar' },
          ]),
        },
      };

      const args: XYArgs = createArgsWithLayers([
        { ...sampleLayer, accessors: ['a'] },
        { ...sampleLayer, seriesType: 'bar', accessors: ['a'] },
        { ...sampleLayer, seriesType: 'area', accessors: ['a'] },
        { ...sampleLayer, seriesType: 'area_stacked', accessors: ['a'] },
      ]);

      const component = shallow(
        <XYChart
          {...defaultProps}
          data={{ ...data }}
          args={{ ...args, fittingFunction: 'Carry' }}
        />
      );

      expect(component.find(LineSeries).prop('fit')).toEqual({ type: Fit.Carry });
      expect(component.find(BarSeries).prop('fit')).toEqual(undefined);
      expect(component.find(AreaSeries).at(0).prop('fit')).toEqual({ type: Fit.Carry });
      expect(component.find(AreaSeries).at(0).prop('stackAccessors')).toEqual([]);
      expect(component.find(AreaSeries).at(1).prop('fit')).toEqual({ type: Fit.Carry });
      expect(component.find(AreaSeries).at(1).prop('stackAccessors')).toEqual(['c']);
    });

    test('it should apply None fitting function if not specified', () => {
      const { data, args } = sampleArgs();

      args.layers[0].accessors = ['a'];

      const component = shallow(
        <XYChart {...defaultProps} data={{ ...data }} args={{ ...args }} />
      );

      expect(component.find(LineSeries).prop('fit')).toEqual({ type: Fit.None });
    });

    test('it should apply the xTitle if is specified', () => {
      const { data, args } = sampleArgs();

      args.xTitle = 'My custom x-axis title';

      const component = shallow(
        <XYChart {...defaultProps} data={{ ...data }} args={{ ...args }} />
      );

      expect(component.find(Axis).at(0).prop('title')).toEqual('My custom x-axis title');
    });

    test('it should hide the X axis title if the corresponding switch is off', () => {
      const { data, args } = sampleArgs();

      args.axisTitlesVisibilitySettings = {
        x: false,
        yLeft: true,
        yRight: true,
        type: 'lens_xy_axisTitlesVisibilityConfig',
      };

      const component = shallow(
        <XYChart {...defaultProps} data={{ ...data }} args={{ ...args }} />
      );

      const axisStyle = component.find(Axis).first().prop('style');

      expect(axisStyle).toMatchObject({
        axisTitle: {
          visible: false,
        },
      });
    });

    test('it should show the X axis gridlines if the setting is on', () => {
      const { data, args } = sampleArgs();

      args.gridlinesVisibilitySettings = {
        x: true,
        yLeft: false,
        yRight: false,
        type: 'lens_xy_gridlinesConfig',
      };

      const component = shallow(
        <XYChart {...defaultProps} data={{ ...data }} args={{ ...args }} />
      );

      expect(component.find(Axis).at(0).prop('gridLine')).toMatchObject({
        visible: true,
      });
    });
  });

  describe('calculateMinInterval', () => {
    let xyProps: XYChartProps;

    beforeEach(() => {
      xyProps = sampleArgs();
      xyProps.args.layers[0].xScaleType = 'time';
    });
    it('should use first valid layer and determine interval', async () => {
      xyProps.data.tables.first.columns[2].meta.source = 'esaggs';
      xyProps.data.tables.first.columns[2].meta.sourceParams = {
        type: 'date_histogram',
        params: {
          used_interval: '5m',
        },
      };
      const result = await calculateMinInterval(xyProps);
      expect(result).toEqual(5 * 60 * 1000);
    });

    it('should return interval of number histogram if available on first x axis columns', async () => {
      xyProps.args.layers[0].xScaleType = 'linear';
      xyProps.data.tables.first.columns[2].meta = {
        source: 'esaggs',
        type: 'number',
        field: 'someField',
        sourceParams: {
          type: 'histogram',
          params: {
            interval: 'auto',
            used_interval: 5,
          },
        },
      };
      const result = await calculateMinInterval(xyProps);
      expect(result).toEqual(5);
    });

    it('should return undefined if data table is empty', async () => {
      xyProps.data.tables.first.rows = [];
      xyProps.data.tables.first.columns[2].meta.source = 'esaggs';
      xyProps.data.tables.first.columns[2].meta.sourceParams = {
        type: 'date_histogram',
        params: {
          used_interval: '5m',
        },
      };
      const result = await calculateMinInterval(xyProps);
      expect(result).toEqual(undefined);
    });

    it('should return undefined if interval can not be checked', async () => {
      const result = await calculateMinInterval(xyProps);
      expect(result).toEqual(undefined);
    });

    it('should return undefined if date column is not found', async () => {
      xyProps.data.tables.first.columns.splice(2, 1);
      const result = await calculateMinInterval(xyProps);
      expect(result).toEqual(undefined);
    });

    it('should return undefined if x axis is not a date', async () => {
      xyProps.args.layers[0].xScaleType = 'ordinal';
      xyProps.data.tables.first.columns.splice(2, 1);
      const result = await calculateMinInterval(xyProps);
      expect(result).toEqual(undefined);
    });
  });
});<|MERGE_RESOLUTION|>--- conflicted
+++ resolved
@@ -19,12 +19,7 @@
   Fit,
 } from '@elastic/charts';
 import { PaletteOutput } from 'src/plugins/charts/public';
-import { calculateMinInterval, XYChart, XYChartRenderProps } from './expression';
-import type { LensMultiTable } from '../../common';
 import {
-<<<<<<< HEAD
-  xyChart,
-=======
   calculateMinInterval,
   XYChart,
   XYChartRenderProps,
@@ -33,13 +28,11 @@
 } from './expression';
 import type { LensMultiTable } from '../../common';
 import {
->>>>>>> d1f02a64
   layerConfig,
   legendConfig,
   tickLabelsConfig,
   gridlinesConfig,
   XYArgs,
-  XYChartProps,
   LegendConfig,
   LayerArgs,
   AxesSettingsConfig,
