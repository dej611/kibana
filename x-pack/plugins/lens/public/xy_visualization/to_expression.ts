--- conflicted
+++ resolved
@@ -13,11 +13,8 @@
 import { getColumnToLabelMap } from './state_helpers';
 import type { ValidLayer, XYLayerConfig } from '../../common/expressions';
 import { layerTypes } from '../../common';
-<<<<<<< HEAD
 import { hasIcon } from './xy_config_panel/threshold_panel';
-=======
 import { defaultThresholdColor } from './color_assignment';
->>>>>>> ac462864
 
 export const getSortedAccessors = (datasource: DatasourcePublicAPI, layer: XYLayerConfig) => {
   const originalOrder = datasource
