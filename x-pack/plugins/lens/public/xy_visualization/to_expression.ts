/*
 * Copyright Elasticsearch B.V. and/or licensed to Elasticsearch B.V. under one
 * or more contributor license agreements. Licensed under the Elastic License
 * 2.0; you may not use this file except in compliance with the Elastic License
 * 2.0.
 */

import { Ast, AstFunction } from '@kbn/interpreter';
import { Position, ScaleType } from '@elastic/charts';
import type { PaletteRegistry } from '@kbn/coloring';

import { EventAnnotationServiceType } from '@kbn/event-annotation-plugin/public';
<<<<<<< HEAD
import { LegendSize } from '@kbn/visualizations-plugin/common/constants';
import type { YConfig, ExtendedYConfig } from '@kbn/expression-xy-plugin/common';
=======
import type { AxisExtentConfig, YConfig, ExtendedYConfig } from '@kbn/expression-xy-plugin/common';
import { LegendSize } from '@kbn/visualizations-plugin/public';
>>>>>>> 035940be
import {
  State,
  XYDataLayerConfig,
  XYReferenceLineLayerConfig,
  XYAnnotationLayerConfig,
} from './types';
import type { ValidXYDataLayerConfig } from './types';
import { OperationMetadata, DatasourcePublicAPI, DatasourceLayers } from '../types';
import { getColumnToLabelMap } from './state_helpers';
import { hasIcon } from './xy_config_panel/shared/icon_select';
import { defaultReferenceLineColor } from './color_assignment';
import { getDefaultVisualValuesForLayer } from '../shared_components/datasource_default_values';
import {
  getLayerTypeOptions,
  getDataLayers,
  getReferenceLayers,
  getAnnotationsLayers,
} from './visualization_helpers';
import { getUniqueLabels } from './annotations/helpers';
import { layerTypes } from '../../common';
import { axisExtentConfigToExpression } from '../shared_components';

export const getSortedAccessors = (
  datasource: DatasourcePublicAPI,
  layer: XYDataLayerConfig | XYReferenceLineLayerConfig
) => {
  const originalOrder = datasource
    ? datasource
        .getTableSpec()
        .map(({ columnId }: { columnId: string }) => columnId)
        .filter((columnId: string) => layer.accessors.includes(columnId))
    : layer.accessors;
  // When we add a column it could be empty, and therefore have no order
  return Array.from(new Set(originalOrder.concat(layer.accessors)));
};

export const toExpression = (
  state: State,
  datasourceLayers: DatasourceLayers,
  paletteService: PaletteRegistry,
  attributes: Partial<{ title: string; description: string }> = {},
  datasourceExpressionsByLayers: Record<string, Ast>,
  eventAnnotationService: EventAnnotationServiceType
): Ast | null => {
  if (!state || !state.layers.length) {
    return null;
  }

  const metadata: Record<string, Record<string, OperationMetadata | null>> = {};
  state.layers.forEach((layer) => {
    metadata[layer.layerId] = {};
    const datasource = datasourceLayers[layer.layerId];
    if (datasource) {
      datasource.getTableSpec().forEach((column) => {
        const operation = datasourceLayers[layer.layerId].getOperationForColumnId(column.columnId);
        metadata[layer.layerId][column.columnId] = operation;
      });
    }
  });

  return buildExpression(
    state,
    metadata,
    datasourceLayers,
    paletteService,
    datasourceExpressionsByLayers,
    eventAnnotationService
  );
};

const simplifiedLayerExpression = {
  [layerTypes.DATA]: (layer: XYDataLayerConfig) => ({ ...layer, hide: true }),
  [layerTypes.REFERENCELINE]: (layer: XYReferenceLineLayerConfig) => ({
    ...layer,
    hide: true,
    yConfig: layer.yConfig?.map(({ ...rest }) => ({
      ...rest,
      lineWidth: 1,
      icon: undefined,
      textVisibility: false,
    })),
  }),
  [layerTypes.ANNOTATIONS]: (layer: XYAnnotationLayerConfig) => ({
    ...layer,
    hide: true,
  }),
};

export function toPreviewExpression(
  state: State,
  datasourceLayers: DatasourceLayers,
  paletteService: PaletteRegistry,
  datasourceExpressionsByLayers: Record<string, Ast>,
  eventAnnotationService: EventAnnotationServiceType
) {
  return toExpression(
    {
      ...state,
      layers: state.layers.map((layer) => getLayerTypeOptions(layer, simplifiedLayerExpression)),
      // hide legend for preview
      legend: {
        ...state.legend,
        isVisible: false,
      },
      valueLabels: 'hide',
    },
    datasourceLayers,
    paletteService,
    {},
    datasourceExpressionsByLayers,
    eventAnnotationService
  );
}

export function getScaleType(metadata: OperationMetadata | null, defaultScale: ScaleType) {
  if (!metadata) {
    return defaultScale;
  }

  // use scale information if available
  if (metadata.scale === 'ordinal') {
    return ScaleType.Ordinal;
  }
  if (metadata.scale === 'interval' || metadata.scale === 'ratio') {
    return metadata.dataType === 'date' ? ScaleType.Time : ScaleType.Linear;
  }

  // fall back to data type if necessary
  switch (metadata.dataType) {
    case 'boolean':
    case 'string':
    case 'ip':
      return ScaleType.Ordinal;
    case 'date':
      return ScaleType.Time;
    default:
      return ScaleType.Linear;
  }
}

export const buildExpression = (
  state: State,
  metadata: Record<string, Record<string, OperationMetadata | null>>,
  datasourceLayers: DatasourceLayers,
  paletteService: PaletteRegistry,
  datasourceExpressionsByLayers: Record<string, Ast>,
  eventAnnotationService: EventAnnotationServiceType
): Ast | null => {
  const validDataLayers: ValidXYDataLayerConfig[] = getDataLayers(state.layers)
    .filter<ValidXYDataLayerConfig>((layer): layer is ValidXYDataLayerConfig =>
      Boolean(layer.accessors.length)
    )
    .map((layer) => ({
      ...layer,
      accessors: getSortedAccessors(datasourceLayers[layer.layerId], layer),
    }));

  // sorting doesn't change anything so we don't sort reference layers (TODO: should we make it work?)
  const validReferenceLayers = getReferenceLayers(state.layers).filter((layer) =>
    Boolean(layer.accessors.length)
  );

  const uniqueLabels = getUniqueLabels(state.layers);
  const validAnnotationsLayers = getAnnotationsLayers(state.layers)
    .filter((layer) => Boolean(layer.annotations.length))
    .map((layer) => {
      return {
        ...layer,
        annotations: layer.annotations.map((c) => ({
          ...c,
          label: uniqueLabels[c.id],
        })),
      };
    });

  if (!validDataLayers.length) {
    return null;
  }

  return {
    type: 'expression',
    chain: [
      {
        type: 'function',
        function: 'layeredXyVis',
        arguments: {
          xTitle: [state.xTitle || ''],
          yTitle: [state.yTitle || ''],
          yRightTitle: [state.yRightTitle || ''],
          legend: [
            {
              type: 'expression',
              chain: [
                {
                  type: 'function',
                  function: 'legendConfig',
                  arguments: {
                    isVisible: [state.legend.isVisible],
                    showSingleSeries: state.legend.showSingleSeries
                      ? [state.legend.showSingleSeries]
                      : [],
                    position: !state.legend.isInside ? [state.legend.position] : [],
                    isInside: state.legend.isInside ? [state.legend.isInside] : [],
                    legendSize: state.legend.isInside
                      ? []
                      : state.legend.position === Position.Top ||
                        state.legend.position === Position.Bottom
                      ? [LegendSize.AUTO]
                      : state.legend.legendSize
                      ? [state.legend.legendSize]
                      : [],
                    horizontalAlignment:
                      state.legend.horizontalAlignment && state.legend.isInside
                        ? [state.legend.horizontalAlignment]
                        : [],
                    verticalAlignment:
                      state.legend.verticalAlignment && state.legend.isInside
                        ? [state.legend.verticalAlignment]
                        : [],
                    // ensure that even if the user types more than 5 columns
                    // we will only show 5
                    floatingColumns:
                      state.legend.floatingColumns && state.legend.isInside
                        ? [Math.min(5, state.legend.floatingColumns)]
                        : [],
                    maxLines: state.legend.maxLines ? [state.legend.maxLines] : [],
                    shouldTruncate: [
                      state.legend.shouldTruncate ??
                        getDefaultVisualValuesForLayer(state, datasourceLayers).truncateText,
                    ],
                  },
                },
              ],
            },
          ],
          fittingFunction: [state.fittingFunction || 'None'],
          endValue: [state.endValue || 'None'],
          emphasizeFitting: [state.emphasizeFitting || false],
          curveType: [state.curveType || 'LINEAR'],
          fillOpacity: [state.fillOpacity || 0.3],
          xExtent: [axisExtentConfigToExpression(state.xExtent)],
          yLeftExtent: [axisExtentConfigToExpression(state.yLeftExtent)],
          yRightExtent: [axisExtentConfigToExpression(state.yRightExtent)],
          yLeftScale: [state.yLeftScale || 'linear'],
          yRightScale: [state.yRightScale || 'linear'],
          axisTitlesVisibilitySettings: [
            {
              type: 'expression',
              chain: [
                {
                  type: 'function',
                  function: 'axisTitlesVisibilityConfig',
                  arguments: {
                    x: [state?.axisTitlesVisibilitySettings?.x ?? true],
                    yLeft: [state?.axisTitlesVisibilitySettings?.yLeft ?? true],
                    yRight: [state?.axisTitlesVisibilitySettings?.yRight ?? true],
                  },
                },
              ],
            },
          ],
          tickLabelsVisibilitySettings: [
            {
              type: 'expression',
              chain: [
                {
                  type: 'function',
                  function: 'tickLabelsConfig',
                  arguments: {
                    x: [state?.tickLabelsVisibilitySettings?.x ?? true],
                    yLeft: [state?.tickLabelsVisibilitySettings?.yLeft ?? true],
                    yRight: [state?.tickLabelsVisibilitySettings?.yRight ?? true],
                  },
                },
              ],
            },
          ],
          gridlinesVisibilitySettings: [
            {
              type: 'expression',
              chain: [
                {
                  type: 'function',
                  function: 'gridlinesConfig',
                  arguments: {
                    x: [state?.gridlinesVisibilitySettings?.x ?? true],
                    yLeft: [state?.gridlinesVisibilitySettings?.yLeft ?? true],
                    yRight: [state?.gridlinesVisibilitySettings?.yRight ?? true],
                  },
                },
              ],
            },
          ],
          labelsOrientation: [
            {
              type: 'expression',
              chain: [
                {
                  type: 'function',
                  function: 'labelsOrientationConfig',
                  arguments: {
                    x: [state?.labelsOrientation?.x ?? 0],
                    yLeft: [state?.labelsOrientation?.yLeft ?? 0],
                    yRight: [state?.labelsOrientation?.yRight ?? 0],
                  },
                },
              ],
            },
          ],
          valueLabels: [state?.valueLabels || 'hide'],
          hideEndzones: [state?.hideEndzones || false],
          valuesInLegend: [state?.valuesInLegend || false],
          layers: [
            ...validDataLayers.map((layer) =>
              dataLayerToExpression(
                layer,
                datasourceLayers[layer.layerId],
                metadata,
                paletteService,
                datasourceExpressionsByLayers[layer.layerId]
              )
            ),
            ...validReferenceLayers.map((layer) =>
              referenceLineLayerToExpression(
                layer,
                datasourceLayers[(layer as XYReferenceLineLayerConfig).layerId],
                datasourceExpressionsByLayers[layer.layerId]
              )
            ),
            ...validAnnotationsLayers.map((layer) =>
              annotationLayerToExpression(layer, eventAnnotationService)
            ),
          ],
        },
      },
    ],
  };
};

const referenceLineLayerToExpression = (
  layer: XYReferenceLineLayerConfig,
  datasourceLayer: DatasourcePublicAPI,
  datasourceExpression: Ast
): Ast => {
  return {
    type: 'expression',
    chain: [
      {
        type: 'function',
        function: 'referenceLineLayer',
        arguments: {
          layerId: [layer.layerId],
          yConfig: layer.yConfig
            ? layer.yConfig.map((yConfig) =>
                extendedYConfigToExpression(yConfig, defaultReferenceLineColor)
              )
            : [],
          accessors: layer.accessors,
          columnToLabel: [JSON.stringify(getColumnToLabelMap(layer, datasourceLayer))],
          ...(datasourceExpression ? { table: [datasourceExpression] } : {}),
        },
      },
    ],
  };
};

const annotationLayerToExpression = (
  layer: XYAnnotationLayerConfig,
  eventAnnotationService: EventAnnotationServiceType
): Ast => {
  return {
    type: 'expression',
    chain: [
      {
        type: 'function',
        function: 'extendedAnnotationLayer',
        arguments: {
          hide: [Boolean(layer.hide)],
          layerId: [layer.layerId],
          annotations: layer.annotations
            ? layer.annotations.map((ann): Ast => eventAnnotationService.toExpression(ann))
            : [],
        },
      },
    ],
  };
};

const dataLayerToExpression = (
  layer: ValidXYDataLayerConfig,
  datasourceLayer: DatasourcePublicAPI,
  metadata: Record<string, Record<string, OperationMetadata | null>>,
  paletteService: PaletteRegistry,
  datasourceExpression: Ast
): Ast => {
  const columnToLabel = getColumnToLabelMap(layer, datasourceLayer);

  const xAxisOperation = datasourceLayer?.getOperationForColumnId(layer.xAccessor);

  const isHistogramDimension = Boolean(
    xAxisOperation &&
      xAxisOperation.isBucketed &&
      xAxisOperation.scale &&
      xAxisOperation.scale !== 'ordinal'
  );

  return {
    type: 'expression',
    chain: [
      {
        type: 'function',
        function: 'extendedDataLayer',
        arguments: {
          layerId: [layer.layerId],
          hide: [Boolean(layer.hide)],
          xAccessor: layer.xAccessor ? [layer.xAccessor] : [],
          xScaleType: [getScaleType(metadata[layer.layerId][layer.xAccessor], ScaleType.Linear)],
          isHistogram: [isHistogramDimension],
          splitAccessor: layer.collapseFn || !layer.splitAccessor ? [] : [layer.splitAccessor],
          yConfig: layer.yConfig
            ? layer.yConfig.map((yConfig) => yConfigToExpression(yConfig))
            : [],
          seriesType: [layer.seriesType],
          accessors: layer.accessors,
          columnToLabel: [JSON.stringify(columnToLabel)],
          ...(datasourceExpression
            ? {
                table: [
                  {
                    ...datasourceExpression,
                    chain: [
                      ...datasourceExpression.chain,
                      ...(layer.collapseFn
                        ? [
                            {
                              type: 'function',
                              function: 'lens_collapse',
                              arguments: {
                                by: layer.xAccessor ? [layer.xAccessor] : [],
                                metric: layer.accessors,
                                fn: [layer.collapseFn!],
                              },
                            } as AstFunction,
                          ]
                        : []),
                    ],
                  },
                ],
              }
            : {}),
          palette: [
            {
              type: 'expression',
              chain: [
                layer.palette
                  ? {
                      type: 'function',
                      function: 'theme',
                      arguments: {
                        variable: ['palette'],
                        default: [
                          paletteService.get(layer.palette.name).toExpression(layer.palette.params),
                        ],
                      },
                    }
                  : {
                      type: 'function',
                      function: 'system_palette',
                      arguments: {
                        name: ['default'],
                      },
                    },
              ],
            },
          ],
        },
      },
    ],
  };
};

const yConfigToExpression = (yConfig: YConfig, defaultColor?: string): Ast => {
  return {
    type: 'expression',
    chain: [
      {
        type: 'function',
        function: 'yConfig',
        arguments: {
          forAccessor: [yConfig.forAccessor],
          axisMode: yConfig.axisMode ? [yConfig.axisMode] : [],
          color: yConfig.color ? [yConfig.color] : defaultColor ? [defaultColor] : [],
        },
      },
    ],
  };
};

const extendedYConfigToExpression = (yConfig: ExtendedYConfig, defaultColor?: string): Ast => {
  return {
    type: 'expression',
    chain: [
      {
        type: 'function',
        function: 'extendedYConfig',
        arguments: {
          forAccessor: [yConfig.forAccessor],
          axisMode: yConfig.axisMode ? [yConfig.axisMode] : [],
          color: yConfig.color ? [yConfig.color] : defaultColor ? [defaultColor] : [],
          lineStyle: [yConfig.lineStyle || 'solid'],
          lineWidth: [yConfig.lineWidth || 1],
          fill: [yConfig.fill || 'none'],
          icon: hasIcon(yConfig.icon) ? [yConfig.icon] : [],
          iconPosition:
            hasIcon(yConfig.icon) || yConfig.textVisibility
              ? [yConfig.iconPosition || 'auto']
              : ['auto'],
          textVisibility: [yConfig.textVisibility || false],
        },
      },
    ],
  };
};<|MERGE_RESOLUTION|>--- conflicted
+++ resolved
@@ -10,13 +10,8 @@
 import type { PaletteRegistry } from '@kbn/coloring';
 
 import { EventAnnotationServiceType } from '@kbn/event-annotation-plugin/public';
-<<<<<<< HEAD
-import { LegendSize } from '@kbn/visualizations-plugin/common/constants';
 import type { YConfig, ExtendedYConfig } from '@kbn/expression-xy-plugin/common';
-=======
-import type { AxisExtentConfig, YConfig, ExtendedYConfig } from '@kbn/expression-xy-plugin/common';
 import { LegendSize } from '@kbn/visualizations-plugin/public';
->>>>>>> 035940be
 import {
   State,
   XYDataLayerConfig,
