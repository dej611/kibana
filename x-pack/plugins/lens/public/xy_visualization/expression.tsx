/*
 * Copyright Elasticsearch B.V. and/or licensed to Elasticsearch B.V. under one
 * or more contributor license agreements. Licensed under the Elastic License
 * 2.0; you may not use this file except in compliance with the Elastic License
 * 2.0.
 */

import './expression.scss';

import React, { useState, useEffect } from 'react';
import ReactDOM from 'react-dom';
import {
  Chart,
  Settings,
  Axis,
  LineSeries,
  AreaSeries,
  BarSeries,
  Position,
  GeometryValue,
  XYChartSeriesIdentifier,
  StackMode,
  VerticalAlignment,
  HorizontalAlignment,
  ElementClickListener,
  BrushEndListener,
  CurveType,
  LabelOverflowConstraint,
} from '@elastic/charts';
import { I18nProvider } from '@kbn/i18n/react';
import type {
  ExpressionRenderDefinition,
  Datatable,
  DatatableRow,
  ExpressionFunctionDefinition,
} from 'src/plugins/expressions/public';
import { IconType } from '@elastic/eui';
import { i18n } from '@kbn/i18n';
import { RenderMode } from 'src/plugins/expressions';
import type { ILensInterpreterRenderHandlers, LensFilterEvent, LensBrushEvent } from '../types';
import type { LensMultiTable, FormatFactory } from '../../common';
<<<<<<< HEAD
import type { LayerArgs, SeriesType, XYChartProps } from '../../common/expressions';
=======
import {
  fittingFunctionDefinitions,
  LayerArgs,
  SeriesType,
  XYArgs,
} from '../../common/expressions';
>>>>>>> d1f02a64
import { visualizationTypes } from './types';
import { VisualizationContainer } from '../visualization_container';
import { isHorizontalChart, getSeriesColor } from './state_helpers';
import { search } from '../../../../../src/plugins/data/public';
import {
  ChartsPluginSetup,
  PaletteRegistry,
  SeriesLayer,
} from '../../../../../src/plugins/charts/public';
import { EmptyPlaceholder } from '../shared_components';
import { getFitOptions } from './fitting_functions';
import { getAxesConfiguration, GroupsConfiguration, validateExtent } from './axes_configuration';
import { getColorAssignments } from './color_assignment';
import { getXDomain, XyEndzones } from './x_domain';
import { getLegendAction } from './get_legend_action';

declare global {
  interface Window {
    /**
     * Flag used to enable debugState on elastic charts
     */
    _echDebugStateFlag?: boolean;
  }
}

type InferPropType<T> = T extends React.FunctionComponent<infer P> ? P : T;
type SeriesSpec = InferPropType<typeof LineSeries> &
  InferPropType<typeof BarSeries> &
  InferPropType<typeof AreaSeries>;

<<<<<<< HEAD
=======
export interface XYChartProps {
  data: LensMultiTable;
  args: XYArgs;
}

export interface XYRender {
  type: 'render';
  as: 'lens_xy_chart_renderer';
  value: XYChartProps;
}

export const xyChart: ExpressionFunctionDefinition<
  'lens_xy_chart',
  LensMultiTable | ExpressionValueSearchContext | null,
  XYArgs,
  XYRender
> = {
  name: 'lens_xy_chart',
  type: 'render',
  inputTypes: ['lens_multitable', 'kibana_context', 'null'],
  help: i18n.translate('xpack.lens.xyChart.help', {
    defaultMessage: 'An X/Y chart',
  }),
  args: {
    title: {
      types: ['string'],
      help: 'The chart title.',
    },
    description: {
      types: ['string'],
      help: '',
    },
    xTitle: {
      types: ['string'],
      help: i18n.translate('xpack.lens.xyChart.xTitle.help', {
        defaultMessage: 'X axis title',
      }),
    },
    yTitle: {
      types: ['string'],
      help: i18n.translate('xpack.lens.xyChart.yLeftTitle.help', {
        defaultMessage: 'Y left axis title',
      }),
    },
    yRightTitle: {
      types: ['string'],
      help: i18n.translate('xpack.lens.xyChart.yRightTitle.help', {
        defaultMessage: 'Y right axis title',
      }),
    },
    yLeftExtent: {
      types: ['lens_xy_axisExtentConfig'],
      help: i18n.translate('xpack.lens.xyChart.yLeftExtent.help', {
        defaultMessage: 'Y left axis extents',
      }),
    },
    yRightExtent: {
      types: ['lens_xy_axisExtentConfig'],
      help: i18n.translate('xpack.lens.xyChart.yRightExtent.help', {
        defaultMessage: 'Y right axis extents',
      }),
    },
    legend: {
      types: ['lens_xy_legendConfig'],
      help: i18n.translate('xpack.lens.xyChart.legend.help', {
        defaultMessage: 'Configure the chart legend.',
      }),
    },
    fittingFunction: {
      types: ['string'],
      options: [...fittingFunctionDefinitions.map(({ id }) => id)],
      help: i18n.translate('xpack.lens.xyChart.fittingFunction.help', {
        defaultMessage: 'Define how missing values are treated',
      }),
    },
    valueLabels: {
      types: ['string'],
      options: ['hide', 'inside'],
      help: '',
    },
    tickLabelsVisibilitySettings: {
      types: ['lens_xy_tickLabelsConfig'],
      help: i18n.translate('xpack.lens.xyChart.tickLabelsSettings.help', {
        defaultMessage: 'Show x and y axes tick labels',
      }),
    },
    gridlinesVisibilitySettings: {
      types: ['lens_xy_gridlinesConfig'],
      help: i18n.translate('xpack.lens.xyChart.gridlinesSettings.help', {
        defaultMessage: 'Show x and y axes gridlines',
      }),
    },
    axisTitlesVisibilitySettings: {
      types: ['lens_xy_axisTitlesVisibilityConfig'],
      help: i18n.translate('xpack.lens.xyChart.axisTitlesSettings.help', {
        defaultMessage: 'Show x and y axes titles',
      }),
    },
    layers: {
      // eslint-disable-next-line @typescript-eslint/no-explicit-any
      types: ['lens_xy_layer'] as any,
      help: 'Layers of visual series',
      multi: true,
    },
    curveType: {
      types: ['string'],
      options: ['LINEAR', 'CURVE_MONOTONE_X'],
      help: i18n.translate('xpack.lens.xyChart.curveType.help', {
        defaultMessage: 'Define how curve type is rendered for a line chart',
      }),
    },
    fillOpacity: {
      types: ['number'],
      help: i18n.translate('xpack.lens.xyChart.fillOpacity.help', {
        defaultMessage: 'Define the area chart fill opacity',
      }),
    },
    hideEndzones: {
      types: ['boolean'],
      default: false,
      help: i18n.translate('xpack.lens.xyChart.hideEndzones.help', {
        defaultMessage: 'Hide endzone markers for partial data',
      }),
    },
    valuesInLegend: {
      types: ['boolean'],
      default: false,
      help: i18n.translate('xpack.lens.xyChart.valuesInLegend.help', {
        defaultMessage: 'Show values in legend',
      }),
    },
  },
  fn(data: LensMultiTable, args: XYArgs) {
    return {
      type: 'render',
      as: 'lens_xy_chart_renderer',
      value: {
        data,
        args,
      },
    };
  },
};

>>>>>>> d1f02a64
export type XYChartRenderProps = XYChartProps & {
  chartsThemeService: ChartsPluginSetup['theme'];
  paletteService: PaletteRegistry;
  formatFactory: FormatFactory;
  timeZone: string;
  minInterval: number | undefined;
  onClickValue: (data: LensFilterEvent['data']) => void;
  onSelectRange: (data: LensBrushEvent['data']) => void;
  renderMode: RenderMode;
  syncColors: boolean;
};

export function calculateMinInterval({ args: { layers }, data }: XYChartProps) {
  const filteredLayers = getFilteredLayers(layers, data);
  if (filteredLayers.length === 0) return;
  const isTimeViz = data.dateRange && filteredLayers.every((l) => l.xScaleType === 'time');
  const xColumn = data.tables[filteredLayers[0].layerId].columns.find(
    (column) => column.id === filteredLayers[0].xAccessor
  );

  if (!xColumn) return;
  if (!isTimeViz) {
    const histogramInterval = search.aggs.getNumberHistogramIntervalByDatatableColumn(xColumn);
    if (typeof histogramInterval === 'number') {
      return histogramInterval;
    } else {
      return undefined;
    }
  }
  const dateInterval = search.aggs.getDateHistogramMetaDataByDatatableColumn(xColumn)?.interval;
  if (!dateInterval) return;
  const intervalDuration = search.aggs.parseInterval(dateInterval);
  if (!intervalDuration) return;
  return intervalDuration.as('milliseconds');
}

export const getXyChartRenderer = (dependencies: {
  formatFactory: Promise<FormatFactory>;
  chartsThemeService: ChartsPluginSetup['theme'];
  paletteService: PaletteRegistry;
  timeZone: string;
}): ExpressionRenderDefinition<XYChartProps> => ({
  name: 'lens_xy_chart_renderer',
  displayName: 'XY chart',
  help: i18n.translate('xpack.lens.xyChart.renderer.help', {
    defaultMessage: 'X/Y chart renderer',
  }),
  validate: () => undefined,
  reuseDomNode: true,
  render: async (
    domNode: Element,
    config: XYChartProps,
    handlers: ILensInterpreterRenderHandlers
  ) => {
    handlers.onDestroy(() => ReactDOM.unmountComponentAtNode(domNode));
    const onClickValue = (data: LensFilterEvent['data']) => {
      handlers.event({ name: 'filter', data });
    };
    const onSelectRange = (data: LensBrushEvent['data']) => {
      handlers.event({ name: 'brush', data });
    };
    const formatFactory = await dependencies.formatFactory;
    ReactDOM.render(
      <I18nProvider>
        <XYChartReportable
          {...config}
          formatFactory={formatFactory}
          chartsThemeService={dependencies.chartsThemeService}
          paletteService={dependencies.paletteService}
          timeZone={dependencies.timeZone}
          minInterval={calculateMinInterval(config)}
          onClickValue={onClickValue}
          onSelectRange={onSelectRange}
          renderMode={handlers.getRenderMode()}
          syncColors={handlers.isSyncColorsEnabled()}
        />
      </I18nProvider>,
      domNode,
      () => handlers.done()
    );
  },
});

function getValueLabelsStyling(isHorizontal: boolean) {
  const VALUE_LABELS_MAX_FONTSIZE = 15;
  const VALUE_LABELS_MIN_FONTSIZE = 10;
  const VALUE_LABELS_VERTICAL_OFFSET = -10;
  const VALUE_LABELS_HORIZONTAL_OFFSET = 10;

  return {
    displayValue: {
      fontSize: { min: VALUE_LABELS_MIN_FONTSIZE, max: VALUE_LABELS_MAX_FONTSIZE },
      fill: { textInverted: true, textBorder: 2 },
      alignment: isHorizontal
        ? {
            vertical: VerticalAlignment.Middle,
          }
        : { horizontal: HorizontalAlignment.Center },
      offsetX: isHorizontal ? VALUE_LABELS_HORIZONTAL_OFFSET : 0,
      offsetY: isHorizontal ? 0 : VALUE_LABELS_VERTICAL_OFFSET,
    },
  };
}

function getIconForSeriesType(seriesType: SeriesType): IconType {
  return visualizationTypes.find((c) => c.id === seriesType)!.icon || 'empty';
}

const MemoizedChart = React.memo(XYChart);

export function XYChartReportable(props: XYChartRenderProps) {
  const [state, setState] = useState({
    isReady: false,
  });

  // It takes a cycle for the XY chart to render. This prevents
  // reporting from printing a blank chart placeholder.
  useEffect(() => {
    setState({ isReady: true });
  }, [setState]);

  return (
    <VisualizationContainer
      className="lnsXyExpression__container"
      isReady={state.isReady}
      reportTitle={props.args.title}
      reportDescription={props.args.description}
    >
      <MemoizedChart {...props} />
    </VisualizationContainer>
  );
}

export function XYChart({
  data,
  args,
  formatFactory,
  timeZone,
  chartsThemeService,
  paletteService,
  minInterval,
  onClickValue,
  onSelectRange,
  renderMode,
  syncColors,
}: XYChartRenderProps) {
  const {
    legend,
    layers,
    fittingFunction,
    gridlinesVisibilitySettings,
    valueLabels,
    hideEndzones,
    yLeftExtent,
    yRightExtent,
    valuesInLegend,
  } = args;
  const chartTheme = chartsThemeService.useChartsTheme();
  const chartBaseTheme = chartsThemeService.useChartsBaseTheme();
  const darkMode = chartsThemeService.useDarkMode();
  const filteredLayers = getFilteredLayers(layers, data);

  if (filteredLayers.length === 0) {
    const icon: IconType = layers.length > 0 ? getIconForSeriesType(layers[0].seriesType) : 'bar';
    return <EmptyPlaceholder icon={icon} />;
  }

  // use formatting hint of first x axis column to format ticks
  const xAxisColumn = data.tables[filteredLayers[0].layerId].columns.find(
    ({ id }) => id === filteredLayers[0].xAccessor
  );
  const xAxisFormatter = formatFactory(xAxisColumn && xAxisColumn.meta?.params);
  const layersAlreadyFormatted: Record<string, boolean> = {};

  // This is a safe formatter for the xAccessor that abstracts the knowledge of already formatted layers
  const safeXAccessorLabelRenderer = (value: unknown): string =>
    xAxisColumn && layersAlreadyFormatted[xAxisColumn.id]
      ? (value as string)
      : xAxisFormatter.convert(value);

  const chartHasMoreThanOneSeries =
    filteredLayers.length > 1 ||
    filteredLayers.some((layer) => layer.accessors.length > 1) ||
    filteredLayers.some((layer) => layer.splitAccessor);
  const shouldRotate = isHorizontalChart(filteredLayers);

  const yAxesConfiguration = getAxesConfiguration(
    filteredLayers,
    shouldRotate,
    data.tables,
    formatFactory
  );

  const xTitle = args.xTitle || (xAxisColumn && xAxisColumn.name);
  const axisTitlesVisibilitySettings = args.axisTitlesVisibilitySettings || {
    x: true,
    yLeft: true,
    yRight: true,
  };
  const tickLabelsVisibilitySettings = args.tickLabelsVisibilitySettings || {
    x: true,
    yLeft: true,
    yRight: true,
  };

  const filteredBarLayers = filteredLayers.filter((layer) => layer.seriesType.includes('bar'));

  const chartHasMoreThanOneBarSeries =
    filteredBarLayers.length > 1 ||
    filteredBarLayers.some((layer) => layer.accessors.length > 1) ||
    filteredBarLayers.some((layer) => layer.splitAccessor);

  const isTimeViz = data.dateRange && filteredLayers.every((l) => l.xScaleType === 'time');
  const isHistogramViz = filteredLayers.every((l) => l.isHistogram);

  const { baseDomain: rawXDomain, extendedDomain: xDomain } = getXDomain(
    layers,
    data,
    minInterval,
    Boolean(isTimeViz),
    Boolean(isHistogramViz)
  );

  const getYAxesTitles = (
    axisSeries: Array<{ layer: string; accessor: string }>,
    groupId: string
  ) => {
    const yTitle = groupId === 'right' ? args.yRightTitle : args.yTitle;
    return (
      yTitle ||
      axisSeries
        .map(
          (series) =>
            data.tables[series.layer].columns.find((column) => column.id === series.accessor)?.name
        )
        .filter((name) => Boolean(name))[0]
    );
  };

  const getYAxesStyle = (groupId: string) => {
    const style = {
      tickLabel: {
        visible:
          groupId === 'right'
            ? tickLabelsVisibilitySettings?.yRight
            : tickLabelsVisibilitySettings?.yLeft,
      },
      axisTitle: {
        visible:
          groupId === 'right'
            ? axisTitlesVisibilitySettings?.yRight
            : axisTitlesVisibilitySettings?.yLeft,
      },
    };
    return style;
  };

  const getYAxisDomain = (axis: GroupsConfiguration[number]) => {
    const extent = axis.groupId === 'left' ? yLeftExtent : yRightExtent;
    const hasBarOrArea = Boolean(
      axis.series.some((series) => {
        const seriesType = filteredLayers.find((l) => l.layerId === series.layer)?.seriesType;
        return seriesType?.includes('bar') || seriesType?.includes('area');
      })
    );
    const fit = !hasBarOrArea && extent.mode === 'dataBounds';
    let min: undefined | number;
    let max: undefined | number;

    if (extent.mode === 'custom') {
      const { inclusiveZeroError, boundaryError } = validateExtent(hasBarOrArea, extent);
      if (!inclusiveZeroError && !boundaryError) {
        min = extent.lowerBound;
        max = extent.upperBound;
      }
    }

    return {
      fit,
      min,
      max,
    };
  };

  const shouldShowValueLabels =
    // No stacked bar charts
    filteredLayers.every((layer) => !layer.seriesType.includes('stacked')) &&
    // No histogram charts
    !isHistogramViz;

  const valueLabelsStyling =
    shouldShowValueLabels && valueLabels !== 'hide' && getValueLabelsStyling(shouldRotate);

  const colorAssignments = getColorAssignments(args.layers, data, formatFactory);

  const clickHandler: ElementClickListener = ([[geometry, series]]) => {
    // for xyChart series is always XYChartSeriesIdentifier and geometry is always type of GeometryValue
    const xySeries = series as XYChartSeriesIdentifier;
    const xyGeometry = geometry as GeometryValue;

    const layer = filteredLayers.find((l) =>
      xySeries.seriesKeys.some((key: string | number) => l.accessors.includes(key.toString()))
    );
    if (!layer) {
      return;
    }

    const table = data.tables[layer.layerId];

    const xColumn = table.columns.find((col) => col.id === layer.xAccessor);
    const currentXFormatter =
      layer.xAccessor && layersAlreadyFormatted[layer.xAccessor] && xColumn
        ? formatFactory(xColumn.meta.params)
        : xAxisFormatter;

    const rowIndex = table.rows.findIndex((row) => {
      if (layer.xAccessor) {
        if (layersAlreadyFormatted[layer.xAccessor]) {
          // stringify the value to compare with the chart value
          return currentXFormatter.convert(row[layer.xAccessor]) === xyGeometry.x;
        }
        return row[layer.xAccessor] === xyGeometry.x;
      }
    });

    const points = [
      {
        row: rowIndex,
        column: table.columns.findIndex((col) => col.id === layer.xAccessor),
        value: layer.xAccessor ? table.rows[rowIndex][layer.xAccessor] : xyGeometry.x,
      },
    ];

    if (xySeries.seriesKeys.length > 1) {
      const pointValue = xySeries.seriesKeys[0];

      points.push({
        row: table.rows.findIndex(
          (row) => layer.splitAccessor && row[layer.splitAccessor] === pointValue
        ),
        column: table.columns.findIndex((col) => col.id === layer.splitAccessor),
        value: pointValue,
      });
    }
    const currentColumnMeta = table.columns.find((el) => el.id === layer.xAccessor)?.meta;
    const xAxisFieldName = currentColumnMeta?.field;
    const isDateField = currentColumnMeta?.type === 'date';

    const context: LensFilterEvent['data'] = {
      data: points.map((point) => ({
        row: point.row,
        column: point.column,
        value: point.value,
        table,
      })),
      timeFieldName: xDomain && isDateField ? xAxisFieldName : undefined,
    };
    onClickValue(context);
  };

  const brushHandler: BrushEndListener = ({ x }) => {
    if (!x) {
      return;
    }
    const [min, max] = x;
    if (!xAxisColumn || !isHistogramViz) {
      return;
    }

    const table = data.tables[filteredLayers[0].layerId];

    const xAxisColumnIndex = table.columns.findIndex((el) => el.id === filteredLayers[0].xAccessor);

    const timeFieldName = isTimeViz ? table.columns[xAxisColumnIndex]?.meta?.field : undefined;

    const context: LensBrushEvent['data'] = {
      range: [min, max],
      table,
      column: xAxisColumnIndex,
      timeFieldName,
    };
    onSelectRange(context);
  };

  return (
    <Chart>
      <Settings
        debugState={window._echDebugStateFlag ?? false}
        showLegend={
          legend.isVisible && !legend.showSingleSeries
            ? chartHasMoreThanOneSeries
            : legend.isVisible
        }
        legendPosition={legend.position}
        theme={{
          ...chartTheme,
          barSeriesStyle: {
            ...chartTheme.barSeriesStyle,
            ...valueLabelsStyling,
          },
          background: {
            color: undefined, // removes background for embeddables
          },
        }}
        baseTheme={chartBaseTheme}
        tooltip={{
          boundary: document.getElementById('app-fixed-viewport') ?? undefined,
          headerFormatter: (d) => safeXAccessorLabelRenderer(d.value),
        }}
        rotation={shouldRotate ? 90 : 0}
        xDomain={xDomain}
        onBrushEnd={renderMode !== 'noInteractivity' ? brushHandler : undefined}
        onElementClick={renderMode !== 'noInteractivity' ? clickHandler : undefined}
        legendAction={getLegendAction(
          filteredLayers,
          data.tables,
          onClickValue,
          formatFactory,
          layersAlreadyFormatted
        )}
        showLegendExtra={isHistogramViz && valuesInLegend}
      />

      <Axis
        id="x"
        position={shouldRotate ? Position.Left : Position.Bottom}
        title={xTitle}
        gridLine={{
          visible: gridlinesVisibilitySettings?.x,
          strokeWidth: 2,
        }}
        hide={filteredLayers[0].hide || !filteredLayers[0].xAccessor}
        tickFormat={(d) => safeXAccessorLabelRenderer(d)}
        style={{
          tickLabel: {
            visible: tickLabelsVisibilitySettings?.x,
          },
          axisTitle: {
            visible: axisTitlesVisibilitySettings.x,
          },
        }}
      />

      {yAxesConfiguration.map((axis) => {
        return (
          <Axis
            key={axis.groupId}
            id={axis.groupId}
            groupId={axis.groupId}
            position={axis.position}
            title={getYAxesTitles(axis.series, axis.groupId)}
            gridLine={{
              visible:
                axis.groupId === 'right'
                  ? gridlinesVisibilitySettings?.yRight
                  : gridlinesVisibilitySettings?.yLeft,
            }}
            hide={filteredLayers[0].hide}
            tickFormat={(d) => axis.formatter?.convert(d) || ''}
            style={getYAxesStyle(axis.groupId)}
            domain={getYAxisDomain(axis)}
          />
        );
      })}

      {!hideEndzones && (
        <XyEndzones
          baseDomain={rawXDomain}
          extendedDomain={xDomain}
          darkMode={darkMode}
          histogramMode={filteredLayers.every(
            (layer) =>
              layer.isHistogram &&
              (layer.seriesType.includes('stacked') || !layer.splitAccessor) &&
              (layer.seriesType.includes('stacked') ||
                !layer.seriesType.includes('bar') ||
                !chartHasMoreThanOneBarSeries)
          )}
        />
      )}

      {filteredLayers.flatMap((layer, layerIndex) =>
        layer.accessors.map((accessor, accessorIndex) => {
          const {
            splitAccessor,
            seriesType,
            accessors,
            xAccessor,
            layerId,
            columnToLabel,
            yScaleType,
            xScaleType,
            isHistogram,
            palette,
          } = layer;
          const columnToLabelMap: Record<string, string> = columnToLabel
            ? JSON.parse(columnToLabel)
            : {};

          const table = data.tables[layerId];

          const isPrimitive = (value: unknown): boolean =>
            value != null && typeof value !== 'object';

          // what if row values are not primitive? That is the case of, for instance, Ranges
          // remaps them to their serialized version with the formatHint metadata
          // In order to do it we need to make a copy of the table as the raw one is required for more features (filters, etc...) later on
          const tableConverted: Datatable = {
            ...table,
            rows: table.rows.map((row: DatatableRow) => {
              const newRow = { ...row };
              for (const column of table.columns) {
                const record = newRow[column.id];
                if (
                  record &&
                  // pre-format values for ordinal x axes because there can only be a single x axis formatter on chart level
                  (!isPrimitive(record) || (column.id === xAccessor && xScaleType === 'ordinal'))
                ) {
                  newRow[column.id] = formatFactory(column.meta.params).convert(record);
                }
              }
              return newRow;
            }),
          };

          // save the id of the layer with the custom table
          table.columns.reduce<Record<string, boolean>>(
            (alreadyFormatted: Record<string, boolean>, { id }) => {
              if (alreadyFormatted[id]) {
                return alreadyFormatted;
              }
              alreadyFormatted[id] = table.rows.some(
                (row, i) => row[id] !== tableConverted.rows[i][id]
              );
              return alreadyFormatted;
            },
            layersAlreadyFormatted
          );

          const isStacked = seriesType.includes('stacked');
          const isPercentage = seriesType.includes('percentage');
          const isBarChart = seriesType.includes('bar');
          const enableHistogramMode =
            isHistogram &&
            (isStacked || !splitAccessor) &&
            (isStacked || !isBarChart || !chartHasMoreThanOneBarSeries);

          // For date histogram chart type, we're getting the rows that represent intervals without data.
          // To not display them in the legend, they need to be filtered out.
          const rows = tableConverted.rows.filter(
            (row) =>
              !(xAccessor && typeof row[xAccessor] === 'undefined') &&
              !(
                splitAccessor &&
                typeof row[splitAccessor] === 'undefined' &&
                typeof row[accessor] === 'undefined'
              )
          );

          if (!xAccessor) {
            rows.forEach((row) => {
              row.unifiedX = i18n.translate('xpack.lens.xyChart.emptyXLabel', {
                defaultMessage: '(empty)',
              });
            });
          }

          const yAxis = yAxesConfiguration.find((axisConfiguration) =>
            axisConfiguration.series.find((currentSeries) => currentSeries.accessor === accessor)
          );

          const seriesProps: SeriesSpec = {
            splitSeriesAccessors: splitAccessor ? [splitAccessor] : [],
            stackAccessors: isStacked ? [xAccessor as string] : [],
            id: `${splitAccessor}-${accessor}`,
            xAccessor: xAccessor || 'unifiedX',
            yAccessors: [accessor],
            data: rows,
            xScaleType: xAccessor ? xScaleType : 'ordinal',
            yScaleType,
            color: ({ yAccessor, seriesKeys }) => {
              const overwriteColor = getSeriesColor(layer, accessor);
              if (overwriteColor !== null) {
                return overwriteColor;
              }
              const colorAssignment = colorAssignments[palette.name];
              const seriesLayers: SeriesLayer[] = [
                {
                  name: splitAccessor ? String(seriesKeys[0]) : columnToLabelMap[seriesKeys[0]],
                  totalSeriesAtDepth: colorAssignment.totalSeriesCount,
                  rankAtDepth: colorAssignment.getRank(
                    layer,
                    String(seriesKeys[0]),
                    String(yAccessor)
                  ),
                },
              ];
              return paletteService.get(palette.name).getCategoricalColor(
                seriesLayers,
                {
                  maxDepth: 1,
                  behindText: false,
                  totalSeries: colorAssignment.totalSeriesCount,
                  syncColors,
                },
                palette.params
              );
            },
            groupId: yAxis?.groupId,
            enableHistogramMode,
            stackMode: isPercentage ? StackMode.Percentage : undefined,
            timeZone,
            areaSeriesStyle: {
              point: {
                visible: !xAccessor,
                radius: 5,
              },
              ...(args.fillOpacity && { area: { opacity: args.fillOpacity } }),
            },
            lineSeriesStyle: {
              point: {
                visible: !xAccessor,
                radius: 5,
              },
            },
            name(d) {
              const splitHint = table.columns.find((col) => col.id === splitAccessor)?.meta?.params;

              // For multiple y series, the name of the operation is used on each, either:
              // * Key - Y name
              // * Formatted value - Y name
              if (accessors.length > 1) {
                const result = d.seriesKeys
                  .map((key: string | number, i) => {
                    if (
                      i === 0 &&
                      splitHint &&
                      splitAccessor &&
                      !layersAlreadyFormatted[splitAccessor]
                    ) {
                      return formatFactory(splitHint).convert(key);
                    }
                    return splitAccessor && i === 0 ? key : columnToLabelMap[key] ?? '';
                  })
                  .join(' - ');
                return result;
              }

              // For formatted split series, format the key
              // This handles splitting by dates, for example
              if (splitHint) {
                if (splitAccessor && layersAlreadyFormatted[splitAccessor]) {
                  return d.seriesKeys[0];
                }
                return formatFactory(splitHint).convert(d.seriesKeys[0]);
              }
              // This handles both split and single-y cases:
              // * If split series without formatting, show the value literally
              // * If single Y, the seriesKey will be the accessor, so we show the human-readable name
              return splitAccessor ? d.seriesKeys[0] : columnToLabelMap[d.seriesKeys[0]] ?? '';
            },
          };

          const index = `${layerIndex}-${accessorIndex}`;

          const curveType = args.curveType ? CurveType[args.curveType] : undefined;

          switch (seriesType) {
            case 'line':
              return (
                <LineSeries
                  key={index}
                  {...seriesProps}
                  fit={getFitOptions(fittingFunction)}
                  curve={curveType}
                />
              );
            case 'bar':
            case 'bar_stacked':
            case 'bar_percentage_stacked':
            case 'bar_horizontal':
            case 'bar_horizontal_stacked':
            case 'bar_horizontal_percentage_stacked':
              const valueLabelsSettings = {
                displayValueSettings: {
                  // This format double fixes two issues in elastic-chart
                  // * when rotating the chart, the formatter is not correctly picked
                  // * in some scenarios value labels are not strings, and this breaks the elastic-chart lib
                  valueFormatter: (d: unknown) => yAxis?.formatter?.convert(d) || '',
                  showValueLabel: shouldShowValueLabels && valueLabels !== 'hide',
                  isAlternatingValueLabel: false,
                  isValueContainedInElement: true,
                  overflowConstraints: [LabelOverflowConstraint.ChartEdges],
                },
              };
              return <BarSeries key={index} {...seriesProps} {...valueLabelsSettings} />;
            case 'area_stacked':
            case 'area_percentage_stacked':
              return (
                <AreaSeries
                  key={index}
                  {...seriesProps}
                  fit={isPercentage ? 'zero' : getFitOptions(fittingFunction)}
                  curve={curveType}
                />
              );
            case 'area':
              return (
                <AreaSeries
                  key={index}
                  {...seriesProps}
                  fit={getFitOptions(fittingFunction)}
                  curve={curveType}
                />
              );
            default:
              return assertNever(seriesType);
          }
        })
      )}
    </Chart>
  );
}

function getFilteredLayers(layers: LayerArgs[], data: LensMultiTable) {
  return layers.filter(({ layerId, xAccessor, accessors, splitAccessor }) => {
    return !(
      !accessors.length ||
      !data.tables[layerId] ||
      data.tables[layerId].rows.length === 0 ||
      (xAccessor &&
        data.tables[layerId].rows.every((row) => typeof row[xAccessor] === 'undefined')) ||
      // stacked percentage bars have no xAccessors but splitAccessor with undefined values in them when empty
      (!xAccessor &&
        splitAccessor &&
        data.tables[layerId].rows.every((row) => typeof row[splitAccessor] === 'undefined'))
    );
  });
}

function assertNever(x: never): never {
  throw new Error('Unexpected series type: ' + x);
}<|MERGE_RESOLUTION|>--- conflicted
+++ resolved
@@ -39,20 +39,16 @@
 import { RenderMode } from 'src/plugins/expressions';
 import type { ILensInterpreterRenderHandlers, LensFilterEvent, LensBrushEvent } from '../types';
 import type { LensMultiTable, FormatFactory } from '../../common';
-<<<<<<< HEAD
-import type { LayerArgs, SeriesType, XYChartProps } from '../../common/expressions';
-=======
 import {
   fittingFunctionDefinitions,
   LayerArgs,
   SeriesType,
   XYArgs,
 } from '../../common/expressions';
->>>>>>> d1f02a64
 import { visualizationTypes } from './types';
 import { VisualizationContainer } from '../visualization_container';
 import { isHorizontalChart, getSeriesColor } from './state_helpers';
-import { search } from '../../../../../src/plugins/data/public';
+import { ExpressionValueSearchContext, search } from '../../../../../src/plugins/data/public';
 import {
   ChartsPluginSetup,
   PaletteRegistry,
@@ -79,8 +75,6 @@
   InferPropType<typeof BarSeries> &
   InferPropType<typeof AreaSeries>;
 
-<<<<<<< HEAD
-=======
 export interface XYChartProps {
   data: LensMultiTable;
   args: XYArgs;
@@ -225,7 +219,6 @@
   },
 };
 
->>>>>>> d1f02a64
 export type XYChartRenderProps = XYChartProps & {
   chartsThemeService: ChartsPluginSetup['theme'];
   paletteService: PaletteRegistry;
