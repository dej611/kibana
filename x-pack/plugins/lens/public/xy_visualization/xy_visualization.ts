/*
 * Copyright Elasticsearch B.V. and/or licensed to Elasticsearch B.V. under one
 * or more contributor license agreements. Licensed under the Elastic License
 * 2.0; you may not use this file except in compliance with the Elastic License
 * 2.0.
 */

export {
  legendConfig,
  yAxisConfig,
  tickLabelsConfig,
  gridlinesConfig,
  axisTitlesVisibilityConfig,
  axisExtentConfig,
  layerConfig,
<<<<<<< HEAD
  xyChart,
=======
>>>>>>> d1f02a64
} from '../../common/expressions';
export * from './expression';
export * from './types';
export * from './visualization';<|MERGE_RESOLUTION|>--- conflicted
+++ resolved
@@ -13,10 +13,6 @@
   axisTitlesVisibilityConfig,
   axisExtentConfig,
   layerConfig,
-<<<<<<< HEAD
-  xyChart,
-=======
->>>>>>> d1f02a64
 } from '../../common/expressions';
 export * from './expression';
 export * from './types';
