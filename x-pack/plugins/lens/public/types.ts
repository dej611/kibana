/*
 * Copyright Elasticsearch B.V. and/or licensed to Elasticsearch B.V. under one
 * or more contributor license agreements. Licensed under the Elastic License
 * 2.0; you may not use this file except in compliance with the Elastic License
 * 2.0.
 */
import type { Ast } from '@kbn/interpreter';
import type { IconType } from '@elastic/eui/src/components/icon/icon';
import type { CoreSetup, SavedObjectReference, ResolvedSimpleSavedObject } from '@kbn/core/public';
import type { PaletteOutput } from '@kbn/coloring';
import type { TopNavMenuData } from '@kbn/navigation-plugin/public';
import type { MutableRefObject } from 'react';
import type { Filter, TimeRange } from '@kbn/es-query';
import type {
  ExpressionAstExpression,
  ExpressionRendererEvent,
  IInterpreterRenderHandlers,
  Datatable,
} from '@kbn/expressions-plugin/public';
import type { VisualizeEditorLayersContext } from '@kbn/visualizations-plugin/public';
import type { Query } from '@kbn/es-query';
import type {
  UiActionsStart,
  RowClickContext,
  VisualizeFieldContext,
} from '@kbn/ui-actions-plugin/public';
import type { ClickTriggerEvent, BrushTriggerEvent } from '@kbn/charts-plugin/public';
import type { IndexPatternAggRestrictions } from '@kbn/data-plugin/public';
import type { FieldSpec } from '@kbn/data-views-plugin/common';
import type { FieldFormatParams } from '@kbn/field-formats-plugin/common';
import type { DraggingIdentifier, DragDropIdentifier, DragContextState } from './drag_drop';
import type { DateRange, LayerType, SortingHint } from '../common';
import type {
  LensSortActionData,
  LensResizeActionData,
  LensToggleActionData,
  LensPagesizeActionData,
} from './visualizations/datatable/components/types';

import {
  LENS_EDIT_SORT_ACTION,
  LENS_EDIT_RESIZE_ACTION,
  LENS_TOGGLE_ACTION,
  LENS_EDIT_PAGESIZE_ACTION,
} from './visualizations/datatable/components/constants';
import type { LensInspector } from './lens_inspector_service';
import { DataViewsState } from './state_management/types';
<<<<<<< HEAD
import { IndexPatternServiceAPI } from './data_views_service/service';
=======
import { IndexPatternServiceAPI } from './indexpattern_service/service';
>>>>>>> d594e094

export interface IndexPatternRef {
  id: string;
  title: string;
  name?: string;
}

export interface IndexPattern {
  id: string;
  fields: IndexPatternField[];
  getFieldByName(name: string): IndexPatternField | undefined;
  title: string;
  name?: string;
  timeFieldName?: string;
  fieldFormatMap?: Record<
    string,
    {
      id: string;
      params: FieldFormatParams;
    }
  >;
  hasRestrictions: boolean;
}

export type IndexPatternField = FieldSpec & {
  displayName: string;
  aggregationRestrictions?: Partial<IndexPatternAggRestrictions>;
  meta?: boolean;
  runtime?: boolean;
};

export type ErrorCallback = (e: { message: string }) => void;

export interface PublicAPIProps<T> {
  state: T;
  layerId: string;
  indexPatterns: IndexPatternMap;
}

export interface EditorFrameProps {
  showNoDataPopover: () => void;
  lensInspector: LensInspector;
  indexPatternService: IndexPatternServiceAPI;
}

export type VisualizationMap = Record<string, Visualization>;
export type DatasourceMap = Record<string, Datasource>;
export type IndexPatternMap = Record<string, IndexPattern>;
export type ExistingFieldsMap = Record<string, Record<string, boolean>>;

export interface EditorFrameInstance {
  EditorFrameContainer: (props: EditorFrameProps) => React.ReactElement;
  datasourceMap: DatasourceMap;
  visualizationMap: VisualizationMap;
}

export interface EditorFrameSetup {
  // generic type on the API functions to pull the "unknown vs. specific type" error into the implementation
  registerDatasource: <T, P>(
    datasource: Datasource<T, P> | (() => Promise<Datasource<T, P>>)
  ) => void;
  registerVisualization: <T>(
    visualization: Visualization<T> | (() => Promise<Visualization<T>>)
  ) => void;
}

export interface EditorFrameStart {
  createInstance: () => Promise<EditorFrameInstance>;
}

export interface TableSuggestionColumn {
  columnId: string;
  operation: Operation;
}

/**
 * A possible table a datasource can create. This object is passed to the visualization
 * which tries to build a meaningful visualization given the shape of the table. If this
 * is possible, the visualization returns a `VisualizationSuggestion` object
 */
export interface TableSuggestion {
  /**
   * Flag indicating whether the table will include more than one column.
   * This is not the case for example for a single metric aggregation
   * */
  isMultiRow: boolean;
  /**
   * The columns of the table. Each column has to be mapped to a dimension in a chart. If a visualization
   * can't use all columns of a suggestion, it should not return a `VisualizationSuggestion` based on it
   * because there would be unreferenced columns
   */
  columns: TableSuggestionColumn[];
  /**
   * The layer this table will replace. This is only relevant if the visualization this suggestion is passed
   * is currently active and has multiple layers configured. If this suggestion is applied, the table of this
   * layer will be replaced by the columns specified in this suggestion
   */
  layerId: string;
  /**
   * A label describing the table. This can be used to provide a title for the `VisualizationSuggestion`,
   * but the visualization can also decide to overwrite it.
   */
  label?: string;
  /**
   * The change type indicates what was changed in this table compared to the currently active table of this layer.
   */
  changeType: TableChangeType;
}

/**
 * Indicates what was changed in this table compared to the currently active table of this layer.
 * * `initial` means the layer associated with this table does not exist in the current configuration
 * * `unchanged` means the table is the same in the currently active configuration
 * * `reduced` means the table is a reduced version of the currently active table (some columns dropped, but not all of them)
 * * `extended` means the table is an extended version of the currently active table (added one or multiple additional columns)
 * * `reorder` means the table columns have changed order, which change the data as well
 * * `layers` means the change is a change to the layer structure, not to the table
 */
export type TableChangeType =
  | 'initial'
  | 'unchanged'
  | 'reduced'
  | 'extended'
  | 'reorder'
  | 'layers';

export type DropType =
  | 'field_add'
  | 'field_replace'
  | 'reorder'
  | 'move_compatible'
  | 'replace_compatible'
  | 'move_incompatible'
  | 'replace_incompatible'
  | 'replace_duplicate_compatible'
  | 'duplicate_compatible'
  | 'swap_compatible'
  | 'replace_duplicate_incompatible'
  | 'duplicate_incompatible'
  | 'swap_incompatible'
  | 'field_combine'
  | 'combine_compatible'
  | 'combine_incompatible';

export interface DatasourceSuggestion<T = unknown> {
  state: T;
  table: TableSuggestion;
  keptLayerIds: string[];
}

type StateSetterArg<T> = T | ((prevState: T) => T);

export type StateSetter<T, OptionsShape = unknown> = (
  newState: StateSetterArg<T>,
  options?: OptionsShape
) => void;

export interface InitializationOptions {
  isFullEditor?: boolean;
}

interface AxisExtents {
  mode: string;
  lowerBound?: number;
  upperBound?: number;
}

export interface VisualizeEditorContext {
  layers: VisualizeEditorLayersContext[];
  configuration: ChartSettings;
  savedObjectId?: string;
  embeddableId?: string;
  vizEditorOriginatingAppUrl?: string;
  originatingApp?: string;
  isVisualizeAction: boolean;
  type: string;
}

interface ChartSettings {
  fill?: string;
  legend?: Record<string, boolean | string>;
  gridLinesVisibility?: Record<string, boolean>;
  extents?: {
    yLeftExtent: AxisExtents;
    yRightExtent: AxisExtents;
  };
}

export interface GetDropPropsArgs<T = unknown> {
  state: T;
  source?: DraggingIdentifier;
  target: {
    layerId: string;
    groupId: string;
    columnId: string;
    filterOperations: (meta: OperationMetadata) => boolean;
    prioritizedOperation?: string;
    isNewColumn?: boolean;
  };
  indexPatterns: IndexPatternMap;
}

/**
 * Interface for the datasource registry
 */
export interface Datasource<T = unknown, P = unknown> {
  id: string;

  // For initializing, either from an empty state or from persisted state
  // Because this will be called at runtime, state might have a type of `any` and
  // datasources should validate their arguments
  initialize: (
    state?: P,
    savedObjectReferences?: SavedObjectReference[],
    initialContext?: VisualizeFieldContext | VisualizeEditorContext,
    indexPatternRefs?: IndexPatternRef[],
<<<<<<< HEAD
    indexPatterns?: IndexPatternMap,
    options?: InitializationOptions
=======
    indexPatterns?: IndexPatternMap
>>>>>>> d594e094
  ) => T;

  // Given the current state, which parts should be saved?
  getPersistableState: (state: T) => { state: P; savedObjectReferences: SavedObjectReference[] };
  getCurrentIndexPatternId: (state: T) => string;

  insertLayer: (state: T, newLayerId: string) => T;
  removeLayer: (state: T, layerId: string) => T;
  clearLayer: (state: T, layerId: string) => T;
  getLayers: (state: T) => string[];
  removeColumn: (props: {
    prevState: T;
    layerId: string;
    columnId: string;
    indexPatterns: IndexPatternMap;
  }) => T;
  initializeDimension?: (
    state: T,
    layerId: string,
    indexPatterns: IndexPatternMap,
    value: {
      columnId: string;
      groupId: string;
      staticValue?: unknown;
    }
  ) => T;

  renderDataPanel: (
    domElement: Element,
    props: DatasourceDataPanelProps<T>
  ) => ((cleanupElement: Element) => void) | void;
  renderDimensionTrigger: (
    domElement: Element,
    props: DatasourceDimensionTriggerProps<T>
  ) => ((cleanupElement: Element) => void) | void;
  renderDimensionEditor: (
    domElement: Element,
    props: DatasourceDimensionEditorProps<T>
  ) => ((cleanupElement: Element) => void) | void;
  renderLayerPanel: (
    domElement: Element,
    props: DatasourceLayerPanelProps<T>
  ) => ((cleanupElement: Element) => void) | void;
  getDropProps: (
    props: GetDropPropsArgs<T>
  ) => { dropTypes: DropType[]; nextLabel?: string } | undefined;
  onDrop: (props: DatasourceDimensionDropHandlerProps<T>) => boolean | undefined;
  /**
   * The datasource is allowed to cancel a close event on the dimension editor,
   * mainly used for formulas
   */
  canCloseDimensionEditor?: (state: T) => boolean;
  getCustomWorkspaceRenderer?: (
    state: T,
    dragging: DraggingIdentifier
  ) => undefined | (() => JSX.Element);
  updateStateOnCloseDimension?: (props: {
    layerId: string;
    columnId: string;
    state: T;
  }) => T | undefined;

  updateCurrentIndexPatternId?: (props: {
    indexPatternId: string;
    state: T;
    setState: StateSetter<T>;
  }) => void;
  onIndexPatternChange?: (
    state: T,
    indexPatterns: IndexPatternMap,
    indexPatternId: string,
    layerId?: string
  ) => T;

  onRefreshIndexPattern: () => void;

  toExpression: (
    state: T,
    layerId: string,
    indexPatterns: IndexPatternMap
  ) => ExpressionAstExpression | string | null;

  getDatasourceSuggestionsForField: (
    state: T,
    field: unknown,
    filterFn: (layerId: string) => boolean,
    indexPatterns: IndexPatternMap
  ) => Array<DatasourceSuggestion<T>>;
  getDatasourceSuggestionsForVisualizeCharts: (
    state: T,
    context: VisualizeEditorLayersContext[],
    indexPatterns: IndexPatternMap
  ) => Array<DatasourceSuggestion<T>>;
  getDatasourceSuggestionsForVisualizeField: (
    state: T,
    indexPatternId: string,
    fieldName: string,
    indexPatterns: IndexPatternMap
  ) => Array<DatasourceSuggestion<T>>;
  getDatasourceSuggestionsFromCurrentState: (
    state: T,
    indexPatterns: IndexPatternMap,
    filterFn?: (layerId: string) => boolean,
    activeData?: Record<string, Datatable>
  ) => Array<DatasourceSuggestion<T>>;

  getPublicAPI: (props: PublicAPIProps<T>) => DatasourcePublicAPI;
  getErrorMessages: (
    state: T,
    indexPatterns: Record<string, IndexPattern>
  ) =>
    | Array<{
        shortMessage: string;
        longMessage: React.ReactNode;
        fixAction?: { label: string; newState: () => Promise<T> };
      }>
    | undefined;
  /**
   * uniqueLabels of dimensions exposed for aria-labels of dragged dimensions
   */
  uniqueLabels: (state: T) => Record<string, string>;
  /**
   * Check the internal state integrity and returns a list of missing references
   */
  checkIntegrity: (state: T, indexPatterns: IndexPatternMap) => string[];
  /**
   * The frame calls this function to display warnings about visualization
   */
  getWarningMessages?: (
    state: T,
    frame: FramePublicAPI,
    setState: StateSetter<T>
  ) => React.ReactNode[] | undefined;
  /**
   * Checks if the visualization created is time based, for example date histogram
   */
  isTimeBased: (state: T, indexPatterns: IndexPatternMap) => boolean;
  /**
   * Given the current state layer and a columnId will verify if the column configuration has errors
   */
  isValidColumn: (
    state: T,
    indexPatterns: IndexPatternMap,
    layerId: string,
    columnId: string
  ) => boolean;
  /**
   * Are these datasources equivalent?
   */
  isEqual: (
    persistableState1: P,
    references1: SavedObjectReference[],
    persistableState2: P,
    references2: SavedObjectReference[]
  ) => boolean;
  /**
   * Get RenderEventCounters events for telemetry
   */
  getRenderEventCounters?: (state: T) => string[];
  /**
   * Get the used DataView value from state
   */
  getUsedDataView: (state: T, layerId: string) => string;
}

export interface DatasourceFixAction<T> {
  label: string;
  newState: (frame: FrameDatasourceAPI) => Promise<T>;
}

/**
 * This is an API provided to visualizations by the frame, which calls the publicAPI on the datasource
 */
export interface DatasourcePublicAPI {
  datasourceId: string;
  getTableSpec: () => Array<{ columnId: string; fields: string[] }>;
  getOperationForColumnId: (columnId: string) => OperationDescriptor | null;
  /**
   * Collect all default visual values given the current state
   */
  getVisualDefaults: () => Record<string, Record<string, unknown>>;
  /**
   * Retrieve the specific source id for the current state
   */
  getSourceId: () => string | undefined;
  /**
   * Collect all defined filters from all the operations in the layer. If it returns undefined, this means that filters can't be constructed for the current layer
   */
  getFilters: (
    activeData?: FramePublicAPI['activeData'],
    timeRange?: TimeRange
  ) =>
    | { error: string }
    | Record<
        'enabled' | 'disabled',
        {
          kuery: Query[][];
          lucene: Query[][];
        }
      >;

  /**
   * Returns the maximum possible number of values for this column when it can be known, otherwise null
   * (e.g. with a top 5 values operation, we can be sure that there will never be more than 5 values returned
   *       or 6 if the "Other" bucket is enabled)
   */
  getMaxPossibleNumValues: (columnId: string) => number | null;
}

export interface DatasourceDataPanelProps<T = unknown> {
  state: T;
  dragDropContext: DragContextState;
  setState: StateSetter<T, { applyImmediately?: boolean }>;
  showNoDataPopover: () => void;
  core: Pick<CoreSetup, 'http' | 'notifications' | 'uiSettings'>;
  query: Query;
  dateRange: DateRange;
  filters: Filter[];
  dropOntoWorkspace: (field: DragDropIdentifier) => void;
  hasSuggestionForField: (field: DragDropIdentifier) => boolean;
  onChangeIndexPattern: (indexPatternId: string, datasourceId: string, layerId?: string) => void;
  uiActions: UiActionsStart;
  indexPatternService: IndexPatternServiceAPI;
  frame: FramePublicAPI;
}

interface SharedDimensionProps {
  /** Visualizations can restrict operations based on their own rules.
   * For example, limiting to only bucketed or only numeric operations.
   */
  filterOperations: (operation: OperationMetadata) => boolean;

  /** Some dimension editors will allow users to change the operation grouping
   * from the panel, and this lets the visualization hint that it doesn't want
   * users to have that level of control
   */
  hideGrouping?: boolean;
}

export type DatasourceDimensionProps<T> = SharedDimensionProps & {
  layerId: string;
  columnId: string;
  groupId: string;
  onRemove?: (accessor: string) => void;
  state: T;
  activeData?: Record<string, Datatable>;
  indexPatterns: IndexPatternMap;
  existingFields: Record<string, Record<string, boolean>>;
  hideTooltip?: boolean;
  invalid?: boolean;
  invalidMessage?: string;
};
export type ParamEditorCustomProps = Record<string, unknown> & {
  labels?: string[];
  isInline?: boolean;
  headingLabel?: string;
};
// The only way a visualization has to restrict the query building
export type DatasourceDimensionEditorProps<T = unknown> = DatasourceDimensionProps<T> & {
  // Not a StateSetter because we have this unique use case of determining valid columns
  setState: StateSetter<
    T,
    {
      isDimensionComplete?: boolean;
      forceRender?: boolean;
    }
  >;
  core: Pick<CoreSetup, 'http' | 'notifications' | 'uiSettings'>;
  dateRange: DateRange;
  dimensionGroups: VisualizationDimensionGroupConfig[];
  toggleFullscreen: () => void;
  isFullscreen: boolean;
  layerType: LayerType | undefined;
  supportStaticValue: boolean;
  paramEditorCustomProps?: ParamEditorCustomProps;
  supportFieldFormat?: boolean;
};

export type DatasourceDimensionTriggerProps<T> = DatasourceDimensionProps<T>;

export interface DatasourceLayerPanelProps<T> {
  layerId: string;
  state: T;
  activeData?: Record<string, Datatable>;
  dataViews: DataViewsState;
  onChangeIndexPattern: (indexPatternId: string, datasourceId: string, layerId?: string) => void;
}

export interface DragDropOperation {
  layerId: string;
  groupId: string;
  columnId: string;
  filterOperations: (operation: OperationMetadata) => boolean;
}

export function isOperation(operationCandidate: unknown): operationCandidate is DragDropOperation {
  return (
    typeof operationCandidate === 'object' &&
    operationCandidate !== null &&
    'columnId' in operationCandidate
  );
}

export interface DatasourceDimensionDropProps<T> {
  target: DragDropOperation;
  state: T;
  setState: StateSetter<
    T,
    {
      isDimensionComplete?: boolean;
      forceRender?: boolean;
    }
  >;
  dimensionGroups: VisualizationDimensionGroupConfig[];
}

export type DatasourceDimensionDropHandlerProps<S> = DatasourceDimensionDropProps<S> & {
  source: DragDropIdentifier;
  dropType: DropType;
  indexPatterns: IndexPatternMap;
};

export type FieldOnlyDataType =
  | 'document'
  | 'ip'
  | 'histogram'
  | 'geo_point'
  | 'geo_shape'
  | 'murmur3';
export type DataType = 'string' | 'number' | 'date' | 'boolean' | FieldOnlyDataType;

// An operation represents a column in a table, not any information
// about how the column was created such as whether it is a sum or average.
// Visualizations are able to filter based on the output, not based on the
// underlying data
export interface Operation extends OperationMetadata {
  // User-facing label for the operation
  label: string;
  sortingHint?: SortingHint;
}

export interface OperationMetadata {
  // The output of this operation will have this data type
  dataType: DataType;
  // A bucketed operation is grouped by duplicate values, otherwise each row is
  // treated as unique
  isBucketed: boolean;
  /**
   * ordinal: Each name is a unique value, but the names are in sorted order, like "Top values"
   * interval: Histogram data, like date or number histograms
   * ratio: Most number data is rendered as a ratio that includes 0
   */
  scale?: 'ordinal' | 'interval' | 'ratio';
  // Extra meta-information like cardinality, color
  // TODO currently it's not possible to differentiate between a field from a raw
  // document and an aggregated metric which might be handy in some cases. Once we
  // introduce a raw document datasource, this should be considered here.
  isStaticValue?: boolean;
}

/**
 * Specific type used to store some meta information on top of the Operation type
 * Rather than populate the Operation type with optional types, it can leverage a super type
 */
export interface OperationDescriptor extends Operation {
  hasTimeShift: boolean;
}

export interface VisualizationConfigProps<T = unknown> {
  layerId: string;
  frame: FramePublicAPI;
  state: T;
}

export type VisualizationLayerWidgetProps<T = unknown> = VisualizationConfigProps<T> & {
  setState: (newState: T) => void;
  onChangeIndexPattern: (indexPatternId: string, layerId: string) => void;
};

export type VisualizationLayerHeaderContentProps<T = unknown> = VisualizationLayerWidgetProps<T> & {
  defaultIndexPatternId: string;
};

export interface VisualizationToolbarProps<T = unknown> {
  setState: (newState: T) => void;
  frame: FramePublicAPI;
  state: T;
}

export type VisualizationDimensionEditorProps<T = unknown> = VisualizationConfigProps<T> & {
  groupId: string;
  accessor: string;
  setState(newState: T | ((currState: T) => T)): void;
  panelRef: MutableRefObject<HTMLDivElement | null>;
};

export interface AccessorConfig {
  columnId: string;
  triggerIcon?: 'color' | 'disabled' | 'colorBy' | 'none' | 'invisible' | 'aggregate';
  color?: string;
  palette?: string[] | Array<{ color: string; stop: number }>;
}

export type VisualizationDimensionGroupConfig = SharedDimensionProps & {
  groupLabel: string;
  dimensionEditorGroupLabel?: string;
  groupTooltip?: string;

  /** ID is passed back to visualization. For example, `x` */
  groupId: string;
  accessors: AccessorConfig[];
  supportsMoreColumns: boolean;
  /** If required, a warning will appear if accessors are empty */
  required?: boolean;
  requiredMinDimensionCount?: number;
  dataTestSubj?: string;
  prioritizedOperation?: string;
  suggestedValue?: () => number | undefined;

  /**
   * When the dimension editor is enabled for this group, all dimensions in the group
   * will render the extra tab for the dimension editor
   */
  enableDimensionEditor?: boolean;
  // if the visual order of dimension groups diverges from the intended nesting order, this property specifies the position of
  // this dimension group in the hierarchy. If not specified, the position of the dimension in the array is used. specified nesting
  // orders are always higher in the hierarchy than non-specified ones.
  nestingOrder?: number;
  // some type of layers can produce groups even if invalid. Keep this information to visually show the user that.
  invalid?: boolean;
  invalidMessage?: string;
  // need a special flag to know when to pass the previous column on duplicating
  requiresPreviousColumnOnDuplicate?: boolean;
  supportStaticValue?: boolean;
  paramEditorCustomProps?: ParamEditorCustomProps;
  supportFieldFormat?: boolean;
  labels?: { buttonAriaLabel: string; buttonLabel: string };
};

export interface VisualizationDimensionChangeProps<T> {
  layerId: string;
  columnId: string;
  prevState: T;
  frame: FramePublicAPI;
}

export interface Suggestion {
  visualizationId: string;
  datasourceState?: unknown;
  datasourceId?: string;
  columns: number;
  score: number;
  title: string;
  visualizationState: unknown;
  previewExpression?: Ast | string;
  previewIcon: IconType;
  hide?: boolean;
  changeType: TableChangeType;
  keptLayerIds: string[];
}

interface VisualizationConfigurationFromContextChangeProps<T> {
  layerId: string;
  prevState: T;
  context: VisualizeEditorLayersContext;
}

interface VisualizationStateFromContextChangeProps {
  suggestions: Suggestion[];
  context: VisualizeEditorContext;
}

/**
 * Object passed to `getSuggestions` of a visualization.
 * It contains a possible table the current datasource could
 * provide and the state of the visualization if it is currently active.
 *
 * If the current datasource suggests multiple tables, `getSuggestions`
 * is called multiple times with separate `SuggestionRequest` objects.
 */
export interface SuggestionRequest<T = unknown> {
  /**
   * A table configuration the datasource could provide.
   */
  table: TableSuggestion;
  /**
   * State is only passed if the visualization is active.
   */
  state?: T;
  mainPalette?: PaletteOutput;
  isFromContext?: boolean;
  /**
   * The visualization needs to know which table is being suggested
   */
  keptLayerIds: string[];
  /**
   * Different suggestions can be generated for each subtype of the visualization
   */
  subVisualizationId?: string;
  activeData?: Record<string, Datatable>;
}

/**
 * A possible configuration of a given visualization. It is based on a `TableSuggestion`.
 * Suggestion might be shown in the UI to be chosen by the user directly, but they are
 * also applied directly under some circumstances (dragging in the first field from the data
 * panel or switching to another visualization in the chart switcher).
 */
export interface VisualizationSuggestion<T = unknown> {
  /**
   * The score of a suggestion should indicate how valuable the suggestion is. It is used
   * to rank multiple suggestions of multiple visualizations. The number should be between 0 and 1
   */
  score: number;
  /**
   * Flag indicating whether this suggestion should not be advertised to the user. It is still
   * considered in scenarios where the available suggestion with the highest suggestion is applied
   * directly.
   */
  hide?: boolean;
  /**
   * Descriptive title of the suggestion. Should be as short as possible. This title is shown if
   * the suggestion is advertised to the user and will also show either the `previewExpression` or
   * the `previewIcon`
   */
  title: string;
  /**
   * The new state of the visualization if this suggestion is applied.
   */
  state: T;
  /**
   * An EUI icon type shown instead of the preview expression.
   */
  previewIcon: IconType;
}

export type DatasourceLayers = Partial<Record<string, DatasourcePublicAPI>>;

export interface FramePublicAPI {
  datasourceLayers: DatasourceLayers;
  dateRange: DateRange;
  /**
   * Data of the chart currently rendered in the preview.
   * This data might be not available (e.g. if the chart can't be rendered) or outdated and belonging to another chart.
   * If accessing, make sure to check whether expected columns actually exist.
   */
  activeData?: Record<string, Datatable>;
  dataViews: DataViewsState;
}

export interface FrameDatasourceAPI extends FramePublicAPI {
  query: Query;
  filters: Filter[];
}

/**
 * A visualization type advertised to the user in the chart switcher
 */
export interface VisualizationType {
  /**
   * Unique id of the visualization type within the visualization defining it
   */
  id: string;
  /**
   * Icon used in the chart switcher
   */
  icon: IconType;
  /**
   * Visible label used in the chart switcher and above the workspace panel in collapsed state
   */
  label: string;
  /**
   * Optional label used in visualization type search if chart switcher is expanded and for tooltips
   */
  fullLabel?: string;
  /**
   * The group the visualization belongs to
   */
  groupLabel: string;
  /**
   * The priority of the visualization in the list (global priority)
   * Higher number means higher priority. When omitted defaults to 0
   */
  sortPriority?: number;
  /**
   * Indicates if visualization is in the experimental stage.
   */
  showExperimentalBadge?: boolean;
}

export interface VisualizationDisplayOptions {
  noPanelTitle?: boolean;
  noPadding?: boolean;
}

export interface Visualization<T = unknown> {
  /** Plugin ID, such as "lnsXY" */
  id: string;

  /**
   * Initialize is allowed to modify the state stored in memory. The initialize function
   * is called with a previous state in two cases:
   * - Loadingn from a saved visualization
   * - When using suggestions, the suggested state is passed in
   */
  initialize: (addNewLayer: () => string, state?: T, mainPalette?: PaletteOutput) => T;

  /**
   * Retrieve the used indexpatterns in the visualization
   */
  getUsedIndexPatterns?: (
    state?: T,
    indexPatternRefs?: IndexPatternRef[],
    savedObjectReferences?: SavedObjectReference[]
  ) => { usedPatterns: string[] };

  getMainPalette?: (state: T) => undefined | PaletteOutput;

  /**
   * Supported triggers of this visualization type when embedded somewhere
   */
  triggers?: string[];
  /**
   * Visualizations must provide at least one type for the chart switcher,
   * but can register multiple subtypes
   */
  visualizationTypes: VisualizationType[];
  /**
   * Return the ID of the current visualization. Used to highlight
   * the active subtype of the visualization.
   */
  getVisualizationTypeId: (state: T) => string;
  /**
   * If the visualization has subtypes, update the subtype in state.
   */
  switchVisualizationType?: (visualizationTypeId: string, state: T) => T;
  /** Description is displayed as the clickable text in the chart switcher */
  getDescription: (state: T) => { icon?: IconType; label: string };

  /** Frame needs to know which layers the visualization is currently using */
  getLayerIds: (state: T) => string[];
  /** Reset button on each layer triggers this */
  clearLayer: (state: T, layerId: string) => T;
  /** Optional, if the visualization supports multiple layers */
  removeLayer?: (state: T, layerId: string) => T;
  /** Track added layers in internal state */
  appendLayer?: (state: T, layerId: string, type: LayerType, indexPatternId?: string) => T;

  /** Retrieve a list of supported layer types with initialization data */
  getSupportedLayers: (
    state?: T,
    frame?: Pick<FramePublicAPI, 'datasourceLayers' | 'activeData'>
  ) => Array<{
    type: LayerType;
    label: string;
    icon?: IconType;
    noDatasource?: boolean;
    disabled?: boolean;
    toolTipContent?: string;
    initialDimensions?: Array<{
      columnId: string;
      groupId: string;
      staticValue?: unknown;
    }>;
  }>;
  getLayerType: (layerId: string, state?: T) => LayerType | undefined;
  /* returns the type of removal operation to perform for the specific layer in the current state */
  getRemoveOperation?: (state: T, layerId: string) => 'remove' | 'clear';

  /**
   * For consistency across different visualizations, the dimension configuration UI is standardized
   */
  getConfiguration: (props: VisualizationConfigProps<T>) => {
    groups: VisualizationDimensionGroupConfig[];
  };

  /**
   * Header rendered as layer title. This can be used for both static and dynamic content like
   * for extra configurability, such as for switch chart type
   */
  renderLayerHeader?: (
    domElement: Element,
    props: VisualizationLayerWidgetProps<T>
  ) => ((cleanupElement: Element) => void) | void;

  /**
   * Layer panel content rendered. This can be used to render a custom content below the title,
   * like a custom dataview switch
   */
  renderLayerPanel?: (
    domElement: Element,
    props: VisualizationLayerWidgetProps<T>
  ) => ((cleanupElement: Element) => void) | void;
  /**
   * Toolbar rendered above the visualization. This is meant to be used to provide chart-level
   * settings for the visualization.
   */
  renderToolbar?: (
    domElement: Element,
    props: VisualizationToolbarProps<T>
  ) => ((cleanupElement: Element) => void) | void;

  /**
   * The frame is telling the visualization to update or set a dimension based on user interaction
   * groupId is coming from the groupId provided in getConfiguration
   */
  setDimension: (
    props: VisualizationDimensionChangeProps<T> & { groupId: string; previousColumn?: string }
  ) => T;
  /**
   * The frame is telling the visualization to remove a dimension. The visualization needs to
   * look at its internal state to determine which dimension is being affected.
   */
  removeDimension: (props: VisualizationDimensionChangeProps<T>) => T;
  /**
   * Allow defining custom behavior for the visualization when the drop action occurs.
   */
  onDrop?: (props: {
    prevState: T;
    target: DragDropOperation;
    source: DragDropIdentifier;
    frame: FramePublicAPI;
    dropType: DropType;
    group?: VisualizationDimensionGroupConfig;
  }) => T;
  /**
   * Update the configuration for the visualization. This is used to update the state
   */
  updateLayersConfigurationFromContext?: (
    props: VisualizationConfigurationFromContextChangeProps<T>
  ) => T;

  /**
   * Update the visualization state from the context.
   */
  getVisualizationSuggestionFromContext?: (
    props: VisualizationStateFromContextChangeProps
  ) => Suggestion;
  /**
   * Additional editor that gets rendered inside the dimension popover.
   * This can be used to configure dimension-specific options
   */
  renderDimensionEditor?: (
    domElement: Element,
    props: VisualizationDimensionEditorProps<T>
  ) => ((cleanupElement: Element) => void) | void;
  /**
   * Additional editor that gets rendered inside the dimension popover.
   * This can be used to configure dimension-specific options
   */
  renderDimensionEditorAdditionalSection?: (
    domElement: Element,
    props: VisualizationDimensionEditorProps<T>
  ) => ((cleanupElement: Element) => void) | void;
  /**
   * Renders dimension trigger. Used only for noDatasource layers
   */
  renderDimensionTrigger?: (props: {
    columnId: string;
    label: string;
    hideTooltip?: boolean;
    invalid?: boolean;
    invalidMessage?: string;
  }) => JSX.Element | null;
  /**
   * Creates map of columns ids and unique lables. Used only for noDatasource layers
   */
  getUniqueLabels?: (state: T) => Record<string, string>;
  /**
   * The frame will call this function on all visualizations at different times. The
   * main use cases where visualization suggestions are requested are:
   * - When dragging a field
   * - When opening the chart switcher
   * If the state is provided when requesting suggestions, the visualization is active.
   * Most visualizations will apply stricter filtering to suggestions when they are active,
   * because suggestions have the potential to remove the users's work in progress.
   */
  getSuggestions: (context: SuggestionRequest<T>) => Array<VisualizationSuggestion<T>>;

  toExpression: (
    state: T,
    datasourceLayers: DatasourceLayers,
    attributes?: Partial<{ title: string; description: string }>,
    datasourceExpressionsByLayers?: Record<string, Ast>
  ) => ExpressionAstExpression | string | null;
  /**
   * Expression to render a preview version of the chart in very constrained space.
   * If there is no expression provided, the preview icon is used.
   */
  toPreviewExpression?: (
    state: T,
    datasourceLayers: DatasourceLayers,
    datasourceExpressionsByLayers?: Record<string, Ast>
  ) => ExpressionAstExpression | string | null;
  /**
   * The frame will call this function on all visualizations at few stages (pre-build/build error) in order
   * to provide more context to the error and show it to the user
   */
  getErrorMessages: (
    state: T,
    datasourceLayers?: DatasourceLayers
  ) =>
    | Array<{
        shortMessage: string;
        longMessage: React.ReactNode;
      }>
    | undefined;

  /**
   * The frame calls this function to display warnings about visualization
   */
  getWarningMessages?: (state: T, frame: FramePublicAPI) => React.ReactNode[] | undefined;

  /**
   * On Edit events the frame will call this to know what's going to be the next visualization state
   */
  onEditAction?: (state: T, event: LensEditEvent<LensEditSupportedActions>) => T;

  /**
   * Some visualization track indexPattern changes (i.e. annotations)
   * This method makes it aware of the change and produces a new updated state
   */
  onIndexPatternChange?: (state: T, indexPatternId: string, layerId?: string) => T;
  /**
   * Gets custom display options for showing the visualization.
   */
  getDisplayOptions?: () => VisualizationDisplayOptions;

  /**
   * Get RenderEventCounters events for telemetry
   */
  getRenderEventCounters?: (state: T) => string[];
}

// Use same technique as TriggerContext
export interface LensEditContextMapping {
  [LENS_EDIT_SORT_ACTION]: LensSortActionData;
  [LENS_EDIT_RESIZE_ACTION]: LensResizeActionData;
  [LENS_TOGGLE_ACTION]: LensToggleActionData;
  [LENS_EDIT_PAGESIZE_ACTION]: LensPagesizeActionData;
}

type LensEditSupportedActions = keyof LensEditContextMapping;

export type LensEditPayload<T extends LensEditSupportedActions> = {
  action: T;
} & LensEditContextMapping[T];

type EditPayloadContext<T> = T extends LensEditSupportedActions ? LensEditPayload<T> : never;

export interface LensEditEvent<T> {
  name: 'edit';
  data: EditPayloadContext<T>;
}

export interface LensTableRowContextMenuEvent {
  name: 'tableRowContextMenuClick';
  data: RowClickContext['data'];
}

export function isLensFilterEvent(event: ExpressionRendererEvent): event is ClickTriggerEvent {
  return event.name === 'filter';
}

export function isLensBrushEvent(event: ExpressionRendererEvent): event is BrushTriggerEvent {
  return event.name === 'brush';
}

export function isLensEditEvent<T extends LensEditSupportedActions>(
  event: ExpressionRendererEvent
): event is LensEditEvent<T> {
  return event.name === 'edit';
}

export function isLensTableRowContextMenuClickEvent(
  event: ExpressionRendererEvent
): event is BrushTriggerEvent {
  return event.name === 'tableRowContextMenuClick';
}

/**
 * Expression renderer handlers specifically for lens renderers. This is a narrowed down
 * version of the general render handlers, specifying supported event types. If this type is
 * used, dispatched events will be handled correctly.
 */
export interface ILensInterpreterRenderHandlers extends IInterpreterRenderHandlers {
  event: (
    event:
      | ClickTriggerEvent
      | BrushTriggerEvent
      | LensEditEvent<LensEditSupportedActions>
      | LensTableRowContextMenuEvent
  ) => void;
}

export interface SharingSavedObjectProps {
  outcome?: ResolvedSimpleSavedObject['outcome'];
  aliasTargetId?: ResolvedSimpleSavedObject['alias_target_id'];
  aliasPurpose?: ResolvedSimpleSavedObject['alias_purpose'];
  sourceId?: string;
}

/**
 * Configuration of a top nav entry which can be shown for specific scenarios given a certain combination of active datasource and visualization id.
 * This function gets passed the currently active visualization id and state as well as the current datasource states.
 *
 * If it returns a top nav menu entry, it is rendered along with the native Lens menu entries
 */
export type LensTopNavMenuEntryGenerator = (props: {
  visualizationId: string;
  datasourceStates: Record<string, { state: unknown }>;
  visualizationState: unknown;
  query: Query;
  filters: Filter[];
  initialContext?: VisualizeFieldContext | VisualizeEditorContext;
}) => undefined | TopNavMenuData;<|MERGE_RESOLUTION|>--- conflicted
+++ resolved
@@ -45,11 +45,7 @@
 } from './visualizations/datatable/components/constants';
 import type { LensInspector } from './lens_inspector_service';
 import { DataViewsState } from './state_management/types';
-<<<<<<< HEAD
-import { IndexPatternServiceAPI } from './data_views_service/service';
-=======
 import { IndexPatternServiceAPI } from './indexpattern_service/service';
->>>>>>> d594e094
 
 export interface IndexPatternRef {
   id: string;
@@ -266,12 +262,7 @@
     savedObjectReferences?: SavedObjectReference[],
     initialContext?: VisualizeFieldContext | VisualizeEditorContext,
     indexPatternRefs?: IndexPatternRef[],
-<<<<<<< HEAD
-    indexPatterns?: IndexPatternMap,
-    options?: InitializationOptions
-=======
     indexPatterns?: IndexPatternMap
->>>>>>> d594e094
   ) => T;
 
   // Given the current state, which parts should be saved?
