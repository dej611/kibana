/*
 * Copyright Elasticsearch B.V. and/or licensed to Elasticsearch B.V. under one
 * or more contributor license agreements. Licensed under the Elastic License
 * 2.0; you may not use this file except in compliance with the Elastic License
 * 2.0.
 */
import type { Ast } from '@kbn/interpreter';
import type { IconType } from '@elastic/eui/src/components/icon/icon';
import type { CoreStart, SavedObjectReference, ResolvedSimpleSavedObject } from '@kbn/core/public';
import type { PaletteOutput } from '@kbn/coloring';
import type { TopNavMenuData } from '@kbn/navigation-plugin/public';
import type { MutableRefObject } from 'react';
import type { Filter, TimeRange } from '@kbn/es-query';
import type {
  ExpressionAstExpression,
  ExpressionRendererEvent,
  IInterpreterRenderHandlers,
  Datatable,
} from '@kbn/expressions-plugin/public';
import type { NavigateToLensContext } from '@kbn/visualizations-plugin/common';
import { Adapters } from '@kbn/inspector-plugin/public';
import type { Query } from '@kbn/es-query';
import type {
  UiActionsStart,
  RowClickContext,
  VisualizeFieldContext,
} from '@kbn/ui-actions-plugin/public';
import type { ClickTriggerEvent, BrushTriggerEvent } from '@kbn/charts-plugin/public';
import type { IndexPatternAggRestrictions } from '@kbn/data-plugin/public';
import type { FieldSpec, DataViewSpec } from '@kbn/data-views-plugin/common';
import type { FieldFormatParams } from '@kbn/field-formats-plugin/common';
import { SearchResponseWarning } from '@kbn/data-plugin/public/search/types';
import type { DraggingIdentifier, DragDropIdentifier, DragContextState } from './drag_drop';
import type { DateRange, LayerType, SortingHint } from '../common';
import type {
  LensSortActionData,
  LensResizeActionData,
  LensToggleActionData,
  LensPagesizeActionData,
} from './visualizations/datatable/components/types';

import {
  LENS_EDIT_SORT_ACTION,
  LENS_EDIT_RESIZE_ACTION,
  LENS_TOGGLE_ACTION,
  LENS_EDIT_PAGESIZE_ACTION,
} from './visualizations/datatable/components/constants';
import type { LensInspector } from './lens_inspector_service';
import type { FormatSelectorOptions } from './indexpattern_datasource/dimension_panel/format_selector';
import type { DataViewsState } from './state_management/types';
import type { IndexPatternServiceAPI } from './data_views_service/service';
import type { Document } from './persistence/saved_object_store';

export interface IndexPatternRef {
  id: string;
  title: string;
  name?: string;
}

export interface IndexPattern {
  id: string;
  fields: IndexPatternField[];
  getFieldByName(name: string): IndexPatternField | undefined;
  title: string;
  name?: string;
  timeFieldName?: string;
  fieldFormatMap?: Record<
    string,
    {
      id: string;
      params: FieldFormatParams;
    }
  >;
  hasRestrictions: boolean;
  spec: DataViewSpec;
  isPersisted: boolean;
}

export type IndexPatternField = FieldSpec & {
  displayName: string;
  aggregationRestrictions?: Partial<IndexPatternAggRestrictions>;
  /**
   * Map of fields which can be used, but may fail partially (ranked lower than others)
   */
  partiallyApplicableFunctions?: Partial<Record<string, boolean>>;
  timeSeriesMetricType?: 'histogram' | 'summary' | 'gauge' | 'counter';
  timeSeriesRollup?: boolean;
  meta?: boolean;
  runtime?: boolean;
};

export interface PublicAPIProps<T> {
  state: T;
  layerId: string;
  indexPatterns: IndexPatternMap;
}

export interface EditorFrameProps {
  showNoDataPopover: () => void;
  lensInspector: LensInspector;
  indexPatternService: IndexPatternServiceAPI;
}

export type VisualizationMap = Record<string, Visualization>;
export type DatasourceMap = Record<string, Datasource>;
export type IndexPatternMap = Record<string, IndexPattern>;
export type ExistingFieldsMap = Record<string, Record<string, boolean>>;

export interface EditorFrameInstance {
  EditorFrameContainer: (props: EditorFrameProps) => React.ReactElement;
  datasourceMap: DatasourceMap;
  visualizationMap: VisualizationMap;
}

export interface EditorFrameSetup {
  // generic type on the API functions to pull the "unknown vs. specific type" error into the implementation
  registerDatasource: <T, P>(
    datasource: Datasource<T, P> | (() => Promise<Datasource<T, P>>)
  ) => void;
  registerVisualization: <T, P>(
    visualization: Visualization<T, P> | (() => Promise<Visualization<T, P>>)
  ) => void;
}

export interface EditorFrameStart {
  createInstance: () => Promise<EditorFrameInstance>;
}

export interface TableSuggestionColumn {
  columnId: string;
  operation: Operation;
}

/**
 * A possible table a datasource can create. This object is passed to the visualization
 * which tries to build a meaningful visualization given the shape of the table. If this
 * is possible, the visualization returns a `VisualizationSuggestion` object
 */
export interface TableSuggestion {
  /**
   * Flag indicating whether the table will include more than one column.
   * This is not the case for example for a single metric aggregation
   * */
  isMultiRow: boolean;
  /**
   * The columns of the table. Each column has to be mapped to a dimension in a chart. If a visualization
   * can't use all columns of a suggestion, it should not return a `VisualizationSuggestion` based on it
   * because there would be unreferenced columns
   */
  columns: TableSuggestionColumn[];
  /**
   * The layer this table will replace. This is only relevant if the visualization this suggestion is passed
   * is currently active and has multiple layers configured. If this suggestion is applied, the table of this
   * layer will be replaced by the columns specified in this suggestion
   */
  layerId: string;
  /**
   * A label describing the table. This can be used to provide a title for the `VisualizationSuggestion`,
   * but the visualization can also decide to overwrite it.
   */
  label?: string;
  /**
   * The change type indicates what was changed in this table compared to the currently active table of this layer.
   */
  changeType: TableChangeType;
}

/**
 * Indicates what was changed in this table compared to the currently active table of this layer.
 * * `initial` means the layer associated with this table does not exist in the current configuration
 * * `unchanged` means the table is the same in the currently active configuration
 * * `reduced` means the table is a reduced version of the currently active table (some columns dropped, but not all of them)
 * * `extended` means the table is an extended version of the currently active table (added one or multiple additional columns)
 * * `reorder` means the table columns have changed order, which change the data as well
 * * `layers` means the change is a change to the layer structure, not to the table
 */
export type TableChangeType =
  | 'initial'
  | 'unchanged'
  | 'reduced'
  | 'extended'
  | 'reorder'
  | 'layers';

export type DropType =
  | 'field_add'
  | 'field_replace'
  | 'reorder'
  | 'move_compatible'
  | 'replace_compatible'
  | 'move_incompatible'
  | 'replace_incompatible'
  | 'replace_duplicate_compatible'
  | 'duplicate_compatible'
  | 'swap_compatible'
  | 'replace_duplicate_incompatible'
  | 'duplicate_incompatible'
  | 'swap_incompatible'
  | 'field_combine'
  | 'combine_compatible'
  | 'combine_incompatible';

export interface DatasourceSuggestion<T = unknown> {
  state: T;
  table: TableSuggestion;
  keptLayerIds: string[];
}

type StateSetterArg<T> = T | ((prevState: T) => T);

export type StateSetter<T, OptionsShape = unknown> = (
  newState: StateSetterArg<T>,
  options?: OptionsShape
) => void;

export interface InitializationOptions {
  isFullEditor?: boolean;
}

export type VisualizeEditorContext = {
  savedObjectId?: string;
  embeddableId?: string;
  vizEditorOriginatingAppUrl?: string;
  originatingApp?: string;
  isVisualizeAction: boolean;
} & NavigateToLensContext;

export interface GetDropPropsArgs<T = unknown> {
  state: T;
  source?: DraggingIdentifier;
  target: {
    layerId: string;
    groupId: string;
    columnId: string;
    filterOperations: (meta: OperationMetadata) => boolean;
    prioritizedOperation?: string;
    isNewColumn?: boolean;
  };
  indexPatterns: IndexPatternMap;
}

/**
 * Interface for the datasource registry
 */
export interface Datasource<T = unknown, P = unknown> {
  id: string;

  // For initializing, either from an empty state or from persisted state
  // Because this will be called at runtime, state might have a type of `any` and
  // datasources should validate their arguments
  initialize: (
    state?: P,
    savedObjectReferences?: SavedObjectReference[],
    initialContext?: VisualizeFieldContext | VisualizeEditorContext,
    indexPatternRefs?: IndexPatternRef[],
    indexPatterns?: IndexPatternMap
  ) => T;

  // Given the current state, which parts should be saved?
  getPersistableState: (state: T) => { state: P; savedObjectReferences: SavedObjectReference[] };
  getCurrentIndexPatternId: (state: T) => string;

  insertLayer: (state: T, newLayerId: string) => T;
  removeLayer: (state: T, layerId: string) => T;
  clearLayer: (state: T, layerId: string) => T;
  cloneLayer: (
    state: T,
    layerId: string,
    newLayerId: string,
    getNewId: (id: string) => string
  ) => T;
  getLayers: (state: T) => string[];
  removeColumn: (props: {
    prevState: T;
    layerId: string;
    columnId: string;
    indexPatterns: IndexPatternMap;
  }) => T;
  initializeDimension?: (
    state: T,
    layerId: string,
    indexPatterns: IndexPatternMap,
    value: {
      columnId: string;
      groupId: string;
      staticValue?: unknown;
    }
  ) => T;

  renderDataPanel: (
    domElement: Element,
    props: DatasourceDataPanelProps<T>
  ) => ((cleanupElement: Element) => void) | void;
  renderDimensionTrigger: (
    domElement: Element,
    props: DatasourceDimensionTriggerProps<T>
  ) => ((cleanupElement: Element) => void) | void;
  renderDimensionEditor: (
    domElement: Element,
    props: DatasourceDimensionEditorProps<T>
  ) => ((cleanupElement: Element) => void) | void;
  renderLayerPanel: (
    domElement: Element,
    props: DatasourceLayerPanelProps<T>
  ) => ((cleanupElement: Element) => void) | void;
  getDropProps: (
    props: GetDropPropsArgs<T>
  ) => { dropTypes: DropType[]; nextLabel?: string } | undefined;
  onDrop: (props: DatasourceDimensionDropHandlerProps<T>) => boolean | undefined;
  /**
   * The datasource is allowed to cancel a close event on the dimension editor,
   * mainly used for formulas
   */
  canCloseDimensionEditor?: (state: T) => boolean;
  getCustomWorkspaceRenderer?: (
    state: T,
    dragging: DraggingIdentifier,
    indexPatterns: Record<string, IndexPattern>
  ) => undefined | (() => JSX.Element);
  updateStateOnCloseDimension?: (props: {
    layerId: string;
    columnId: string;
    state: T;
  }) => T | undefined;

  updateCurrentIndexPatternId?: (props: {
    indexPatternId: string;
    state: T;
    setState: StateSetter<T>;
  }) => void;
  onIndexPatternChange?: (
    state: T,
    indexPatterns: IndexPatternMap,
    indexPatternId: string,
    layerId?: string
  ) => T;
  onIndexPatternRename?: (state: T, oldIndexPatternId: string, newIndexPatternId: string) => T;
  triggerOnIndexPatternChange?: (
    state: T,
    oldIndexPatternId: string,
    newIndexPatternId: string
  ) => void;

  onRefreshIndexPattern: () => void;

  toExpression: (
    state: T,
    layerId: string,
    indexPatterns: IndexPatternMap
  ) => ExpressionAstExpression | string | null;

  getDatasourceSuggestionsForField: (
    state: T,
    field: unknown,
    filterFn: (layerId: string) => boolean,
    indexPatterns: IndexPatternMap
  ) => Array<DatasourceSuggestion<T>>;
  getDatasourceSuggestionsForVisualizeCharts: (
    state: T,
    context: NavigateToLensContext['layers'],
    indexPatterns: IndexPatternMap
  ) => Array<DatasourceSuggestion<T>>;
  getDatasourceSuggestionsForVisualizeField: (
    state: T,
    indexPatternId: string,
    fieldName: string,
    indexPatterns: IndexPatternMap
  ) => Array<DatasourceSuggestion<T>>;
  getDatasourceSuggestionsFromCurrentState: (
    state: T,
    indexPatterns: IndexPatternMap,
    filterFn?: (layerId: string) => boolean,
    activeData?: Record<string, Datatable>
  ) => Array<DatasourceSuggestion<T>>;

  getPublicAPI: (props: PublicAPIProps<T>) => DatasourcePublicAPI;
  /**
   * uniqueLabels of dimensions exposed for aria-labels of dragged dimensions
   */
  uniqueLabels: (state: T) => Record<string, string>;
  /**
   * Check the internal state integrity and returns a list of missing references
   */
  checkIntegrity: (state: T, indexPatterns: IndexPatternMap) => string[];

  getErrorMessages: (
    state: T,
    indexPatterns: Record<string, IndexPattern>
  ) =>
    | Array<{
        shortMessage: string;
        longMessage: React.ReactNode;
        fixAction?: { label: string; newState: () => Promise<T> };
      }>
    | undefined;

  /**
   * The frame calls this function to display warnings about visualization
   */
  getWarningMessages?: (
    state: T,
    frame: FramePublicAPI,
    adapters: Adapters,
    setState: StateSetter<T>
  ) => React.ReactNode[] | undefined;

  getDeprecationMessages?: (state: T) => React.ReactNode[] | undefined;

  /**
   * The embeddable calls this function to display warnings about visualization on the dashboard
   */
  getSearchWarningMessages?: (state: P, warning: SearchResponseWarning) => string[] | undefined;
  /**
   * Checks if the visualization created is time based, for example date histogram
   */
  isTimeBased: (state: T, indexPatterns: IndexPatternMap) => boolean;
  /**
   * Given the current state layer and a columnId will verify if the column configuration has errors
   */
  isValidColumn: (
    state: T,
    indexPatterns: IndexPatternMap,
    layerId: string,
    columnId: string
  ) => boolean;
  /**
   * Are these datasources equivalent?
   */
  isEqual: (
    persistableState1: P,
    references1: SavedObjectReference[],
    persistableState2: P,
    references2: SavedObjectReference[]
  ) => boolean;
  /**
   * Get RenderEventCounters events for telemetry
   */
  getRenderEventCounters?: (state: T) => string[];
  /**
   * Get the used DataView value from state
   */
  getUsedDataView: (state: T, layerId: string) => string;
  /**
   * Get all the used DataViews from state
   */
  getUsedDataViews: (state: T) => string[];
}

export interface DatasourceFixAction<T> {
  label: string;
  newState: (frame: FrameDatasourceAPI) => Promise<T>;
}

/**
 * This is an API provided to visualizations by the frame, which calls the publicAPI on the datasource
 */
export interface DatasourcePublicAPI {
  datasourceId: string;
  getTableSpec: () => Array<{ columnId: string; fields: string[] }>;
  getOperationForColumnId: (columnId: string) => OperationDescriptor | null;
  /**
   * Collect all default visual values given the current state
   */
  getVisualDefaults: () => Record<string, Record<string, unknown>>;
  /**
   * Retrieve the specific source id for the current state
   */
  getSourceId: () => string | undefined;
  /**
   * Collect all defined filters from all the operations in the layer. If it returns undefined, this means that filters can't be constructed for the current layer
   */
  getFilters: (
    activeData?: FramePublicAPI['activeData'],
    timeRange?: TimeRange
  ) =>
    | { error: string }
    | Record<
        'enabled' | 'disabled',
        {
          kuery: Query[][];
          lucene: Query[][];
        }
      >;

  /**
   * Returns the maximum possible number of values for this column when it can be known, otherwise null
   * (e.g. with a top 5 values operation, we can be sure that there will never be more than 5 values returned
   *       or 6 if the "Other" bucket is enabled)
   */
  getMaxPossibleNumValues: (columnId: string) => number | null;
}

export interface DatasourceDataPanelProps<T = unknown> {
  state: T;
  dragDropContext: DragContextState;
  setState: StateSetter<T, { applyImmediately?: boolean }>;
  showNoDataPopover: () => void;
  core: Pick<CoreStart, 'http' | 'notifications' | 'uiSettings' | 'overlays' | 'theme'>;
  query: Query;
  dateRange: DateRange;
  filters: Filter[];
  dropOntoWorkspace: (field: DragDropIdentifier) => void;
  hasSuggestionForField: (field: DragDropIdentifier) => boolean;
  onChangeIndexPattern: (indexPatternId: string, datasourceId: string, layerId?: string) => void;
  uiActions: UiActionsStart;
  indexPatternService: IndexPatternServiceAPI;
  frame: FramePublicAPI;
  usedIndexPatterns?: string[];
}

interface SharedDimensionProps {
  /** Visualizations can restrict operations based on their own rules.
   * For example, limiting to only bucketed or only numeric operations.
   */
  filterOperations: (operation: OperationMetadata) => boolean;

  /** Some dimension editors will allow users to change the operation grouping
   * from the panel, and this lets the visualization hint that it doesn't want
   * users to have that level of control
   */
  hideGrouping?: boolean;
}

export type DatasourceDimensionProps<T> = SharedDimensionProps & {
  layerId: string;
  columnId: string;
  groupId: string;
  onRemove?: (accessor: string) => void;
  state: T;
  activeData?: Record<string, Datatable>;
  indexPatterns: IndexPatternMap;
  existingFields: Record<string, Record<string, boolean>>;
  hideTooltip?: boolean;
  invalid?: boolean;
  invalidMessage?: string;
};
export type ParamEditorCustomProps = Record<string, unknown> & {
  labels?: string[];
  isInline?: boolean;
  headingLabel?: string;
};
// The only way a visualization has to restrict the query building
export type DatasourceDimensionEditorProps<T = unknown> = DatasourceDimensionProps<T> & {
  // Not a StateSetter because we have this unique use case of determining valid columns
  setState: StateSetter<
    T,
    {
      isDimensionComplete?: boolean;
      forceRender?: boolean;
    }
  >;
  core: Pick<CoreStart, 'http' | 'notifications' | 'uiSettings' | 'overlays' | 'theme'>;
  dateRange: DateRange;
  dimensionGroups: VisualizationDimensionGroupConfig[];
  toggleFullscreen: () => void;
  isFullscreen: boolean;
  layerType: LayerType | undefined;
  supportStaticValue: boolean;
  paramEditorCustomProps?: ParamEditorCustomProps;
  enableFormatSelector: boolean;
  formatSelectorOptions: FormatSelectorOptions | undefined;
};

export type DatasourceDimensionTriggerProps<T> = DatasourceDimensionProps<T>;

export interface DatasourceLayerPanelProps<T> {
  layerId: string;
  state: T;
  activeData?: Record<string, Datatable>;
  dataViews: DataViewsState;
  onChangeIndexPattern: (indexPatternId: string, datasourceId: string, layerId?: string) => void;
}

export interface DragDropOperation {
  layerId: string;
  groupId: string;
  columnId: string;
  filterOperations: (operation: OperationMetadata) => boolean;
}

export function isOperation(operationCandidate: unknown): operationCandidate is DragDropOperation {
  return (
    typeof operationCandidate === 'object' &&
    operationCandidate !== null &&
    'columnId' in operationCandidate
  );
}

export interface DatasourceDimensionDropProps<T> {
  target: DragDropOperation;
  state: T;
  setState: StateSetter<
    T,
    {
      isDimensionComplete?: boolean;
      forceRender?: boolean;
    }
  >;
  dimensionGroups: VisualizationDimensionGroupConfig[];
}

export type DatasourceDimensionDropHandlerProps<S> = DatasourceDimensionDropProps<S> & {
  source: DragDropIdentifier;
  dropType: DropType;
  indexPatterns: IndexPatternMap;
};

export type FieldOnlyDataType =
  | 'document'
  | 'ip'
  | 'histogram'
  | 'geo_point'
  | 'geo_shape'
  | 'counter'
  | 'gauge'
  | 'murmur3';
export type DataType = 'string' | 'number' | 'date' | 'boolean' | FieldOnlyDataType;

// An operation represents a column in a table, not any information
// about how the column was created such as whether it is a sum or average.
// Visualizations are able to filter based on the output, not based on the
// underlying data
export interface Operation extends OperationMetadata {
  // User-facing label for the operation
  label: string;
  sortingHint?: SortingHint;
}

export interface OperationMetadata {
  interval?: string;
  // The output of this operation will have this data type
  dataType: DataType;
  // A bucketed operation is grouped by duplicate values, otherwise each row is
  // treated as unique
  isBucketed: boolean;
  /**
   * ordinal: Each name is a unique value, but the names are in sorted order, like "Top values"
   * interval: Histogram data, like date or number histograms
   * ratio: Most number data is rendered as a ratio that includes 0
   */
  scale?: 'ordinal' | 'interval' | 'ratio';
  // Extra meta-information like cardinality, color
  // TODO currently it's not possible to differentiate between a field from a raw
  // document and an aggregated metric which might be handy in some cases. Once we
  // introduce a raw document datasource, this should be considered here.
  isStaticValue?: boolean;
}

/**
 * Specific type used to store some meta information on top of the Operation type
 * Rather than populate the Operation type with optional types, it can leverage a super type
 */
export interface OperationDescriptor extends Operation {
  hasTimeShift: boolean;
}

export interface VisualizationConfigProps<T = unknown> {
  layerId: string;
  frame: FramePublicAPI;
  state: T;
}

export type VisualizationLayerWidgetProps<T = unknown> = VisualizationConfigProps<T> & {
  setState: (newState: T) => void;
  onChangeIndexPattern: (indexPatternId: string) => void;
};

export type VisualizationLayerHeaderContentProps<T = unknown> = VisualizationLayerWidgetProps<T>;

export interface VisualizationToolbarProps<T = unknown> {
  setState: (newState: T) => void;
  frame: FramePublicAPI;
  state: T;
}

export type VisualizationDimensionEditorProps<T = unknown> = VisualizationConfigProps<T> & {
  groupId: string;
  accessor: string;
  setState(newState: T | ((currState: T) => T)): void;
  panelRef: MutableRefObject<HTMLDivElement | null>;
};

export interface AccessorConfig {
  columnId: string;
  triggerIcon?: 'color' | 'disabled' | 'colorBy' | 'none' | 'invisible' | 'aggregate';
  color?: string;
  palette?: string[] | Array<{ color: string; stop: number }>;
}

export type VisualizationDimensionGroupConfig = SharedDimensionProps & {
  groupLabel: string;
  dimensionEditorGroupLabel?: string;
  groupTooltip?: string;

  /** ID is passed back to visualization. For example, `x` */
  groupId: string;
  accessors: AccessorConfig[];
  supportsMoreColumns: boolean;
  dimensionsTooMany?: number;
  /** If required, a warning will appear if accessors are empty */
  required?: boolean;
  requiredMinDimensionCount?: number;
  dataTestSubj?: string;
  prioritizedOperation?: string;
  suggestedValue?: () => number | undefined;

  /**
   * When the dimension editor is enabled for this group, all dimensions in the group
   * will render the extra tab for the dimension editor
   */
  enableDimensionEditor?: boolean;
  // if the visual order of dimension groups diverges from the intended nesting order, this property specifies the position of
  // this dimension group in the hierarchy. If not specified, the position of the dimension in the array is used. specified nesting
  // orders are always higher in the hierarchy than non-specified ones.
  nestingOrder?: number;
  // some type of layers can produce groups even if invalid. Keep this information to visually show the user that.
  invalid?: boolean;
  invalidMessage?: string;
  // need a special flag to know when to pass the previous column on duplicating
  requiresPreviousColumnOnDuplicate?: boolean;
  supportStaticValue?: boolean;
  paramEditorCustomProps?: ParamEditorCustomProps;
  enableFormatSelector?: boolean;
  formatSelectorOptions?: FormatSelectorOptions; // only relevant if supportFieldFormat is true
  labels?: { buttonAriaLabel: string; buttonLabel: string };
};

export interface VisualizationDimensionChangeProps<T> {
  layerId: string;
  columnId: string;
  prevState: T;
  frame: FramePublicAPI;
}

export interface Suggestion {
  visualizationId: string;
  datasourceState?: unknown;
  datasourceId?: string;
  columns: number;
  score: number;
  title: string;
  visualizationState: unknown;
  previewExpression?: Ast | string;
  previewIcon: IconType;
  hide?: boolean;
  changeType: TableChangeType;
  keptLayerIds: string[];
}

<<<<<<< HEAD
interface VisualizationConfigurationFromContextChangeProps<T> {
  layerId: string;
  prevState: T;
  context: VisualizeEditorLayersContext;
}

interface VisualizationStateFromContextChangeProps {
  suggestions: Suggestion[];
  context: VisualizeEditorContext;
}

export interface LayerAction<T extends unknown = unknown> {
  id: string;
  name: string;
  description?: string;
  fn?: () => void;
  icon?: React.ReactElement;
  color?: string;
}

=======
>>>>>>> ec1fe0a8
/**
 * Object passed to `getSuggestions` of a visualization.
 * It contains a possible table the current datasource could
 * provide and the state of the visualization if it is currently active.
 *
 * If the current datasource suggests multiple tables, `getSuggestions`
 * is called multiple times with separate `SuggestionRequest` objects.
 */
export interface SuggestionRequest<T = unknown> {
  /**
   * A table configuration the datasource could provide.
   */
  table: TableSuggestion;
  /**
   * State is only passed if the visualization is active.
   */
  state?: T;
  mainPalette?: PaletteOutput;
  isFromContext?: boolean;
  /**
   * The visualization needs to know which table is being suggested
   */
  keptLayerIds: string[];
  /**
   * Different suggestions can be generated for each subtype of the visualization
   */
  subVisualizationId?: string;
  activeData?: Record<string, Datatable>;
}

/**
 * A possible configuration of a given visualization. It is based on a `TableSuggestion`.
 * Suggestion might be shown in the UI to be chosen by the user directly, but they are
 * also applied directly under some circumstances (dragging in the first field from the data
 * panel or switching to another visualization in the chart switcher).
 */
export interface VisualizationSuggestion<T = unknown> {
  /**
   * The score of a suggestion should indicate how valuable the suggestion is. It is used
   * to rank multiple suggestions of multiple visualizations. The number should be between 0 and 1
   */
  score: number;
  /**
   * Flag indicating whether this suggestion should not be advertised to the user. It is still
   * considered in scenarios where the available suggestion with the highest suggestion is applied
   * directly.
   */
  hide?: boolean;
  /**
   * Descriptive title of the suggestion. Should be as short as possible. This title is shown if
   * the suggestion is advertised to the user and will also show either the `previewExpression` or
   * the `previewIcon`
   */
  title: string;
  /**
   * The new state of the visualization if this suggestion is applied.
   */
  state: T;
  /**
   * An EUI icon type shown instead of the preview expression.
   */
  previewIcon: IconType;
}

export type DatasourceLayers = Partial<Record<string, DatasourcePublicAPI>>;

export interface FramePublicAPI {
  datasourceLayers: DatasourceLayers;
  dateRange: DateRange;
  /**
   * Data of the chart currently rendered in the preview.
   * This data might be not available (e.g. if the chart can't be rendered) or outdated and belonging to another chart.
   * If accessing, make sure to check whether expected columns actually exist.
   */
  activeData?: Record<string, Datatable>;
  dataViews: DataViewsState;
}

export interface FrameDatasourceAPI extends FramePublicAPI {
  query: Query;
  filters: Filter[];
}

/**
 * A visualization type advertised to the user in the chart switcher
 */
export interface VisualizationType {
  /**
   * Unique id of the visualization type within the visualization defining it
   */
  id: string;
  /**
   * Icon used in the chart switcher
   */
  icon: IconType;
  /**
   * Visible label used in the chart switcher and above the workspace panel in collapsed state
   */
  label: string;
  /**
   * Optional label used in visualization type search if chart switcher is expanded and for tooltips
   */
  fullLabel?: string;
  /**
   * The group the visualization belongs to
   */
  groupLabel: string;
  /**
   * The priority of the visualization in the list (global priority)
   * Higher number means higher priority. When omitted defaults to 0
   */
  sortPriority?: number;
  /**
   * Indicates if visualization is in the experimental stage.
   */
  showExperimentalBadge?: boolean;
}

export interface VisualizationDisplayOptions {
  noPanelTitle?: boolean;
  noPadding?: boolean;
}

interface VisualizationStateFromContextChangeProps {
  suggestions: Suggestion[];
  context: VisualizeEditorContext;
}

export interface Visualization<T = unknown, P = unknown> {
  /** Plugin ID, such as "lnsXY" */
  id: string;

  /**
   * Initialize is allowed to modify the state stored in memory. The initialize function
   * is called with a previous state in two cases:
   * - Loading from a saved visualization
   * - When using suggestions, the suggested state is passed in
   */
  initialize: (addNewLayer: () => string, state?: T, mainPalette?: PaletteOutput) => T;

  /**
   * Retrieve the used DataViews in the visualization
   */
  getUsedDataViews?: (state?: T) => string[];

  getMainPalette?: (state: T) => undefined | PaletteOutput;

  /**
   * Supported triggers of this visualization type when embedded somewhere
   */
  triggers?: string[];
  /**
   * Visualizations must provide at least one type for the chart switcher,
   * but can register multiple subtypes
   */
  visualizationTypes: VisualizationType[];
  /**
   * Return the ID of the current visualization. Used to highlight
   * the active subtype of the visualization.
   */
  getVisualizationTypeId: (state: T) => string;
  /**
   * If the visualization has subtypes, update the subtype in state.
   */
  switchVisualizationType?: (visualizationTypeId: string, state: T) => T;
  /** Description is displayed as the clickable text in the chart switcher */
  getDescription: (state: T) => { icon?: IconType; label: string };
  /** Visualizations can have references as well */
  getPersistableState?: (state: T) => { state: P; savedObjectReferences: SavedObjectReference[] };
  /** Hydrate from persistable state and references to final state */
  fromPersistableState?: (
    state: P,
    references?: SavedObjectReference[],
    initialContext?: VisualizeFieldContext | VisualizeEditorContext
  ) => T;
  /** Frame needs to know which layers the visualization is currently using */
  getLayerIds: (state: T) => string[];
  /** Reset button on each layer triggers this */
  clearLayer: (state: T, layerId: string, indexPatternId: string) => T;
  /** Reset button on each layer triggers this */
  cloneLayer?: (
    state: T,
    layerId: string,
    newLayerId: string,
    /** @param contains map old -> new id **/
    clonedIDsMap: Map<string, string>
  ) => T;
  /** Optional, if the visualization supports multiple layers */
  removeLayer?: (state: T, layerId: string) => T;
  /** Track added layers in internal state */
  appendLayer?: (state: T, layerId: string, type: LayerType, indexPatternId: string) => T;

  /** Retrieve a list of supported layer types with initialization data */
  getSupportedLayers: (
    state?: T,
    frame?: Pick<FramePublicAPI, 'datasourceLayers' | 'activeData'>
  ) => Array<{
    type: LayerType;
    label: string;
    icon?: IconType;
    noDatasource?: boolean;
    disabled?: boolean;
    toolTipContent?: string;
    initialDimensions?: Array<{
      columnId: string;
      groupId: string;
      staticValue?: unknown;
    }>;
  }>;
  /**
   * returns a list of custom actions supported by the visualization layer.
   * Default actions like delete/clear are not included in this list and are managed by the editor frame
   * */
  getSupportedActionsForLayer?: (
    layerId: string,
    state: T,
    setState: StateSetter<T>
  ) => Array<LayerAction<T>>;
  /** returns the type string of the given layer */
  getLayerType: (layerId: string, state?: T) => LayerType | undefined;
  /* returns the type of removal operation to perform for the specific layer in the current state */
  getRemoveOperation?: (state: T, layerId: string) => 'remove' | 'clear';

  /**
   * For consistency across different visualizations, the dimension configuration UI is standardized
   */
  getConfiguration: (props: VisualizationConfigProps<T>) => {
    groups: VisualizationDimensionGroupConfig[];
  };

  /**
   * Header rendered as layer title. This can be used for both static and dynamic content like
   * for extra configurability, such as for switch chart type
   */
  renderLayerHeader?: (
    domElement: Element,
    props: VisualizationLayerWidgetProps<T>
  ) => ((cleanupElement: Element) => void) | void;

  /**
   * Layer panel content rendered. This can be used to render a custom content below the title,
   * like a custom dataview switch
   */
  renderLayerPanel?: (
    domElement: Element,
    props: VisualizationLayerWidgetProps<T>
  ) => ((cleanupElement: Element) => void) | void;
  /**
   * Toolbar rendered above the visualization. This is meant to be used to provide chart-level
   * settings for the visualization.
   */
  renderToolbar?: (
    domElement: Element,
    props: VisualizationToolbarProps<T>
  ) => ((cleanupElement: Element) => void) | void;

  /**
   * The frame is telling the visualization to update or set a dimension based on user interaction
   * groupId is coming from the groupId provided in getConfiguration
   */
  setDimension: (
    props: VisualizationDimensionChangeProps<T> & { groupId: string; previousColumn?: string }
  ) => T;
  /**
   * The frame is telling the visualization to remove a dimension. The visualization needs to
   * look at its internal state to determine which dimension is being affected.
   */
  removeDimension: (props: VisualizationDimensionChangeProps<T>) => T;
  /**
   * Allow defining custom behavior for the visualization when the drop action occurs.
   */
  onDrop?: (props: {
    prevState: T;
    target: DragDropOperation;
    source: DragDropIdentifier;
    frame: FramePublicAPI;
    dropType: DropType;
    group?: VisualizationDimensionGroupConfig;
  }) => T;

  /**
   * Additional editor that gets rendered inside the dimension popover.
   * This can be used to configure dimension-specific options
   */
  renderDimensionEditor?: (
    domElement: Element,
    props: VisualizationDimensionEditorProps<T>
  ) => ((cleanupElement: Element) => void) | void;
  /**
   * Additional editor that gets rendered inside the dimension popover.
   * This can be used to configure dimension-specific options
   */
  renderDimensionEditorAdditionalSection?: (
    domElement: Element,
    props: VisualizationDimensionEditorProps<T>
  ) => ((cleanupElement: Element) => void) | void;
  /**
   * Renders dimension trigger. Used only for noDatasource layers
   */
  renderDimensionTrigger?: (props: {
    columnId: string;
    label: string;
    hideTooltip?: boolean;
    invalid?: boolean;
    invalidMessage?: string;
  }) => JSX.Element | null;
  /**
   * Creates map of columns ids and unique lables. Used only for noDatasource layers
   */
  getUniqueLabels?: (state: T) => Record<string, string>;
  /**
   * The frame will call this function on all visualizations at different times. The
   * main use cases where visualization suggestions are requested are:
   * - When dragging a field
   * - When opening the chart switcher
   * If the state is provided when requesting suggestions, the visualization is active.
   * Most visualizations will apply stricter filtering to suggestions when they are active,
   * because suggestions have the potential to remove the users's work in progress.
   */
  getSuggestions: (context: SuggestionRequest<T>) => Array<VisualizationSuggestion<T>>;

  toExpression: (
    state: T,
    datasourceLayers: DatasourceLayers,
    attributes?: Partial<{ title: string; description: string }>,
    datasourceExpressionsByLayers?: Record<string, Ast>
  ) => ExpressionAstExpression | string | null;
  /**
   * Expression to render a preview version of the chart in very constrained space.
   * If there is no expression provided, the preview icon is used.
   */
  toPreviewExpression?: (
    state: T,
    datasourceLayers: DatasourceLayers,
    datasourceExpressionsByLayers?: Record<string, Ast>
  ) => ExpressionAstExpression | string | null;
  /**
   * The frame will call this function on all visualizations at few stages (pre-build/build error) in order
   * to provide more context to the error and show it to the user
   */
  getErrorMessages: (
    state: T,
    frame?: Pick<FramePublicAPI, 'datasourceLayers' | 'dataViews'>
  ) =>
    | Array<{
        shortMessage: string;
        longMessage: React.ReactNode;
      }>
    | undefined;

  validateColumn?: (
    state: T,
    frame: Pick<FramePublicAPI, 'dataViews'>,
    layerId: string,
    columnId: string,
    group?: VisualizationDimensionGroupConfig
  ) => { invalid: boolean; invalidMessage?: string };

  /**
   * The frame calls this function to display warnings about visualization
   */
  getWarningMessages?: (state: T, frame: FramePublicAPI) => React.ReactNode[] | undefined;

  /**
   * On Edit events the frame will call this to know what's going to be the next visualization state
   */
  onEditAction?: (state: T, event: LensEditEvent<LensEditSupportedActions>) => T;

  /**
   * Some visualization track indexPattern changes (i.e. annotations)
   * This method makes it aware of the change and produces a new updated state
   */
  onIndexPatternChange?: (state: T, indexPatternId: string, layerId?: string) => T;
  onIndexPatternRename?: (state: T, oldIndexPatternId: string, newIndexPatternId: string) => T;
  /**
   * Gets custom display options for showing the visualization.
   */
  getDisplayOptions?: () => VisualizationDisplayOptions;

  /**
   * Get RenderEventCounters events for telemetry
   */
  getRenderEventCounters?: (state: T) => string[];

  getSuggestionFromConvertToLensContext?: (
    props: VisualizationStateFromContextChangeProps
  ) => Suggestion;
}

// Use same technique as TriggerContext
export interface LensEditContextMapping {
  [LENS_EDIT_SORT_ACTION]: LensSortActionData;
  [LENS_EDIT_RESIZE_ACTION]: LensResizeActionData;
  [LENS_TOGGLE_ACTION]: LensToggleActionData;
  [LENS_EDIT_PAGESIZE_ACTION]: LensPagesizeActionData;
}

type LensEditSupportedActions = keyof LensEditContextMapping;

export type LensEditPayload<T extends LensEditSupportedActions> = {
  action: T;
} & LensEditContextMapping[T];

type EditPayloadContext<T> = T extends LensEditSupportedActions ? LensEditPayload<T> : never;

export interface LensEditEvent<T> {
  name: 'edit';
  data: EditPayloadContext<T>;
}

export interface LensTableRowContextMenuEvent {
  name: 'tableRowContextMenuClick';
  data: RowClickContext['data'];
}

export function isLensFilterEvent(event: ExpressionRendererEvent): event is ClickTriggerEvent {
  return event.name === 'filter';
}

export function isLensBrushEvent(event: ExpressionRendererEvent): event is BrushTriggerEvent {
  return event.name === 'brush';
}

export function isLensEditEvent<T extends LensEditSupportedActions>(
  event: ExpressionRendererEvent
): event is LensEditEvent<T> {
  return event.name === 'edit';
}

export function isLensTableRowContextMenuClickEvent(
  event: ExpressionRendererEvent
): event is BrushTriggerEvent {
  return event.name === 'tableRowContextMenuClick';
}

/**
 * Expression renderer handlers specifically for lens renderers. This is a narrowed down
 * version of the general render handlers, specifying supported event types. If this type is
 * used, dispatched events will be handled correctly.
 */
export interface ILensInterpreterRenderHandlers extends IInterpreterRenderHandlers {
  event: (
    event:
      | ClickTriggerEvent
      | BrushTriggerEvent
      | LensEditEvent<LensEditSupportedActions>
      | LensTableRowContextMenuEvent
  ) => void;
}

export interface SharingSavedObjectProps {
  outcome?: ResolvedSimpleSavedObject['outcome'];
  aliasTargetId?: ResolvedSimpleSavedObject['alias_target_id'];
  aliasPurpose?: ResolvedSimpleSavedObject['alias_purpose'];
  sourceId?: string;
}

/**
 * Configuration of a top nav entry which can be shown for specific scenarios given a certain combination of active datasource and visualization id.
 * This function gets passed the currently active visualization id and state as well as the current datasource states.
 *
 * If it returns a top nav menu entry, it is rendered along with the native Lens menu entries
 */
export type LensTopNavMenuEntryGenerator = (props: {
  visualizationId: string;
  datasourceStates: Record<string, { state: unknown }>;
  visualizationState: unknown;
  query: Query;
  filters: Filter[];
  initialContext?: VisualizeFieldContext | VisualizeEditorContext;
  currentDoc: Document | undefined;
}) => undefined | TopNavMenuData;<|MERGE_RESOLUTION|>--- conflicted
+++ resolved
@@ -747,18 +747,6 @@
   keptLayerIds: string[];
 }
 
-<<<<<<< HEAD
-interface VisualizationConfigurationFromContextChangeProps<T> {
-  layerId: string;
-  prevState: T;
-  context: VisualizeEditorLayersContext;
-}
-
-interface VisualizationStateFromContextChangeProps {
-  suggestions: Suggestion[];
-  context: VisualizeEditorContext;
-}
-
 export interface LayerAction<T extends unknown = unknown> {
   id: string;
   name: string;
@@ -768,8 +756,6 @@
   color?: string;
 }
 
-=======
->>>>>>> ec1fe0a8
 /**
  * Object passed to `getSuggestions` of a visualization.
  * It contains a possible table the current datasource could
