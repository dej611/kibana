/*
 * Copyright Elasticsearch B.V. and/or licensed to Elasticsearch B.V. under one
 * or more contributor license agreements. Licensed under the Elastic License
 * 2.0; you may not use this file except in compliance with the Elastic License
 * 2.0.
 */

import './datapanel.scss';
import { uniq } from 'lodash';
import React, { memo, useCallback, useEffect, useMemo, useRef } from 'react';
import { EuiCallOut, EuiFlexGroup, EuiFlexItem } from '@elastic/eui';
import { i18n } from '@kbn/i18n';
import { FormattedMessage } from '@kbn/i18n-react';
import type { CoreStart } from '@kbn/core/public';
import { Query } from '@kbn/es-query';
import type { DataPublicPluginStart } from '@kbn/data-plugin/public';
import { type DataView, DataViewField, FieldSpec } from '@kbn/data-plugin/common';
import type { FieldFormatsStart } from '@kbn/field-formats-plugin/public';
import { IndexPatternFieldEditorStart } from '@kbn/data-view-field-editor-plugin/public';
import { VISUALIZE_GEO_FIELD_TRIGGER } from '@kbn/ui-actions-plugin/public';
import type { DataViewsPublicPluginStart } from '@kbn/data-views-plugin/public';
import {
  FieldList,
  FieldListFilters,
  FieldListGrouped,
  type FieldListGroupedProps,
  FieldsGroupNames,
  useExistingFieldsFetcher,
  useGroupedFields,
} from '@kbn/unified-field-list';
import { ChartsPluginSetup } from '@kbn/charts-plugin/public';
import useLatest from 'react-use/lib/useLatest';
import { isFieldLensCompatible } from '@kbn/visualization-ui-components';
import { buildIndexPatternField } from '../../data_views_service/loader';
import type {
  DatasourceDataPanelProps,
  FramePublicAPI,
  IndexPattern,
  IndexPatternField,
} from '../../types';
import type { FormBasedPrivateState } from './types';
import { IndexPatternServiceAPI } from '../../data_views_service/service';
import { FieldItem } from '../common/field_item';

<<<<<<< HEAD
export type Props = Omit<
  DatasourceDataPanelProps<FormBasedPrivateState, Query>,
=======
export type FormBasedDataPanelProps = Omit<
  DatasourceDataPanelProps<FormBasedPrivateState>,
>>>>>>> 29b18003
  'core' | 'onChangeIndexPattern'
> & {
  data: DataPublicPluginStart;
  dataViews: DataViewsPublicPluginStart;
  fieldFormats: FieldFormatsStart;
  charts: ChartsPluginSetup;
  core: CoreStart;
  indexPatternFieldEditor: IndexPatternFieldEditorStart;
  frame: FramePublicAPI;
  indexPatternService: IndexPatternServiceAPI;
  onIndexPatternRefresh: () => void;
  layerFields?: string[];
};

const supportedFieldTypes = new Set([
  'string',
  'number',
  'boolean',
  'date',
  'ip',
  'number_range',
  'date_range',
  'ip_range',
  'histogram',
  'document',
  'geo_point',
  'geo_shape',
  'murmur3',
]);

function onSupportedFieldFilter(field: IndexPatternField): boolean {
  return supportedFieldTypes.has(field.type);
}

export function FormBasedDataPanel({
  state,
  core,
  data,
  dataViews,
  fieldFormats,
  query,
  filters,
  dateRange,
  charts,
  indexPatternFieldEditor,
  showNoDataPopover,
  dropOntoWorkspace,
  hasSuggestionForField,
  uiActions,
  indexPatternService,
  frame,
  onIndexPatternRefresh,
  usedIndexPatterns,
  layerFields,
}: FormBasedDataPanelProps) {
  const { indexPatterns, indexPatternRefs } = frame.dataViews;
  const { currentIndexPatternId } = state;

  const activeIndexPatterns = useMemo(() => {
    return uniq(
      (
        usedIndexPatterns ?? Object.values(state.layers).map(({ indexPatternId }) => indexPatternId)
      ).concat(currentIndexPatternId)
    )
      .filter((id) => !!indexPatterns[id])
      .sort()
      .map((id) => indexPatterns[id]);
  }, [usedIndexPatterns, indexPatterns, state.layers, currentIndexPatternId]);

  return (
    <>
      {Object.keys(indexPatterns).length === 0 && indexPatternRefs.length === 0 ? (
        <EuiFlexGroup
          gutterSize="m"
          className="lnsInnerIndexPatternDataPanel"
          direction="column"
          responsive={false}
        >
          <EuiFlexItem grow={null}>
            <EuiCallOut
              data-test-subj="indexPattern-no-indexpatterns"
              title={i18n.translate('xpack.lens.indexPattern.noDataViewsLabel', {
                defaultMessage: 'No data views',
              })}
              color="warning"
              iconType="warning"
            >
              <p>
                <FormattedMessage
                  id="xpack.lens.indexPattern.noDataViewDescription"
                  defaultMessage="Please create a data view or switch to another data source"
                />
              </p>
            </EuiCallOut>
          </EuiFlexItem>
        </EuiFlexGroup>
      ) : (
        <MemoizedDataPanel
          currentIndexPatternId={currentIndexPatternId}
          query={query}
          dateRange={dateRange}
          filters={filters}
          core={core}
          data={data}
          dataViews={dataViews}
          fieldFormats={fieldFormats}
          charts={charts}
          indexPatternFieldEditor={indexPatternFieldEditor}
          dropOntoWorkspace={dropOntoWorkspace}
          hasSuggestionForField={hasSuggestionForField}
          uiActions={uiActions}
          indexPatternService={indexPatternService}
          onIndexPatternRefresh={onIndexPatternRefresh}
          frame={frame}
          layerFields={layerFields}
          showNoDataPopover={showNoDataPopover}
          activeIndexPatterns={activeIndexPatterns}
        />
      )}
    </>
  );
}

export const InnerFormBasedDataPanel = function InnerFormBasedDataPanel({
  currentIndexPatternId,
  query,
  dateRange,
  filters,
  core,
  data,
  dataViews,
  indexPatternFieldEditor,
  dropOntoWorkspace,
  hasSuggestionForField,
  uiActions,
  indexPatternService,
  frame,
  onIndexPatternRefresh,
  layerFields,
  showNoDataPopover,
  activeIndexPatterns,
}: Omit<
  DatasourceDataPanelProps<unknown, Query>,
  'state' | 'setState' | 'core' | 'onChangeIndexPattern' | 'usedIndexPatterns'
> & {
  data: DataPublicPluginStart;
  dataViews: DataViewsPublicPluginStart;
  fieldFormats: FieldFormatsStart;
  core: CoreStart;
  currentIndexPatternId: string;
  charts: ChartsPluginSetup;
  frame: FramePublicAPI;
  indexPatternFieldEditor: IndexPatternFieldEditorStart;
  onIndexPatternRefresh: () => void;
  layerFields?: string[];
  activeIndexPatterns: IndexPattern[];
}) {
  const { indexPatterns } = frame.dataViews;
  const currentIndexPattern = indexPatterns[currentIndexPatternId];

  const { refetchFieldsExistenceInfo, isProcessing } = useExistingFieldsFetcher({
    dataViews: activeIndexPatterns as unknown as DataView[],
    query,
    filters,
    fromDate: dateRange.fromDate,
    toDate: dateRange.toDate,
    services: {
      data,
      dataViews,
      core,
    },
    onNoData: (dataViewId) => {
      if (dataViewId === currentIndexPatternId) {
        showNoDataPopover();
      }
    },
  });

  const visualizeGeoFieldTrigger = uiActions.getTrigger(VISUALIZE_GEO_FIELD_TRIGGER);
  const allFields = useMemo(() => {
    if (!currentIndexPattern) return [];
    return visualizeGeoFieldTrigger
      ? currentIndexPattern.fields
      : currentIndexPattern.fields.filter(
          ({ type }) => type !== 'geo_point' && type !== 'geo_shape'
        );
  }, [currentIndexPattern, visualizeGeoFieldTrigger]);

  const editPermission =
    indexPatternFieldEditor.userPermissions.editIndexPattern() || !currentIndexPattern.isPersisted;

  const onSelectedFieldFilter = useCallback(
    (field: IndexPatternField): boolean => {
      return Boolean(layerFields?.includes(field.name));
    },
    [layerFields]
  );

  const onOverrideFieldGroupDetails = useCallback((groupName: string) => {
    if (groupName === FieldsGroupNames.AvailableFields) {
      return {
        helpText: i18n.translate('xpack.lens.indexPattern.allFieldsLabelHelp', {
          defaultMessage:
            'Drag and drop available fields to the workspace and create visualizations. To change the available fields, select a different data view, edit your queries, or use a different time range. Some field types cannot be visualized in Lens, including full text and geographic fields.',
        }),
      };
    }
  }, []);

  const { fieldListFiltersProps, fieldListGroupedProps, hasNewFields } =
    useGroupedFields<IndexPatternField>({
      dataViewId: currentIndexPatternId,
      allFields,
      services: {
        dataViews,
        core,
      },
      isAffectedByGlobalFilter: Boolean(filters.length),
      onSupportedFieldFilter,
      onSelectedFieldFilter,
      onOverrideFieldGroupDetails,
      getNewFieldsBySpec,
    });

  const closeFieldEditor = useRef<() => void | undefined>();

  useEffect(() => {
    return () => {
      // Make sure to close the editor when unmounting
      if (closeFieldEditor.current) {
        closeFieldEditor.current();
      }
    };
  }, []);

  const refreshFieldList = useLatest(async () => {
    if (currentIndexPattern) {
      const newlyMappedIndexPattern = await indexPatternService.loadIndexPatterns({
        patterns: [currentIndexPattern.id],
        cache: {},
        onIndexPatternRefresh,
      });
      indexPatternService.updateDataViewsState({
        indexPatterns: {
          ...frame.dataViews.indexPatterns,
          [currentIndexPattern.id]: newlyMappedIndexPattern[currentIndexPattern.id],
        },
      });
    }
    // start a new session so all charts are refreshed
    data.search.session.start();
  });

  useEffect(() => {
    if (hasNewFields) {
      refreshFieldList.current();
    }
  }, [hasNewFields, refreshFieldList]);

  const editField = useMemo(
    () =>
      editPermission
        ? async (fieldName?: string, uiAction: 'edit' | 'add' = 'edit') => {
            const indexPatternInstance = await dataViews.get(currentIndexPattern?.id);
            closeFieldEditor.current = await indexPatternFieldEditor.openEditor({
              ctx: {
                dataView: indexPatternInstance,
              },
              fieldName,
              onSave: () => {
                if (indexPatternInstance.isPersisted()) {
                  refreshFieldList.current();
                  refetchFieldsExistenceInfo(indexPatternInstance.id);
                } else {
                  indexPatternService.replaceDataViewId(indexPatternInstance);
                }
              },
            });
          }
        : undefined,
    [
      editPermission,
      dataViews,
      currentIndexPattern?.id,
      indexPatternFieldEditor,
      refreshFieldList,
      indexPatternService,
      refetchFieldsExistenceInfo,
    ]
  );

  const removeField = useMemo(
    () =>
      editPermission
        ? async (fieldName: string) => {
            const indexPatternInstance = await dataViews.get(currentIndexPattern?.id);
            closeFieldEditor.current = await indexPatternFieldEditor.openDeleteModal({
              ctx: {
                dataView: indexPatternInstance,
              },
              fieldName,
              onDelete: () => {
                if (indexPatternInstance.isPersisted()) {
                  refreshFieldList.current();
                  refetchFieldsExistenceInfo(indexPatternInstance.id);
                } else {
                  indexPatternService.replaceDataViewId(indexPatternInstance);
                }
              },
            });
          }
        : undefined,
    [
      currentIndexPattern?.id,
      dataViews,
      editPermission,
      indexPatternFieldEditor,
      indexPatternService,
      refreshFieldList,
      refetchFieldsExistenceInfo,
    ]
  );

  const renderFieldItem: FieldListGroupedProps<IndexPatternField>['renderFieldItem'] = useCallback(
    ({ field, itemIndex, groupIndex, groupName, hideDetails, fieldSearchHighlight }) => (
      <FieldItem
        field={field}
        exists={groupName !== FieldsGroupNames.EmptyFields}
        hideDetails={hideDetails || field.type === 'document'}
        itemIndex={itemIndex}
        groupIndex={groupIndex}
        dropOntoWorkspace={dropOntoWorkspace}
        hasSuggestionForField={hasSuggestionForField}
        editField={editField}
        removeField={removeField}
        indexPattern={currentIndexPattern}
        highlight={fieldSearchHighlight}
        dateRange={dateRange}
        query={query}
        filters={filters}
      />
    ),
    [
      currentIndexPattern,
      dateRange,
      query,
      filters,
      dropOntoWorkspace,
      hasSuggestionForField,
      editField,
      removeField,
    ]
  );

  return (
    <FieldList
      className="lnsInnerIndexPatternDataPanel"
      isProcessing={isProcessing}
      prepend={<FieldListFilters {...fieldListFiltersProps} data-test-subj="lnsIndexPattern" />}
    >
      <FieldListGrouped<IndexPatternField>
        {...fieldListGroupedProps}
        renderFieldItem={renderFieldItem}
        data-test-subj="lnsIndexPattern"
        localStorageKeyPrefix="lens"
      />
    </FieldList>
  );
};

function getNewFieldsBySpec(spec: FieldSpec[], dataView: DataView | null) {
  const metaKeys = dataView ? new Set(dataView.metaFields) : undefined;

  return spec.reduce((result: IndexPatternField[], fieldSpec: FieldSpec) => {
    const field = new DataViewField(fieldSpec);
    if (isFieldLensCompatible(field)) {
      result.push(buildIndexPatternField(field, metaKeys));
    }
    return result;
  }, []);
}

export const MemoizedDataPanel = memo(InnerFormBasedDataPanel);<|MERGE_RESOLUTION|>--- conflicted
+++ resolved
@@ -42,13 +42,8 @@
 import { IndexPatternServiceAPI } from '../../data_views_service/service';
 import { FieldItem } from '../common/field_item';
 
-<<<<<<< HEAD
-export type Props = Omit<
+export type FormBasedDataPanelProps = Omit<
   DatasourceDataPanelProps<FormBasedPrivateState, Query>,
-=======
-export type FormBasedDataPanelProps = Omit<
-  DatasourceDataPanelProps<FormBasedPrivateState>,
->>>>>>> 29b18003
   'core' | 'onChangeIndexPattern'
 > & {
   data: DataPublicPluginStart;
