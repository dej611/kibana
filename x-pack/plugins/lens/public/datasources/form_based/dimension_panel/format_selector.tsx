--- conflicted
+++ resolved
@@ -16,11 +16,7 @@
   EuiSwitch,
   EuiCode,
 } from '@elastic/eui';
-<<<<<<< HEAD
-import { useDebouncedValue, TooltipWrapper } from '@kbn/visualization-ui-components/public';
-=======
-import { useDebouncedValue } from '@kbn/visualization-ui-components';
->>>>>>> 5bc6faac
+import { useDebouncedValue, TooltipWrapper } from '@kbn/visualization-ui-components';
 import { useKibana } from '@kbn/kibana-react-plugin/public';
 import {
   DEFAULT_DURATION_INPUT_FORMAT,
