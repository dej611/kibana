--- conflicted
+++ resolved
@@ -26,11 +26,7 @@
 
 import { estypes } from '@elastic/elasticsearch';
 import type { DateRange } from '../../../common/types';
-<<<<<<< HEAD
-import type { FramePublicAPI, IndexPattern, IndexPatternField, StateSetter } from '../../types';
-=======
-import type { FramePublicAPI, IndexPattern, StateSetter, UserMessage } from '../../types';
->>>>>>> 1a3ea3a6
+import type { FramePublicAPI, IndexPattern, IndexPatternField, StateSetter, UserMessage } from '../../types';
 import { renewIDs } from '../../utils';
 import type { FormBasedLayer, FormBasedPersistedState, FormBasedPrivateState } from './types';
 import type {
