/*
 * Copyright Elasticsearch B.V. and/or licensed to Elasticsearch B.V. under one
 * or more contributor license agreements. Licensed under the Elastic License
 * 2.0; you may not use this file except in compliance with the Elastic License
 * 2.0.
 */

import React from 'react';
import { i18n } from '@kbn/i18n';
import { useEuiTheme } from '@elastic/eui';
import { DatasourceLayerPanelProps } from '../../types';
import { FormBasedPrivateState } from './types';
import { ChangeIndexPattern } from '../../shared_components/dataview_picker/dataview_picker';
import { getSamplingValue } from './utils';
import { RandomSamplingIcon } from './sampling_icon';

export interface FormBasedLayerPanelProps extends DatasourceLayerPanelProps<FormBasedPrivateState> {
  state: FormBasedPrivateState;
  onChangeIndexPattern: (newId: string) => void;
}

export function LayerPanel({
  state,
  layerId,
  onChangeIndexPattern,
  dataViews,
}: FormBasedLayerPanelProps) {
  const layer = state.layers[layerId];
  const { euiTheme } = useEuiTheme();

  const indexPattern = dataViews.indexPatterns[layer.indexPatternId];
  const notFoundTitleLabel = i18n.translate('xpack.lens.layerPanel.missingDataView', {
    defaultMessage: 'Data view not found',
  });
  const indexPatternRefs = dataViews.indexPatternRefs.map((ref) => {
    const isPersisted = dataViews.indexPatterns[ref.id]?.isPersisted ?? true;
    return {
      ...ref,
      isAdhoc: !isPersisted,
    };
  });

  const samplingValue = getSamplingValue(layer);
  const extraIconLabelProps =
    samplingValue !== 1
      ? {
          icon: {
            component: (
              <RandomSamplingIcon color={euiTheme.colors.disabledText} fill="currentColor" />
            ),
            value: `${samplingValue * 100}%`,
            tooltipValue: i18n.translate('xpack.lens.indexPattern.randomSamplingInfo', {
              defaultMessage: '{value}% sampling',
              values: {
                value: samplingValue * 100,
              },
            }),
            'data-test-subj': 'lnsChangeIndexPatternSamplingInfo',
          },
        }
      : {};

  return (
<<<<<<< HEAD
    <ChangeIndexPattern
      data-test-subj="indexPattern-switcher"
      trigger={{
        label: indexPattern?.name || notFoundTitleLabel,
        title: indexPattern?.title || notFoundTitleLabel,
        'data-test-subj': 'lns_layerIndexPatternLabel',
        size: 's',
        fontWeight: 'normal',
        samplingValue: getSamplingValue(layer),
      }}
      indexPatternId={layer.indexPatternId}
      indexPatternRefs={indexPatternRefs}
      isMissingCurrent={!indexPattern}
      onChangeIndexPattern={onChangeIndexPattern}
    />
=======
    <I18nProvider>
      <ChangeIndexPattern
        data-test-subj="indexPattern-switcher"
        trigger={{
          label: indexPattern?.name || notFoundTitleLabel,
          title: indexPattern?.title || notFoundTitleLabel,
          'data-test-subj': 'lns_layerIndexPatternLabel',
          size: 's',
          fontWeight: 'normal',
          ...extraIconLabelProps,
        }}
        indexPatternId={layer.indexPatternId}
        indexPatternRefs={indexPatternRefs}
        isMissingCurrent={!indexPattern}
        onChangeIndexPattern={onChangeIndexPattern}
      />
    </I18nProvider>
>>>>>>> 779e553f
  );
}<|MERGE_RESOLUTION|>--- conflicted
+++ resolved
@@ -8,11 +8,12 @@
 import React from 'react';
 import { i18n } from '@kbn/i18n';
 import { useEuiTheme } from '@elastic/eui';
-import { DatasourceLayerPanelProps } from '../../types';
-import { FormBasedPrivateState } from './types';
+import { useKibana } from '@kbn/kibana-react-plugin/public';
+import type { DatasourceLayerPanelProps } from '../../types';
+import type { FormBasedPrivateState } from './types';
 import { ChangeIndexPattern } from '../../shared_components/dataview_picker/dataview_picker';
 import { getSamplingValue } from './utils';
-import { RandomSamplingIcon } from './sampling_icon';
+import type { LensAppServices } from '../../app_plugin/types';
 
 export interface FormBasedLayerPanelProps extends DatasourceLayerPanelProps<FormBasedPrivateState> {
   state: FormBasedPrivateState;
@@ -27,6 +28,8 @@
 }: FormBasedLayerPanelProps) {
   const layer = state.layers[layerId];
   const { euiTheme } = useEuiTheme();
+  const { randomSampling } = useKibana<LensAppServices>().services;
+  const RandomSamplingIcon = randomSampling.ui.RandomSamplingIcon;
 
   const indexPattern = dataViews.indexPatterns[layer.indexPatternId];
   const notFoundTitleLabel = i18n.translate('xpack.lens.layerPanel.missingDataView', {
@@ -61,7 +64,6 @@
       : {};
 
   return (
-<<<<<<< HEAD
     <ChangeIndexPattern
       data-test-subj="indexPattern-switcher"
       trigger={{
@@ -70,31 +72,12 @@
         'data-test-subj': 'lns_layerIndexPatternLabel',
         size: 's',
         fontWeight: 'normal',
-        samplingValue: getSamplingValue(layer),
+        ...extraIconLabelProps,
       }}
       indexPatternId={layer.indexPatternId}
       indexPatternRefs={indexPatternRefs}
       isMissingCurrent={!indexPattern}
       onChangeIndexPattern={onChangeIndexPattern}
     />
-=======
-    <I18nProvider>
-      <ChangeIndexPattern
-        data-test-subj="indexPattern-switcher"
-        trigger={{
-          label: indexPattern?.name || notFoundTitleLabel,
-          title: indexPattern?.title || notFoundTitleLabel,
-          'data-test-subj': 'lns_layerIndexPatternLabel',
-          size: 's',
-          fontWeight: 'normal',
-          ...extraIconLabelProps,
-        }}
-        indexPatternId={layer.indexPatternId}
-        indexPatternRefs={indexPatternRefs}
-        isMissingCurrent={!indexPattern}
-        onChangeIndexPattern={onChangeIndexPattern}
-      />
-    </I18nProvider>
->>>>>>> 779e553f
   );
 }