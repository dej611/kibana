--- conflicted
+++ resolved
@@ -5,15 +5,7 @@
  * 2.0.
  */
 
-import {
-  EuiFormRow,
-  EuiBetaBadge,
-  EuiText,
-  EuiLink,
-  EuiSpacer,
-  useEuiTheme,
-  EuiToolTip,
-} from '@elastic/eui';
+import { EuiFormRow, EuiBetaBadge, EuiLink, EuiSpacer, EuiToolTip } from '@elastic/eui';
 import { i18n } from '@kbn/i18n';
 import { css } from '@emotion/react';
 import React from 'react';
@@ -31,12 +23,8 @@
   setState,
   layerId,
 }: DatasourceLayerSettingsProps<FormBasedPrivateState>) {
-<<<<<<< HEAD
-  const { euiTheme } = useEuiTheme();
   const { randomSampling } = useKibana<LensAppServices>().services;
   const SamplingSlider = randomSampling.ui.ControlSlider;
-=======
->>>>>>> 779e553f
   const isSamplingValueDisabled = !isSamplingValueEnabled(state.layers[layerId]);
   const currentValue = isSamplingValueDisabled
     ? samplingValues[samplingValues.length - 1]
