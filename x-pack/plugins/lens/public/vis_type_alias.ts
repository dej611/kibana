--- conflicted
+++ resolved
@@ -34,14 +34,9 @@
   note: i18n.translate('xpack.lens.visTypeAlias.note', {
     defaultMessage: 'Recommended for most users.',
   }),
-<<<<<<< HEAD
+  order: 60,
   icon: LENS_ICON,
   stage: STAGE_ID,
-=======
-  order: 60,
-  icon: 'lensApp',
-  stage: 'production',
->>>>>>> 72b22521
   appExtensions: {
     visualizations: {
       docTypes: [LENS_EMBEDDABLE_TYPE],
