/*
 * Copyright Elasticsearch B.V. and/or licensed to Elasticsearch B.V. under one
 * or more contributor license agreements. Licensed under the Elastic License
 * 2.0; you may not use this file except in compliance with the Elastic License
 * 2.0.
 */

import { i18n } from '@kbn/i18n';
import { $Values } from '@kbn/utility-types';
import type { PaletteOutput } from '@kbn/coloring';
import type {
  LegendConfig,
  AxisExtentConfig,
  XYCurveType,
  FittingFunction,
  EndValue,
  YScaleType,
  XScaleType,
  LineStyle,
  IconPosition,
  FillStyle,
  YAxisConfig,
} from '@kbn/expression-xy-plugin/common';
import { EventAnnotationConfig } from '@kbn/event-annotation-plugin/common';
import {
  IconChartArea,
  IconChartLine,
  IconChartAreaStacked,
  IconChartBarHorizontalStacked,
  IconChartBarHorizontalPercentage,
  IconChartAreaPercentage,
  IconChartBar,
  IconChartBarStacked,
  IconChartBarPercentage,
  IconChartBarHorizontal,
} from '@kbn/chart-icons';

import { DistributiveOmit } from '@elastic/eui';
import type { VisualizationType, Suggestion } from '../../types';
import type { ValueLabelConfig } from '../../../common/types';

export const YAxisModes = {
  AUTO: 'auto',
  LEFT: 'left',
  RIGHT: 'right',
  BOTTOM: 'bottom',
} as const;

export const SeriesTypes = {
  BAR: 'bar',
  LINE: 'line',
  AREA: 'area',
  BAR_STACKED: 'bar_stacked',
  AREA_STACKED: 'area_stacked',
  BAR_HORIZONTAL: 'bar_horizontal',
  BAR_PERCENTAGE_STACKED: 'bar_percentage_stacked',
  BAR_HORIZONTAL_STACKED: 'bar_horizontal_stacked',
  AREA_PERCENTAGE_STACKED: 'area_percentage_stacked',
  BAR_HORIZONTAL_PERCENTAGE_STACKED: 'bar_horizontal_percentage_stacked',
} as const;

export type YAxisMode = $Values<typeof YAxisModes>;
export type SeriesType = $Values<typeof SeriesTypes>;
export interface AxesSettingsConfig {
  x: boolean;
  yRight: boolean;
  yLeft: boolean;
}

export interface AxisConfig extends Omit<YAxisConfig, 'extent'> {
  extent?: AxisExtentConfig;
}

export interface LabelsOrientationConfig {
  x: number;
  yLeft: number;
  yRight: number;
}

export interface YConfig {
  forAccessor: string;
  color?: string;
  icon?: string;
  lineWidth?: number;
  lineStyle?: LineStyle;
  fill?: FillStyle;
  iconPosition?: IconPosition;
  textVisibility?: boolean;
  axisMode?: YAxisMode;
}

export interface XYDataLayerConfig {
  layerId: string;
  accessors: string[];
  layerType: 'data';
  seriesType: SeriesType;
  xAccessor?: string;
  simpleView?: boolean;
  yConfig?: YConfig[];
  splitAccessor?: string;
  palette?: PaletteOutput;
  collapseFn?: string;
  xScaleType?: XScaleType;
  isHistogram?: boolean;
  columnToLabel?: string;
}

export interface XYReferenceLineLayerConfig {
  layerId: string;
  accessors: string[];
  yConfig?: YConfig[];
  layerType: 'referenceLine';
}

export interface XYAnnotationLayerConfig {
  layerId: string;
  layerType: 'annotations';
  annotations: EventAnnotationConfig[];
  hide?: boolean;
  indexPatternId: string;
  simpleView?: boolean;
}

export type XYLayerConfig =
  | XYDataLayerConfig
  | XYReferenceLineLayerConfig
  | XYAnnotationLayerConfig;

export interface ValidXYDataLayerConfig extends XYDataLayerConfig {
  xAccessor: NonNullable<XYDataLayerConfig['xAccessor']>;
  layerId: string;
}

export type ValidLayer = ValidXYDataLayerConfig | XYReferenceLineLayerConfig;

// Persisted parts of the state
export interface XYState {
  preferredSeriesType: SeriesType;
  legend: LegendConfig;
  valueLabels?: ValueLabelConfig;
  fittingFunction?: FittingFunction;
  emphasizeFitting?: boolean;
  endValue?: EndValue;
  xExtent?: AxisExtentConfig;
  yLeftExtent?: AxisExtentConfig;
  yRightExtent?: AxisExtentConfig;
  layers: XYLayerConfig[];
  xTitle?: string;
  yTitle?: string;
  yRightTitle?: string;
  yLeftScale?: YScaleType;
  yRightScale?: YScaleType;
  axisTitlesVisibilitySettings?: AxesSettingsConfig;
  tickLabelsVisibilitySettings?: AxesSettingsConfig;
  gridlinesVisibilitySettings?: AxesSettingsConfig;
  labelsOrientation?: LabelsOrientationConfig;
  curveType?: XYCurveType;
  fillOpacity?: number;
  hideEndzones?: boolean;
  showCurrentTimeMarker?: boolean;
  valuesInLegend?: boolean;
}

export type State = XYState;

export type XYPersistedState = Omit<XYState, 'layers'> & {
<<<<<<< HEAD
  layers: Array<Omit<XYLayerConfig, 'indexPatternId'>>;
=======
  layers: Array<DistributiveOmit<XYLayerConfig, 'indexPatternId'>>;
>>>>>>> 1a1159b0
};

export type PersistedState = XYPersistedState;

const groupLabelForBar = i18n.translate('xpack.lens.xyVisualization.barGroupLabel', {
  defaultMessage: 'Bar',
});

const groupLabelForLineAndArea = i18n.translate('xpack.lens.xyVisualization.lineGroupLabel', {
  defaultMessage: 'Line and area',
});

export const visualizationTypes: VisualizationType[] = [
  {
    id: 'bar',
    icon: IconChartBar,
    label: i18n.translate('xpack.lens.xyVisualization.barLabel', {
      defaultMessage: 'Bar vertical',
    }),
    groupLabel: groupLabelForBar,
    sortPriority: 4,
  },
  {
    id: 'bar_horizontal',
    icon: IconChartBarHorizontal,
    label: i18n.translate('xpack.lens.xyVisualization.barHorizontalLabel', {
      defaultMessage: 'H. Bar',
    }),
    fullLabel: i18n.translate('xpack.lens.xyVisualization.barHorizontalFullLabel', {
      defaultMessage: 'Bar horizontal',
    }),
    groupLabel: groupLabelForBar,
  },
  {
    id: 'bar_stacked',
    icon: IconChartBarStacked,
    label: i18n.translate('xpack.lens.xyVisualization.stackedBarLabel', {
      defaultMessage: 'Bar vertical stacked',
    }),
    groupLabel: groupLabelForBar,
  },
  {
    id: 'bar_percentage_stacked',
    icon: IconChartBarPercentage,
    label: i18n.translate('xpack.lens.xyVisualization.stackedPercentageBarLabel', {
      defaultMessage: 'Bar vertical percentage',
    }),
    groupLabel: groupLabelForBar,
  },
  {
    id: 'bar_horizontal_stacked',
    icon: IconChartBarHorizontalStacked,
    label: i18n.translate('xpack.lens.xyVisualization.stackedBarHorizontalLabel', {
      defaultMessage: 'H. Stacked bar',
    }),
    fullLabel: i18n.translate('xpack.lens.xyVisualization.stackedBarHorizontalFullLabel', {
      defaultMessage: 'Bar horizontal stacked',
    }),
    groupLabel: groupLabelForBar,
  },
  {
    id: 'bar_horizontal_percentage_stacked',
    icon: IconChartBarHorizontalPercentage,
    label: i18n.translate('xpack.lens.xyVisualization.stackedPercentageBarHorizontalLabel', {
      defaultMessage: 'H. Percentage bar',
    }),
    fullLabel: i18n.translate(
      'xpack.lens.xyVisualization.stackedPercentageBarHorizontalFullLabel',
      {
        defaultMessage: 'Bar horizontal percentage',
      }
    ),
    groupLabel: groupLabelForBar,
  },
  {
    id: 'area',
    icon: IconChartArea,
    label: i18n.translate('xpack.lens.xyVisualization.areaLabel', {
      defaultMessage: 'Area',
    }),
    groupLabel: groupLabelForLineAndArea,
  },
  {
    id: 'area_stacked',
    icon: IconChartAreaStacked,
    label: i18n.translate('xpack.lens.xyVisualization.stackedAreaLabel', {
      defaultMessage: 'Area stacked',
    }),
    groupLabel: groupLabelForLineAndArea,
  },
  {
    id: 'area_percentage_stacked',
    icon: IconChartAreaPercentage,
    label: i18n.translate('xpack.lens.xyVisualization.stackedPercentageAreaLabel', {
      defaultMessage: 'Area percentage',
    }),
    groupLabel: groupLabelForLineAndArea,
  },
  {
    id: 'line',
    icon: IconChartLine,
    label: i18n.translate('xpack.lens.xyVisualization.lineLabel', {
      defaultMessage: 'Line',
    }),
    groupLabel: groupLabelForLineAndArea,
    sortPriority: 2,
  },
];

interface XYStateWithLayers {
  [prop: string]: unknown;
  layers: XYLayerConfig[];
}
export interface XYSuggestion extends Suggestion {
  datasourceState: XYStateWithLayers;
  visualizationState: XYStateWithLayers;
}<|MERGE_RESOLUTION|>--- conflicted
+++ resolved
@@ -164,11 +164,7 @@
 export type State = XYState;
 
 export type XYPersistedState = Omit<XYState, 'layers'> & {
-<<<<<<< HEAD
-  layers: Array<Omit<XYLayerConfig, 'indexPatternId'>>;
-=======
   layers: Array<DistributiveOmit<XYLayerConfig, 'indexPatternId'>>;
->>>>>>> 1a1159b0
 };
 
 export type PersistedState = XYPersistedState;
