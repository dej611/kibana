/*
 * Copyright Elasticsearch B.V. and/or licensed to Elasticsearch B.V. under one
 * or more contributor license agreements. Licensed under the Elastic License
 * 2.0; you may not use this file except in compliance with the Elastic License
 * 2.0.
 */

import {
  htmlIdGenerator,
  EuiButton,
  EuiButtonIcon,
  EuiDraggable,
  EuiFlexGroup,
  EuiFlexItem,
  EuiIcon,
} from '@elastic/eui';
import { i18n } from '@kbn/i18n';
import React, { useCallback, useMemo } from 'react';
import { QueryPointEventAnnotationConfig } from '@kbn/event-annotation-plugin/common';
import type { ExistingFieldsMap, IndexPattern } from '../../../../types';
import {
  fieldExists,
  FieldOption,
  FieldOptionValue,
  FieldPicker,
  useDebouncedValue,
  NewBucketButton,
  DragDropBuckets,
} from '../../../../shared_components';

const generateId = htmlIdGenerator();
const supportedTypes = new Set(['string', 'boolean', 'number', 'ip', 'date']);

export interface FieldInputsProps {
  currentConfig: QueryPointEventAnnotationConfig;
  setConfig: (config: QueryPointEventAnnotationConfig) => void;
  indexPattern: IndexPattern;
  existingFields: ExistingFieldsMap;
  invalidFields?: string[];
}

interface WrappedValue {
  id: string;
  value: string | undefined;
  isNew?: boolean;
}

type SafeWrappedValue = Omit<WrappedValue, 'value'> & { value: string };

function removeNewEmptyField(v: WrappedValue): v is SafeWrappedValue {
  return v.value != null;
}

export function TooltipSection({
  currentConfig,
  setConfig,
  indexPattern,
  existingFields,
  invalidFields,
}: FieldInputsProps) {
  const onChangeWrapped = useCallback(
    (values: WrappedValue[]) => {
      setConfig({
        ...currentConfig,
        extraFields: values.filter(removeNewEmptyField).map(({ value }) => value),
      });
    },
    [setConfig, currentConfig]
  );
  const { wrappedValues, rawValuesLookup } = useMemo(() => {
    const rawValues = currentConfig.extraFields ?? [];
    return {
      wrappedValues: rawValues.map((value) => ({ id: generateId(), value })),
      rawValuesLookup: new Set(rawValues),
    };
  }, [currentConfig]);

  const { inputValue: localValues, handleInputChange } = useDebouncedValue<WrappedValue[]>({
    onChange: onChangeWrapped,
    value: wrappedValues,
  });

  const onFieldSelectChange = useCallback(
    (choice, index = 0) => {
      const fields = [...localValues];

      if (indexPattern.getFieldByName(choice.field)) {
        fields[index] = { id: generateId(), value: choice.field };

        // update the layer state
        handleInputChange(fields);
      }
    },
    [localValues, indexPattern, handleInputChange]
  );

  const newBucketButton = (
    <NewBucketButton
      data-test-subj={`lnsXY-annotation-tooltip-add_field`}
      onClick={() => {
        handleInputChange([...localValues, { id: generateId(), value: undefined, isNew: true }]);
      }}
      label={i18n.translate('xpack.lens.xyChart.annotation.tooltip.addField', {
        defaultMessage: 'Add field',
      })}
    />
  );

  if (localValues.length === 0) {
    return (
      <>
        <EuiFlexItem grow={true}>
          <EuiButton isDisabled fullWidth onClick={() => {}}>
            {i18n.translate('xpack.lens.xyChart.annotation.tooltip.noFields', {
              defaultMessage: 'None selected',
            })}
          </EuiButton>
        </EuiFlexItem>
        {newBucketButton}
      </>
    );
  }
  const currentExistingField = existingFields[indexPattern.title];
  const disableActions = localValues.length === 2 && localValues.some(({ isNew }) => isNew);
  const options = indexPattern.fields
    .filter(
      ({ displayName, type }) =>
        displayName && !rawValuesLookup.has(displayName) && supportedTypes.has(type)
    )
    .map(
      (field) =>
        ({
          label: field.displayName,
          value: {
            type: 'field',
            field: field.name,
            dataType: field.type,
          },
          exists: fieldExists(currentExistingField, field.name),
          compatible: true,
          'data-test-subj': `lnsXY-annotation-tooltip-fieldOption-${field.name}`,
        } as FieldOption<FieldOptionValue>)
    )
    .sort((a, b) => a.label.localeCompare(b.label));

  return (
    <>
      <DragDropBuckets
        onDragEnd={(updatedValues: WrappedValue[]) => {
          handleInputChange(updatedValues);
        }}
        onDragStart={() => {}}
        droppableId="ANNOTATION_TOOLTIP_DROPPABLE_AREA"
        items={localValues}
      >
        {localValues.map(({ id, value, isNew }, index) => {
          const fieldIsValid = value ? Boolean(indexPattern.getFieldByName(value)) : true;
          return (
            <EuiDraggable
              style={{ marginBottom: 4 }}
              spacing="none"
              index={index}
              draggableId={value || 'newField'}
              key={id}
              disableInteractiveElementBlocking
            >
              {(provided) => (
                <EuiFlexGroup gutterSize="s" alignItems="center" responsive={false}>
                  <EuiFlexItem grow={false}>{/* Empty for spacing */}</EuiFlexItem>
                  <EuiFlexItem grow={false}>
                    <EuiIcon
                      size="s"
                      color="subdued"
                      type="grab"
                      title={i18n.translate(
                        'xpack.lens.xyChart.annotation..tooltip.dragToReorder',
                        {
                          defaultMessage: 'Drag to reorder',
                        }
                      )}
                      data-test-subj={`lnsXY-annotation-tooltip-dragToReorder-${index}`}
                    />
                  </EuiFlexItem>
                  <EuiFlexItem grow={true} style={{ minWidth: 0 }}>
                    <FieldPicker
                      selectedOptions={
                        value
                          ? [
                              {
                                label: value,
                                value: { type: 'field', field: value },
                              },
                            ]
                          : []
                      }
                      options={options}
                      onChoose={function (choice: FieldOptionValue | undefined): void {
                        onFieldSelectChange(choice, index);
                      }}
                      fieldIsInvalid={!fieldIsValid}
<<<<<<< HEAD
                      data-test-subj={`lnsXY-annotation-tooltip-field-picker--${index}`}
=======
                      autoFocus={isNew && value == null}
>>>>>>> cfff4c10
                    />
                  </EuiFlexItem>
                  <EuiFlexItem grow={false}>
                    <EuiButtonIcon
                      iconType="trash"
                      color="danger"
                      aria-label={i18n.translate(
                        'xpack.lens.indexPattern.terms.deleteButtonAriaLabel',
                        {
                          defaultMessage: 'Delete',
                        }
                      )}
                      title={i18n.translate('xpack.lens.indexPattern.terms.deleteButtonLabel', {
                        defaultMessage: 'Delete',
                      })}
                      onClick={() => {
                        handleInputChange(localValues.filter((_, i) => i !== index));
                      }}
                      data-test-subj={`lnsXY-annotation-tooltip-removeField-${index}`}
                      isDisabled={disableActions && !isNew}
                    />
                  </EuiFlexItem>
                </EuiFlexGroup>
              )}
            </EuiDraggable>
          );
        })}
      </DragDropBuckets>
      {newBucketButton}
    </>
  );
}<|MERGE_RESOLUTION|>--- conflicted
+++ resolved
@@ -198,11 +198,8 @@
                         onFieldSelectChange(choice, index);
                       }}
                       fieldIsInvalid={!fieldIsValid}
-<<<<<<< HEAD
                       data-test-subj={`lnsXY-annotation-tooltip-field-picker--${index}`}
-=======
                       autoFocus={isNew && value == null}
->>>>>>> cfff4c10
                     />
                   </EuiFlexItem>
                   <EuiFlexItem grow={false}>
