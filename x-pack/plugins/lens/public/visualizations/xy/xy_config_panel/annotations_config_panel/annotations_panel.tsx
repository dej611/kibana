--- conflicted
+++ resolved
@@ -138,35 +138,12 @@
             ]}
             idSelected={`lens_xyChart_annotation_${currentAnnotation?.type}`}
             onChange={(id) => {
-<<<<<<< HEAD
-              const type = id === `lens_xyChart_annotation_query` ? 'query' : 'manual';
-              const key =
-                !isQueryBased && id === `lens_xyChart_annotation_query`
-                  ? { type: 'point_in_time' }
-                  : currentAnnotation?.key;
-
-              const currentIndexPattern = frame.dataViews.indexPatterns[localLayer.indexPatternId];
-              setAnnotations({
-                type,
-                key,
-                ...(type === 'query'
-                  ? {
-                      timeField:
-                        currentIndexPattern.timeFieldName ??
-                        // fallback to the first avaiable date field in the dataView
-                        currentIndexPattern.fields.find(
-                          ({ type: fieldType }) => fieldType === 'date'
-                        ),
-                    }
-                  : {}),
-              });
-=======
               const typeFromId = id.replace('lens_xyChart_annotation_', '');
               if (currentAnnotation?.type === typeFromId) {
                 return;
               }
               if (currentAnnotation?.key.type === 'range') {
-                setAnnotations({
+                return setAnnotations({
                   type: typeFromId,
                   label:
                     currentAnnotation.label === defaultRangeAnnotationLabel
@@ -175,13 +152,24 @@
                   color: toLineAnnotationColor(currentAnnotation.color),
                   key: { type: 'point_in_time' },
                 });
-              } else {
-                setAnnotations({
-                  type: typeFromId,
-                  key: currentAnnotation?.key,
-                });
               }
->>>>>>> 286a7c9a
+              const currentIndexPattern = frame.dataViews.indexPatterns[localLayer.indexPatternId];
+              const extraProps =
+                typeFromId === 'query'
+                  ? {
+                      timeField:
+                        currentIndexPattern.timeFieldName ??
+                        // fallback to the first avaiable date field in the dataView
+                        currentIndexPattern.fields.find(
+                          ({ type: fieldType }) => fieldType === 'date'
+                        )?.displayName,
+                    }
+                  : {};
+              setAnnotations({
+                type: typeFromId,
+                key: currentAnnotation?.key,
+                ...extraProps,
+              });
             }}
             isFullWidth
           />
