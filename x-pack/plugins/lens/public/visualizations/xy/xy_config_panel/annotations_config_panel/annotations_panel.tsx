--- conflicted
+++ resolved
@@ -245,11 +245,8 @@
                         }
                       }}
                       fieldIsInvalid={!fieldIsValid}
-<<<<<<< HEAD
                       data-test-subj="lnsXY-annotation-query-based-text-decoration-field-picker"
-=======
                       autoFocus={!selectedField}
->>>>>>> cfff4c10
                     />
                   </>
                 );
