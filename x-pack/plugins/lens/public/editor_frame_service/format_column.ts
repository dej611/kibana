--- conflicted
+++ resolved
@@ -82,13 +82,8 @@
       help: '',
     },
   },
-<<<<<<< HEAD
-  inputTypes: ['kibana_datatable'],
+  inputTypes: ['datatable'],
   fn(input, { format, columnId, decimals, nestedFormat, template, replaceInfinity }: FormatColumn) {
-=======
-  inputTypes: ['datatable'],
-  fn(input, { format, columnId, decimals }: FormatColumn) {
->>>>>>> 5da0cb3f
     return {
       ...input,
       columns: input.columns.map((col) => {
@@ -110,28 +105,30 @@
           if (nestedFormat && supportedFormats[nestedFormat]) {
             return {
               ...col,
-<<<<<<< HEAD
-              formatHint: {
-                id: format,
-                params: {
-                  id: nestedFormat,
-                  params: {
-                    pattern: supportedFormats[nestedFormat].decimalsToPattern(decimals),
-                  },
-                  ...extraParams,
-=======
               meta: {
                 ...col.meta,
                 params: {
                   id: format,
->>>>>>> 5da0cb3f
+                  params: {
+                    id: nestedFormat,
+                    params: {
+                      pattern: supportedFormats[nestedFormat].decimalsToPattern(decimals),
+                    },
+                    ...extraParams,
+                  },
                 },
               },
             };
           }
           return {
             ...col,
-            formatHint: { id: format, params: { ...extraParams } },
+            meta: {
+              ...col.meta,
+              params: {
+                id: format,
+                params: { ...extraParams },
+              },
+            },
           };
         }
         return col;
