--- conflicted
+++ resolved
@@ -12,16 +12,12 @@
 import type { DataViewsContract, DataViewSpec } from '@kbn/data-views-plugin/public';
 import { IStorageWrapper } from '@kbn/kibana-utils-plugin/public';
 import { DataViewPersistableStateService } from '@kbn/data-views-plugin/common';
-<<<<<<< HEAD
 import type { DataPublicPluginStart, TimefilterContract } from '@kbn/data-plugin/public';
-=======
-import type { TimefilterContract } from '@kbn/data-plugin/public';
 import { EventAnnotationServiceType } from '@kbn/event-annotation-plugin/public';
 import {
   EventAnnotationGroupConfig,
   EVENT_ANNOTATION_GROUP_TYPE,
 } from '@kbn/event-annotation-plugin/common';
->>>>>>> eed0d015
 import type {
   Datasource,
   DatasourceMap,
@@ -350,11 +346,8 @@
     storage: IStorageWrapper;
     dataViews: DataViewsContract;
     timefilter: TimefilterContract;
-<<<<<<< HEAD
     nowProvider: DataPublicPluginStart['nowProvider'];
-=======
     eventAnnotationService: EventAnnotationServiceType;
->>>>>>> eed0d015
   }
 ): Promise<DocumentToExpressionReturnType> {
   const {
