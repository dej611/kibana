@import '../../variables';

.lnsFrameLayout {
  padding: 0;
  position: absolute;
  top: 0;
  left: 0;
  right: 0;
  bottom: 0;
  overflow: hidden;
  flex-direction: column;
  @include euiBreakpoint('xs', 's', 'm') {
    position: static;
  }
}

.lnsFrameLayout__pageContent {
  overflow: hidden;
  flex-grow: 1;
  flex-direction: row;
  @include euiBreakpoint('xs', 's', 'm') {
    flex-wrap: wrap;
    overflow: auto;
    > * {
      flex-basis: 100%;
    }
    > .lnsFrameLayout__sidebar {
      min-height: $euiSizeL * 15;
    }
  }
}

.visEditor {
  @include flexParent();

  height: 100%;

  @include euiBreakpoint('xs', 's', 'm') {
    .visualization {
      // While we are on a small screen the visualization is below the
      // editor. In this cases it needs a minimum height, since it would otherwise
      // maybe end up with 0 height since it just gets the flexbox rest of the screen.
      min-height: $euiSizeL * 15;
    }
  }

  /* 1. Without setting this to 0 you will run into a bug where the filter bar modal is hidden under
a tilemap in an iframe: https://github.com/elastic/kibana/issues/16457 */
  > .visualize {
    height: 100%;
    flex: 1 1 auto;
    display: flex;
    z-index: 0; /* 1 */
  }
}

.lnsFrameLayout__pageBody {
  @include euiScrollBar;
  min-width: $lnsPanelMinWidth + $euiSizeXL;
  overflow: hidden auto;
  display: flex;
  flex-direction: column;
  flex: 1 1 100%;
  // Leave out bottom padding so the suggestions scrollbar stays flush to window edge
  // Leave out left padding so the left sidebar's focus states are visible outside of content bounds
  // This also means needing to add same amount of margin to page content and suggestion items
  padding: $euiSize $euiSize 0;
  position: relative;
  z-index: $lnsZLevel1;

  &:first-child {
    padding-left: $euiSize;
  }

<<<<<<< HEAD
  &.lnsFrameLayout__pageBody--fullscreen {
=======
  &.lnsFrameLayout__pageBody-isFullscreen {
    background: $euiColorEmptyShade;
    flex: 1;
>>>>>>> c0577f0d
    padding: 0;
  }
}

.lnsFrameLayout__sidebar {
  margin: 0;
  flex: 1 0 18%;
  min-width: $lnsPanelMinWidth + $euiSize;
  display: flex;
  flex-direction: column;
  position: relative;
}

.lnsFrameLayout__sidebar--right {
  flex-basis: 25%;
  background-color: lightOrDarkTheme($euiColorLightestShade, $euiColorInk);
  min-width: $lnsPanelMinWidth + $euiSizeXL;
  max-width: $euiFormMaxWidth + $euiSizeXXL;
  max-height: 100%;

  @include euiBreakpoint('xs', 's', 'm') {
    max-width: 100%;
  }

  .lnsConfigPanel {
    @include euiScrollBar;
    padding: $euiSize $euiSizeXS $euiSize $euiSize;
    overflow-x: hidden;
    overflow-y: scroll;
    padding-left: $euiFormMaxWidth + $euiSize;
    margin-left: -$euiFormMaxWidth;

    @include euiBreakpoint('xs', 's', 'm') {
      padding-left: $euiSize;
      margin-left: 0;
    }
  }
}

<<<<<<< HEAD
.lnsFrameLayout__sidebar--fullscreen {
  flex-basis: 50%;
  max-width: calc(50%);
=======
.lnsFrameLayout__sidebar-isFullscreen {
  flex: 1;
  max-width: none;
>>>>>>> c0577f0d
}<|MERGE_RESOLUTION|>--- conflicted
+++ resolved
@@ -72,13 +72,9 @@
     padding-left: $euiSize;
   }
 
-<<<<<<< HEAD
-  &.lnsFrameLayout__pageBody--fullscreen {
-=======
   &.lnsFrameLayout__pageBody-isFullscreen {
     background: $euiColorEmptyShade;
     flex: 1;
->>>>>>> c0577f0d
     padding: 0;
   }
 }
@@ -118,13 +114,7 @@
   }
 }
 
-<<<<<<< HEAD
-.lnsFrameLayout__sidebar--fullscreen {
-  flex-basis: 50%;
-  max-width: calc(50%);
-=======
 .lnsFrameLayout__sidebar-isFullscreen {
   flex: 1;
   max-width: none;
->>>>>>> c0577f0d
 }