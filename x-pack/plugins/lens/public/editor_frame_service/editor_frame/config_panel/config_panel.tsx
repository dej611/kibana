--- conflicted
+++ resolved
@@ -25,6 +25,7 @@
   setToggleFullscreen,
   useLensSelector,
   selectVisualization,
+  VisualizationState,
 } from '../../../state_management';
 import { AddLayerButton } from './add_layer';
 
@@ -41,7 +42,7 @@
 
 function getRemoveOperation(
   activeVisualization: Visualization,
-  visualizationState: ConfigPanelWrapperProps['visualizationState'],
+  visualizationState: VisualizationState['state'],
   layerId: string,
   layerCount: number
 ) {
@@ -171,7 +172,7 @@
             isOnlyLayer={
               getRemoveOperation(
                 activeVisualization,
-                visualizationState,
+                visualization.state,
                 layerId,
                 layerIds.length
               ) === 'clear'
@@ -222,10 +223,9 @@
           />
         ) : null
       )}
-<<<<<<< HEAD
       <AddLayerButton
         visualization={activeVisualization}
-        visualizationState={visualizationState}
+        visualizationState={visualization.state}
         layersMeta={props.framePublicAPI}
         onAddLayerClick={(layerType) => {
           const id = generateId();
@@ -237,7 +237,7 @@
                   activeVisualization,
                   generateId: () => id,
                   trackUiEvent,
-                  activeDatasource: datasourceMap[activeDatasourceId],
+                  activeDatasource: datasourceMap[activeDatasourceId!],
                   state,
                   layerType,
                 }),
@@ -247,53 +247,6 @@
           setNextFocusedLayerId(id);
         }}
       />
-=======
-      {activeVisualization.appendLayer && visualization.state && (
-        <EuiFlexItem grow={true} className="lnsConfigPanel__addLayerBtnWrapper">
-          <EuiToolTip
-            className="eui-fullWidth"
-            title={i18n.translate('xpack.lens.xyChart.addLayer', {
-              defaultMessage: 'Add a layer',
-            })}
-            content={i18n.translate('xpack.lens.xyChart.addLayerTooltip', {
-              defaultMessage:
-                'Use multiple layers to combine visualization types or visualize different index patterns.',
-            })}
-            position="bottom"
-          >
-            <EuiButton
-              className="lnsConfigPanel__addLayerBtn"
-              fullWidth
-              size="s"
-              data-test-subj="lnsLayerAddButton"
-              aria-label={i18n.translate('xpack.lens.xyChart.addLayerButton', {
-                defaultMessage: 'Add layer',
-              })}
-              fill
-              color="text"
-              onClick={() => {
-                const id = generateId();
-                dispatchLens(
-                  updateState({
-                    subType: 'ADD_LAYER',
-                    updater: (state) =>
-                      appendLayer({
-                        activeVisualization,
-                        generateId: () => id,
-                        trackUiEvent,
-                        activeDatasource: datasourceMap[activeDatasourceId!],
-                        state,
-                      }),
-                  })
-                );
-                setNextFocusedLayerId(id);
-              }}
-              iconType="plusInCircleFilled"
-            />
-          </EuiToolTip>
-        </EuiFlexItem>
-      )}
->>>>>>> c5499c65
     </EuiForm>
   );
 }