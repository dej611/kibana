/*
 * Copyright Elasticsearch B.V. and/or licensed to Elasticsearch B.V. under one
 * or more contributor license agreements. Licensed under the Elastic License
 * 2.0; you may not use this file except in compliance with the Elastic License
 * 2.0.
 */

import './config_panel.scss';

import React, { useMemo, memo } from 'react';
import { EuiFlexItem, EuiToolTip, EuiButton, EuiForm } from '@elastic/eui';
import { i18n } from '@kbn/i18n';
import { Visualization } from '../../../types';
import { LayerPanel } from './layer_panel';
import { trackUiEvent } from '../../../lens_ui_telemetry';
import { generateId } from '../../../id_generator';
import { removeLayer, appendLayer } from './layer_actions';
import { ConfigPanelWrapperProps } from './types';
import { useFocusUpdate } from './use_focus_update';

export const ConfigPanelWrapper = memo(function ConfigPanelWrapper(props: ConfigPanelWrapperProps) {
  const activeVisualization = props.visualizationMap[props.activeVisualizationId || ''];
  const { visualizationState } = props;

  return activeVisualization && visualizationState ? (
    <LayerPanels {...props} activeVisualization={activeVisualization} />
  ) : null;
});

export function LayerPanels(
  props: ConfigPanelWrapperProps & {
    activeDatasourceId: string;
    activeVisualization: Visualization;
  }
) {
  const {
    activeVisualization,
    visualizationState,
    dispatch,
    activeDatasourceId,
    datasourceMap,
  } = props;

  const layerIds = activeVisualization.getLayerIds(visualizationState);
  const {
    setNextFocusedId: setNextFocusedLayerId,
    removeRef: removeLayerRef,
    registerNewRef: registerNewLayerRef,
  } = useFocusUpdate(layerIds);

  const setVisualizationState = useMemo(
    () => (newState: unknown) => {
      dispatch({
        type: 'UPDATE_VISUALIZATION_STATE',
        visualizationId: activeVisualization.id,
        updater: newState,
        clearStagedPreview: false,
      });
    },
    [dispatch, activeVisualization]
  );
  const updateDatasource = useMemo(
    () => (datasourceId: string, newState: unknown) => {
      dispatch({
        type: 'UPDATE_DATASOURCE_STATE',
        updater: (prevState: unknown) =>
          typeof newState === 'function' ? newState(prevState) : newState,
        datasourceId,
        clearStagedPreview: false,
      });
    },
    [dispatch]
  );
  const updateAll = useMemo(
    () => (datasourceId: string, newDatasourceState: unknown, newVisualizationState: unknown) => {
      dispatch({
        type: 'UPDATE_STATE',
        subType: 'UPDATE_ALL_STATES',
        updater: (prevState) => {
          const updatedDatasourceState =
            typeof newDatasourceState === 'function'
              ? newDatasourceState(prevState.datasourceStates[datasourceId].state)
              : newDatasourceState;
<<<<<<< HEAD
          const updatedVisualizationState =
            typeof newVisualizationState === 'function'
              ? newVisualizationState(prevState.visualization.state)
              : newVisualizationState;
=======
>>>>>>> b1c68a42
          return {
            ...prevState,
            datasourceStates: {
              ...prevState.datasourceStates,
              [datasourceId]: {
                state: updatedDatasourceState,
                isLoading: false,
              },
            },
            visualization: {
              ...prevState.visualization,
              state: updatedVisualizationState,
            },
            stagedPreview: undefined,
          };
        },
      });
    },
    [dispatch]
  );
  const toggleFullscreen = useMemo(
    () => () => {
      dispatch({
        type: 'TOGGLE_FULLSCREEN',
      });
    },
    [dispatch]
  );

  const datasourcePublicAPIs = props.framePublicAPI.datasourceLayers;

  return (
    <EuiForm className="lnsConfigPanel">
      {layerIds.map((layerId, layerIndex) =>
        datasourcePublicAPIs[layerId] ? (
          <LayerPanel
            {...props}
            activeVisualization={activeVisualization}
            registerNewLayerRef={registerNewLayerRef}
            key={layerId}
            layerId={layerId}
            layerIndex={layerIndex}
            visualizationState={visualizationState}
            updateVisualization={setVisualizationState}
            updateDatasource={updateDatasource}
            updateAll={updateAll}
            isOnlyLayer={layerIds.length === 1}
            onRemoveLayer={() => {
              dispatch({
                type: 'UPDATE_STATE',
                subType: 'REMOVE_OR_CLEAR_LAYER',
                updater: (state) =>
                  removeLayer({
                    activeVisualization,
                    layerId,
                    trackUiEvent,
                    datasourceMap,
                    state,
                  }),
              });
              removeLayerRef(layerId);
            }}
            toggleFullscreen={toggleFullscreen}
          />
        ) : null
      )}
      {activeVisualization.appendLayer && visualizationState && (
        <EuiFlexItem grow={true} className="lnsConfigPanel__addLayerBtnWrapper">
          <EuiToolTip
            className="eui-fullWidth"
            title={i18n.translate('xpack.lens.xyChart.addLayer', {
              defaultMessage: 'Add a layer',
            })}
            content={i18n.translate('xpack.lens.xyChart.addLayerTooltip', {
              defaultMessage:
                'Use multiple layers to combine chart types or visualize different index patterns.',
            })}
            position="bottom"
          >
            <EuiButton
              className="lnsConfigPanel__addLayerBtn"
              fullWidth
              size="s"
              data-test-subj="lnsLayerAddButton"
              aria-label={i18n.translate('xpack.lens.xyChart.addLayerButton', {
                defaultMessage: 'Add layer',
              })}
              fill
              color="text"
              onClick={() => {
                const id = generateId();
                dispatch({
                  type: 'UPDATE_STATE',
                  subType: 'ADD_LAYER',
                  updater: (state) =>
                    appendLayer({
                      activeVisualization,
                      generateId: () => id,
                      trackUiEvent,
                      activeDatasource: datasourceMap[activeDatasourceId],
                      state,
                    }),
                });
                setNextFocusedLayerId(id);
              }}
              iconType="plusInCircleFilled"
            />
          </EuiToolTip>
        </EuiFlexItem>
      )}
    </EuiForm>
  );
}<|MERGE_RESOLUTION|>--- conflicted
+++ resolved
@@ -81,13 +81,6 @@
             typeof newDatasourceState === 'function'
               ? newDatasourceState(prevState.datasourceStates[datasourceId].state)
               : newDatasourceState;
-<<<<<<< HEAD
-          const updatedVisualizationState =
-            typeof newVisualizationState === 'function'
-              ? newVisualizationState(prevState.visualization.state)
-              : newVisualizationState;
-=======
->>>>>>> b1c68a42
           return {
             ...prevState,
             datasourceStates: {
@@ -99,7 +92,7 @@
             },
             visualization: {
               ...prevState.visualization,
-              state: updatedVisualizationState,
+              state: newVisualizationState,
             },
             stagedPreview: undefined,
           };
