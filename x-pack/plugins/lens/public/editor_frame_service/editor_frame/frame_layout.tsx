/*
 * Copyright Elasticsearch B.V. and/or licensed to Elasticsearch B.V. under one
 * or more contributor license agreements. Licensed under the Elastic License
 * 2.0; you may not use this file except in compliance with the Elastic License
 * 2.0.
 */

import './frame_layout.scss';

import React from 'react';
import { EuiPage, EuiPageBody, EuiScreenReaderOnly } from '@elastic/eui';
import { i18n } from '@kbn/i18n';
import classNames from 'classnames';

export interface FrameLayoutProps {
  dataPanel: React.ReactNode;
  configPanel?: React.ReactNode;
  suggestionsPanel?: React.ReactNode;
  workspacePanel?: React.ReactNode;
  isFullscreen?: boolean;
}

export function FrameLayout(props: FrameLayoutProps) {
  return (
    <EuiPage className="lnsFrameLayout">
      <EuiPageBody
        restrictWidth={false}
        className="lnsFrameLayout__pageContent"
        aria-labelledby="lns_ChartTitle"
      >
        {!props.isFullscreen ? (
          <section className="lnsFrameLayout__sidebar" aria-labelledby="dataPanelId">
            <EuiScreenReaderOnly>
              <h2 id="dataPanelId">
                {i18n.translate('xpack.lens.section.dataPanelLabel', {
                  defaultMessage: 'Data panel',
                })}
              </h2>
            </EuiScreenReaderOnly>
            {props.dataPanel}
          </section>
        ) : null}
        <section
          className={classNames('lnsFrameLayout__pageBody', {
            // eslint-disable-next-line @typescript-eslint/naming-convention
<<<<<<< HEAD
            'lnsFrameLayout__pageBody--fullscreen': props.isFullscreen,
=======
            'lnsFrameLayout__pageBody-isFullscreen': props.isFullscreen,
>>>>>>> c0577f0d
          })}
          aria-labelledby="workspaceId"
        >
          <EuiScreenReaderOnly>
            <h2 id="workspaceId">
              {i18n.translate('xpack.lens.section.workspaceLabel', {
                defaultMessage: 'Visualization workspace',
              })}
            </h2>
          </EuiScreenReaderOnly>
          {props.workspacePanel}
          {!props.isFullscreen ? props.suggestionsPanel : null}
        </section>
        <section
          className={classNames('lnsFrameLayout__sidebar lnsFrameLayout__sidebar--right', {
            // eslint-disable-next-line @typescript-eslint/naming-convention
<<<<<<< HEAD
            'lnsFrameLayout__sidebar--fullscreen': props.isFullscreen,
=======
            'lnsFrameLayout__sidebar-isFullscreen': props.isFullscreen,
>>>>>>> c0577f0d
          })}
          aria-labelledby="configPanel"
        >
          <EuiScreenReaderOnly>
            <h2 id="configPanel">
              {i18n.translate('xpack.lens.section.configPanelLabel', {
                defaultMessage: 'Config panel',
              })}
            </h2>
          </EuiScreenReaderOnly>
          {props.configPanel}
        </section>
      </EuiPageBody>
    </EuiPage>
  );
}<|MERGE_RESOLUTION|>--- conflicted
+++ resolved
@@ -43,11 +43,7 @@
         <section
           className={classNames('lnsFrameLayout__pageBody', {
             // eslint-disable-next-line @typescript-eslint/naming-convention
-<<<<<<< HEAD
-            'lnsFrameLayout__pageBody--fullscreen': props.isFullscreen,
-=======
             'lnsFrameLayout__pageBody-isFullscreen': props.isFullscreen,
->>>>>>> c0577f0d
           })}
           aria-labelledby="workspaceId"
         >
@@ -64,11 +60,7 @@
         <section
           className={classNames('lnsFrameLayout__sidebar lnsFrameLayout__sidebar--right', {
             // eslint-disable-next-line @typescript-eslint/naming-convention
-<<<<<<< HEAD
-            'lnsFrameLayout__sidebar--fullscreen': props.isFullscreen,
-=======
             'lnsFrameLayout__sidebar-isFullscreen': props.isFullscreen,
->>>>>>> c0577f0d
           })}
           aria-labelledby="configPanel"
         >
