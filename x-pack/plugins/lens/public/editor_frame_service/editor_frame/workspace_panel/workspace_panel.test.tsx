--- conflicted
+++ resolved
@@ -49,28 +49,6 @@
   return core;
 }
 
-<<<<<<< HEAD
-function getDefaultProps() {
-  return {
-    activeDatasourceId: 'mock',
-    datasourceStates: {},
-    datasourceMap: {},
-    framePublicAPI: createMockFramePublicAPI(),
-    activeVisualizationId: 'vis',
-    visualizationState: {},
-    dispatch: () => {},
-    ExpressionRenderer: createExpressionRendererMock(),
-    core: createCoreStartWithPermissions(),
-    plugins: {
-      uiActions: uiActionsPluginMock.createStartContract(),
-      data: dataPluginMock.createStartContract(),
-    },
-    getSuggestionForField: () => undefined,
-    isFullscreen: false,
-    toggleFullscreen: jest.fn(),
-  };
-}
-=======
 const defaultProps = {
   activeDatasourceId: 'mock',
   datasourceStates: {},
@@ -86,8 +64,9 @@
     data: mockDataPlugin(),
   },
   getSuggestionForField: () => undefined,
+  isFullscreen: false,
+  toggleFullscreen: jest.fn(),
 };
->>>>>>> 692806ae
 
 describe('workspace_panel', () => {
   let mockVisualization: jest.Mocked<Visualization>;
