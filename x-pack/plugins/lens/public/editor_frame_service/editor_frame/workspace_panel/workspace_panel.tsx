--- conflicted
+++ resolved
@@ -193,11 +193,7 @@
   // NOTE: initialRenderTime is only set once when the component mounts
   const visualizationRenderStartTime = useRef<number>(NaN);
   const dataReceivedTime = useRef<number>(NaN);
-<<<<<<< HEAD
-  const esTime = useRef<number>(0);
-=======
   const esTookTime = useRef<number>(0);
->>>>>>> 6ef9f6c6
 
   const onRender$ = useCallback(() => {
     if (renderDeps.current) {
@@ -209,20 +205,12 @@
           eventName: 'lensVisualizationRenderTime',
           duration: currentTime - visualizationRenderStartTime.current,
           key1: 'time_to_data',
-<<<<<<< HEAD
-          value1: dataReceivedTime.current - visualizationRenderStartTime.current - esTime.current,
-          key2: 'time_to_render',
-          value2: currentTime - dataReceivedTime.current,
-          key3: 'es_time',
-          value3: esTime.current,
-=======
           value1:
             dataReceivedTime.current - visualizationRenderStartTime.current - esTookTime.current,
           key2: 'time_to_render',
           value2: currentTime - dataReceivedTime.current,
           key3: 'es_took',
           value3: esTookTime.current,
->>>>>>> 6ef9f6c6
         });
       }
       const datasourceEvents = Object.values(renderDeps.current.datasourceMap).reduce<string[]>(
