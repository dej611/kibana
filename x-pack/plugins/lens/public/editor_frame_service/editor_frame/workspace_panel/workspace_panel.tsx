/*
 * Copyright Elasticsearch B.V. and/or licensed to Elasticsearch B.V. under one
 * or more contributor license agreements. Licensed under the Elastic License
 * 2.0; you may not use this file except in compliance with the Elastic License
 * 2.0.
 */

import React, { useState, useEffect, useMemo, useContext, useCallback } from 'react';
import classNames from 'classnames';
import { FormattedMessage } from '@kbn/i18n/react';
import { toExpression } from '@kbn/interpreter/common';
import { i18n } from '@kbn/i18n';
import {
  EuiEmptyPrompt,
  EuiFlexGroup,
  EuiFlexItem,
  EuiText,
  EuiButtonEmpty,
  EuiLink,
  EuiPageContentBody,
} from '@elastic/eui';
import { CoreStart, ApplicationStart } from 'kibana/public';
import {
  DataPublicPluginStart,
  ExecutionContextSearch,
  TimefilterContract,
} from 'src/plugins/data/public';
import { RedirectAppLinks } from '../../../../../../../src/plugins/kibana_react/public';
import {
  ExpressionRendererEvent,
  ExpressionRenderError,
  ReactExpressionRendererType,
} from '../../../../../../../src/plugins/expressions/public';
import { Action } from '../state_management';
import {
  Datasource,
  Visualization,
  FramePublicAPI,
  isLensBrushEvent,
  isLensFilterEvent,
  isLensEditEvent,
} from '../../../types';
import { DragDrop, DragContext, DragDropIdentifier } from '../../../drag_drop';
import { Suggestion, switchToSuggestion } from '../suggestion_helpers';
import { buildExpression } from '../expression_helpers';
import { trackUiEvent } from '../../../lens_ui_telemetry';
import {
  UiActionsStart,
  VisualizeFieldContext,
} from '../../../../../../../src/plugins/ui_actions/public';
import { VIS_EVENT_TO_TRIGGER } from '../../../../../../../src/plugins/visualizations/public';
import { WorkspacePanelWrapper } from './workspace_panel_wrapper';
import { DropIllustration } from '../../../assets/drop_illustration';
import { getOriginalRequestErrorMessages } from '../../error_helper';
import { getMissingIndexPattern, validateDatasourceAndVisualization } from '../state_helpers';
import { DefaultInspectorAdapters } from '../../../../../../../src/plugins/expressions/common';

export interface WorkspacePanelProps {
  activeVisualizationId: string | null;
  visualizationMap: Record<string, Visualization>;
  visualizationState: unknown;
  activeDatasourceId: string | null;
  datasourceMap: Record<string, Datasource>;
  datasourceStates: Record<
    string,
    {
      state: unknown;
      isLoading: boolean;
    }
  >;
  framePublicAPI: FramePublicAPI;
  dispatch: (action: Action) => void;
  ExpressionRenderer: ReactExpressionRendererType;
  core: CoreStart;
  plugins: { uiActions?: UiActionsStart; data: DataPublicPluginStart };
  title?: string;
  visualizeTriggerFieldContext?: VisualizeFieldContext;
  getSuggestionForField: (field: DragDropIdentifier) => Suggestion | undefined;
  isFullscreen: boolean;
}

interface WorkspaceState {
  expressionBuildError?: Array<{ shortMessage: string; longMessage: string }>;
  expandError: boolean;
}

const dropProps = {
  value: {
    id: 'lnsWorkspace',
    humanData: {
      label: i18n.translate('xpack.lens.editorFrame.workspaceLabel', {
        defaultMessage: 'Workspace',
      }),
    },
  },
  order: [1, 0, 0, 0],
};

// Exported for testing purposes only.
export const WorkspacePanel = React.memo(function WorkspacePanel(props: WorkspacePanelProps) {
  const { getSuggestionForField, ...restProps } = props;

  const dragDropContext = useContext(DragContext);

  const suggestionForDraggedField = useMemo(
    () => dragDropContext.dragging && getSuggestionForField(dragDropContext.dragging),
    [dragDropContext.dragging, getSuggestionForField]
  );

  return (
    <InnerWorkspacePanel {...restProps} suggestionForDraggedField={suggestionForDraggedField} />
  );
});

// Exported for testing purposes only.
export const InnerWorkspacePanel = React.memo(function InnerWorkspacePanel({
  activeDatasourceId,
  activeVisualizationId,
  visualizationMap,
  visualizationState,
  datasourceMap,
  datasourceStates,
  framePublicAPI,
  dispatch,
  core,
  plugins,
  ExpressionRenderer: ExpressionRendererComponent,
  title,
  visualizeTriggerFieldContext,
  suggestionForDraggedField,
  isFullscreen,
}: Omit<WorkspacePanelProps, 'getSuggestionForField'> & {
  suggestionForDraggedField: Suggestion | undefined;
}) {
  const [localState, setLocalState] = useState<WorkspaceState>({
    expressionBuildError: undefined,
    expandError: false,
  });

  const activeVisualization = activeVisualizationId
    ? visualizationMap[activeVisualizationId]
    : null;

  const missingIndexPatterns = getMissingIndexPattern(
    activeDatasourceId ? datasourceMap[activeDatasourceId] : null,
    activeDatasourceId ? datasourceStates[activeDatasourceId] : null
  );

  const missingRefsErrors = missingIndexPatterns.length
    ? [
        {
          shortMessage: '',
          longMessage: i18n.translate('xpack.lens.indexPattern.missingIndexPattern', {
            defaultMessage:
              'The {count, plural, one {index pattern} other {index patterns}} ({count, plural, one {id} other {ids}}: {indexpatterns}) cannot be found',
            values: {
              count: missingIndexPatterns.length,
              indexpatterns: missingIndexPatterns.join(', '),
            },
          }),
        },
      ]
    : [];

  // Note: mind to all these eslint disable lines: the frameAPI will change too frequently
  // and to prevent race conditions it is ok to leave them there.

  const configurationValidationError = useMemo(
    () =>
      validateDatasourceAndVisualization(
        activeDatasourceId ? datasourceMap[activeDatasourceId] : null,
        activeDatasourceId && datasourceStates[activeDatasourceId]?.state,
        activeVisualization,
        visualizationState,
        framePublicAPI
      ),
    // eslint-disable-next-line react-hooks/exhaustive-deps
    [activeVisualization, visualizationState, activeDatasourceId, datasourceMap, datasourceStates]
  );

  const expression = useMemo(
    () => {
      if (!configurationValidationError?.length && !missingRefsErrors.length) {
        try {
          const ast = buildExpression({
            visualization: activeVisualization,
            visualizationState,
            datasourceMap,
            datasourceStates,
            datasourceLayers: framePublicAPI.datasourceLayers,
          });
          if (ast) {
            // expression has to be turned into a string for dirty checking - if the ast is rebuilt,
            // turning it into a string will make sure the expression renderer only re-renders if the
            // expression actually changed.
            return toExpression(ast);
          } else {
            return null;
          }
        } catch (e) {
          const buildMessages = activeVisualization?.getErrorMessages(visualizationState);
          const defaultMessage = {
            shortMessage: i18n.translate('xpack.lens.editorFrame.buildExpressionError', {
              defaultMessage: 'An unexpected error occurred while preparing the chart',
            }),
            longMessage: e.toString(),
          };
          // Most likely an error in the expression provided by a datasource or visualization
          setLocalState((s) => ({
            ...s,
            expressionBuildError: buildMessages ?? [defaultMessage],
          }));
        }
      }
    },
    // eslint-disable-next-line react-hooks/exhaustive-deps
    [
      activeVisualization,
      visualizationState,
      datasourceMap,
      datasourceStates,
      framePublicAPI.dateRange,
      framePublicAPI.query,
      framePublicAPI.filters,
    ]
  );

  const expressionExists = Boolean(expression);

  const onEvent = useCallback(
    (event: ExpressionRendererEvent) => {
      if (!plugins.uiActions) {
        // ui actions not available, not handling event...
        return;
      }
      if (isLensBrushEvent(event)) {
        plugins.uiActions.getTrigger(VIS_EVENT_TO_TRIGGER[event.name]).exec({
          data: event.data,
        });
      }
      if (isLensFilterEvent(event)) {
        plugins.uiActions.getTrigger(VIS_EVENT_TO_TRIGGER[event.name]).exec({
          data: event.data,
        });
      }
      if (isLensEditEvent(event) && activeVisualization?.onEditAction) {
        dispatch({
          type: 'UPDATE_VISUALIZATION_STATE',
          visualizationId: activeVisualization.id,
          updater: (oldState: unknown) => activeVisualization.onEditAction!(oldState, event),
        });
      }
    },
    [plugins.uiActions, dispatch, activeVisualization]
  );

  useEffect(() => {
    // reset expression error if component attempts to run it again
    if (expressionExists && localState.expressionBuildError) {
      setLocalState((s) => ({
        ...s,
        expressionBuildError: undefined,
      }));
    }
  }, [expressionExists, localState.expressionBuildError]);

  const onDrop = useCallback(() => {
    if (suggestionForDraggedField) {
      trackUiEvent('drop_onto_workspace');
      trackUiEvent(expressionExists ? 'drop_non_empty' : 'drop_empty');
      switchToSuggestion(dispatch, suggestionForDraggedField, 'SWITCH_VISUALIZATION');
    }
  }, [suggestionForDraggedField, expressionExists, dispatch]);

  const renderEmptyWorkspace = () => {
    return (
      <EuiText
        className={classNames('lnsWorkspacePanel__emptyContent')}
        textAlign="center"
        color="subdued"
        data-test-subj="empty-workspace"
        size="s"
      >
        <h2>
          <strong>
            {!expressionExists
              ? i18n.translate('xpack.lens.editorFrame.emptyWorkspace', {
                  defaultMessage: 'Drop some fields here to start',
                })
              : i18n.translate('xpack.lens.editorFrame.emptyWorkspaceSimple', {
                  defaultMessage: 'Drop field here',
                })}
          </strong>
        </h2>
        <DropIllustration aria-hidden={true} className="lnsWorkspacePanel__dropIllustration" />
        {!expressionExists && (
          <>
            <p>
              {i18n.translate('xpack.lens.editorFrame.emptyWorkspaceHeading', {
                defaultMessage: 'Lens is a new tool for creating visualization',
              })}
            </p>
            <p>
              <small>
                <EuiLink
                  href="https://www.elastic.co/products/kibana/feedback"
                  target="_blank"
                  external
                >
                  {i18n.translate('xpack.lens.editorFrame.goToForums', {
                    defaultMessage: 'Make requests and give feedback',
                  })}
                </EuiLink>
              </small>
            </p>
          </>
        )}
      </EuiText>
    );
  };

  const renderVisualization = () => {
    // we don't want to render the emptyWorkspace on visualizing field from Discover
    // as it is specific for the drag and drop functionality and can confuse the users
    if (expression === null && !visualizeTriggerFieldContext) {
      return renderEmptyWorkspace();
    }
    return (
      <VisualizationWrapper
        expression={expression}
        framePublicAPI={framePublicAPI}
        timefilter={plugins.data.query.timefilter.timefilter}
        dispatch={dispatch}
        onEvent={onEvent}
        setLocalState={setLocalState}
        localState={{ ...localState, configurationValidationError, missingRefsErrors }}
        ExpressionRendererComponent={ExpressionRendererComponent}
        application={core.application}
      />
    );
  };

<<<<<<< HEAD
  const element = expression !== null ? renderVisualization() : renderEmptyWorkspace();

  return (
    <WorkspacePanelWrapper
      title={title}
      framePublicAPI={framePublicAPI}
      dispatch={dispatch}
      visualizationState={visualizationState}
      visualizationId={activeVisualizationId}
      datasourceStates={datasourceStates}
      datasourceMap={datasourceMap}
      visualizationMap={visualizationMap}
      isFullscreen={isFullscreen}
    >
=======
  const dragDropContext = useContext(DragContext);

  const renderDragDrop = () => {
    const customWorkspaceRenderer =
      activeDatasourceId &&
      datasourceMap[activeDatasourceId]?.getCustomWorkspaceRenderer &&
      dragDropContext.dragging
        ? datasourceMap[activeDatasourceId].getCustomWorkspaceRenderer!(
            datasourceStates[activeDatasourceId].state,
            dragDropContext.dragging
          )
        : undefined;

    return customWorkspaceRenderer ? (
      customWorkspaceRenderer()
    ) : (
>>>>>>> 4e5df8cf
      <DragDrop
        className={classNames('lnsWorkspacePanel__dragDrop', {
          // eslint-disable-next-line @typescript-eslint/naming-convention
          'lnsWorkspacePanel__dragDrop--fullscreen': isFullscreen,
        })}
        dataTestSubj="lnsWorkspace"
        draggable={false}
        dropTypes={suggestionForDraggedField ? ['field_add'] : undefined}
        onDrop={onDrop}
        value={dropProps.value}
        order={dropProps.order}
      >
        {isFullscreen ? (
          element
        ) : (
          <EuiPageContentBody className="lnsWorkspacePanelWrapper__pageContentBody">
            {element}
          </EuiPageContentBody>
        )}
      </DragDrop>
    );
  };

  return (
    <WorkspacePanelWrapper
      title={title}
      framePublicAPI={framePublicAPI}
      dispatch={dispatch}
      visualizationState={visualizationState}
      visualizationId={activeVisualizationId}
      datasourceStates={datasourceStates}
      datasourceMap={datasourceMap}
      visualizationMap={visualizationMap}
    >
      {renderDragDrop()}
    </WorkspacePanelWrapper>
  );
});

export const VisualizationWrapper = ({
  expression,
  framePublicAPI,
  timefilter,
  onEvent,
  setLocalState,
  localState,
  ExpressionRendererComponent,
  dispatch,
  application,
}: {
  expression: string | null | undefined;
  framePublicAPI: FramePublicAPI;
  timefilter: TimefilterContract;
  onEvent: (event: ExpressionRendererEvent) => void;
  dispatch: (action: Action) => void;
  setLocalState: (dispatch: (prevState: WorkspaceState) => WorkspaceState) => void;
  localState: WorkspaceState & {
    configurationValidationError?: Array<{ shortMessage: string; longMessage: string }>;
    missingRefsErrors?: Array<{ shortMessage: string; longMessage: string }>;
  };
  ExpressionRendererComponent: ReactExpressionRendererType;
  application: ApplicationStart;
}) => {
  const context: ExecutionContextSearch = useMemo(
    () => ({
      query: framePublicAPI.query,
      timeRange: {
        from: framePublicAPI.dateRange.fromDate,
        to: framePublicAPI.dateRange.toDate,
      },
      filters: framePublicAPI.filters,
    }),
    [
      framePublicAPI.query,
      framePublicAPI.dateRange.fromDate,
      framePublicAPI.dateRange.toDate,
      framePublicAPI.filters,
    ]
  );

  const onData$ = useCallback(
    (data: unknown, inspectorAdapters?: Partial<DefaultInspectorAdapters>) => {
      if (inspectorAdapters && inspectorAdapters.tables) {
        dispatch({
          type: 'UPDATE_ACTIVE_DATA',
          tables: inspectorAdapters.tables.tables,
        });
      }
    },
    [dispatch]
  );

  if (localState.configurationValidationError?.length) {
    let showExtraErrors = null;
    let showExtraErrorsAction = null;

    if (localState.configurationValidationError.length > 1) {
      if (localState.expandError) {
        showExtraErrors = localState.configurationValidationError
          .slice(1)
          .map(({ longMessage }) => (
            <p
              key={longMessage}
              className="eui-textBreakWord"
              data-test-subj="configuration-failure-error"
            >
              {longMessage}
            </p>
          ));
      } else {
        showExtraErrorsAction = (
          <EuiButtonEmpty
            onClick={() => {
              setLocalState((prevState: WorkspaceState) => ({
                ...prevState,
                expandError: !prevState.expandError,
              }));
            }}
            data-test-subj="configuration-failure-more-errors"
          >
            {i18n.translate('xpack.lens.editorFrame.configurationFailureMoreErrors', {
              defaultMessage: ` +{errors} {errors, plural, one {error} other {errors}}`,
              values: { errors: localState.configurationValidationError.length - 1 },
            })}
          </EuiButtonEmpty>
        );
      }
    }

    return (
      <EuiFlexGroup data-test-subj="configuration-failure">
        <EuiFlexItem>
          <EuiEmptyPrompt
            actions={showExtraErrorsAction}
            body={
              <>
                <p className="eui-textBreakWord" data-test-subj="configuration-failure-error">
                  {localState.configurationValidationError[0].longMessage}
                </p>

                {showExtraErrors}
              </>
            }
            iconColor="danger"
            iconType="alert"
          />
        </EuiFlexItem>
      </EuiFlexGroup>
    );
  }

  if (localState.missingRefsErrors?.length) {
    // Check for access to both Management app && specific indexPattern section
    const { management: isManagementEnabled } = application.capabilities.navLinks;
    const isIndexPatternManagementEnabled =
      application.capabilities.management.kibana.indexPatterns;
    return (
      <EuiFlexGroup data-test-subj="configuration-failure">
        <EuiFlexItem>
          <EuiEmptyPrompt
            actions={
              isManagementEnabled && isIndexPatternManagementEnabled ? (
                <RedirectAppLinks application={application}>
                  <a
                    href={application.getUrlForApp('management', {
                      path: '/kibana/indexPatterns/create',
                    })}
                    data-test-subj="configuration-failure-reconfigure-indexpatterns"
                  >
                    {i18n.translate('xpack.lens.editorFrame.indexPatternReconfigure', {
                      defaultMessage: `Recreate it in the index pattern management page`,
                    })}
                  </a>
                </RedirectAppLinks>
              ) : null
            }
            body={
              <>
                <p className="eui-textBreakWord" data-test-subj="missing-refs-failure">
                  <FormattedMessage
                    id="xpack.lens.editorFrame.indexPatternNotFound"
                    defaultMessage="Index pattern not found"
                  />
                </p>
                <p className="eui-textBreakWord lnsSelectableErrorMessage">
                  {localState.missingRefsErrors[0].longMessage}
                </p>
              </>
            }
            iconColor="danger"
            iconType="alert"
          />
        </EuiFlexItem>
      </EuiFlexGroup>
    );
  }

  if (localState.expressionBuildError?.length) {
    return (
      <EuiFlexGroup>
        <EuiFlexItem>
          <EuiEmptyPrompt
            body={
              <>
                <p data-test-subj="expression-failure">
                  <FormattedMessage
                    id="xpack.lens.editorFrame.expressionFailure"
                    defaultMessage="An error occurred in the expression"
                  />
                </p>

                <p>{localState.expressionBuildError[0].longMessage}</p>
              </>
            }
            iconColor="danger"
            iconType="alert"
          />
        </EuiFlexItem>
      </EuiFlexGroup>
    );
  }

  return (
    <div className="lnsExpressionRenderer">
      <ExpressionRendererComponent
        className="lnsExpressionRenderer__component"
        padding="m"
        expression={expression!}
        searchContext={context}
        searchSessionId={framePublicAPI.searchSessionId}
        onEvent={onEvent}
        onData$={onData$}
        renderMode="edit"
        renderError={(errorMessage?: string | null, error?: ExpressionRenderError | null) => {
          const errorsFromRequest = getOriginalRequestErrorMessages(error);
          const visibleErrorMessages = errorsFromRequest.length
            ? errorsFromRequest
            : errorMessage
            ? [errorMessage]
            : [];

          return (
            <EuiFlexGroup>
              <EuiFlexItem>
                <EuiEmptyPrompt
                  actions={
                    visibleErrorMessages.length && !localState.expandError ? (
                      <EuiButtonEmpty
                        onClick={() => {
                          setLocalState((prevState: WorkspaceState) => ({
                            ...prevState,
                            expandError: !prevState.expandError,
                          }));
                        }}
                      >
                        {i18n.translate('xpack.lens.editorFrame.expandRenderingErrorButton', {
                          defaultMessage: 'Show details of error',
                        })}
                      </EuiButtonEmpty>
                    ) : null
                  }
                  body={
                    <>
                      <p data-test-subj="expression-failure">
                        <FormattedMessage
                          id="xpack.lens.editorFrame.dataFailure"
                          defaultMessage="An error occurred when loading data."
                        />
                      </p>

                      {localState.expandError
                        ? visibleErrorMessages.map((visibleErrorMessage) => (
                            <p className="eui-textBreakWord" key={visibleErrorMessage}>
                              {visibleErrorMessage}
                            </p>
                          ))
                        : null}
                    </>
                  }
                  iconColor="danger"
                  iconType="alert"
                />
              </EuiFlexItem>
            </EuiFlexGroup>
          );
        }}
      />
    </div>
  );
};<|MERGE_RESOLUTION|>--- conflicted
+++ resolved
@@ -340,22 +340,8 @@
     );
   };
 
-<<<<<<< HEAD
   const element = expression !== null ? renderVisualization() : renderEmptyWorkspace();
 
-  return (
-    <WorkspacePanelWrapper
-      title={title}
-      framePublicAPI={framePublicAPI}
-      dispatch={dispatch}
-      visualizationState={visualizationState}
-      visualizationId={activeVisualizationId}
-      datasourceStates={datasourceStates}
-      datasourceMap={datasourceMap}
-      visualizationMap={visualizationMap}
-      isFullscreen={isFullscreen}
-    >
-=======
   const dragDropContext = useContext(DragContext);
 
   const renderDragDrop = () => {
@@ -372,7 +358,6 @@
     return customWorkspaceRenderer ? (
       customWorkspaceRenderer()
     ) : (
->>>>>>> 4e5df8cf
       <DragDrop
         className={classNames('lnsWorkspacePanel__dragDrop', {
           // eslint-disable-next-line @typescript-eslint/naming-convention
@@ -406,6 +391,7 @@
       datasourceStates={datasourceStates}
       datasourceMap={datasourceMap}
       visualizationMap={visualizationMap}
+      isFullscreen={isFullscreen}
     >
       {renderDragDrop()}
     </WorkspacePanelWrapper>
