/*
 * Copyright Elasticsearch B.V. and/or licensed to Elasticsearch B.V. under one
 * or more contributor license agreements. Licensed under the Elastic License
 * 2.0; you may not use this file except in compliance with the Elastic License
 * 2.0.
 */

import { Ast } from '@kbn/interpreter/common';
import { IconType } from '@elastic/eui/src/components/icon/icon';
import { Datatable } from 'src/plugins/expressions';
import { PaletteOutput } from 'src/plugins/charts/public';
import { VisualizeFieldContext } from '../../../../../../src/plugins/ui_actions/public';
import {
  Visualization,
  Datasource,
  TableChangeType,
  TableSuggestion,
  DatasourceSuggestion,
  DatasourcePublicAPI,
  DatasourceMap,
  VisualizationMap,
} from '../../types';
import { DragDropIdentifier } from '../../drag_drop';
<<<<<<< HEAD
import { LayerType, layerTypes } from '../../../common';
import { LensDispatch, selectSuggestion, switchVisualization } from '../../state_management';
import { getLayerType } from './config_panel/add_layer';
=======
import {
  LensDispatch,
  selectSuggestion,
  switchVisualization,
  DatasourceStates,
  VisualizationState,
} from '../../state_management';
>>>>>>> c5499c65

export interface Suggestion {
  visualizationId: string;
  datasourceState?: unknown;
  datasourceId?: string;
  columns: number;
  score: number;
  title: string;
  visualizationState: unknown;
  previewExpression?: Ast | string;
  previewIcon: IconType;
  hide?: boolean;
  changeType: TableChangeType;
  keptLayerIds: string[];
}

/**
 * This function takes a list of available data tables and a list of visualization
 * extensions and creates a ranked list of suggestions which contain a pair of a data table
 * and a visualization.
 *
 * Each suggestion represents a valid state of the editor and can be applied by creating an
 * action with `toSwitchAction` and dispatching it
 */
export function getSuggestions({
  datasourceMap,
  datasourceStates,
  visualizationMap,
  activeVisualizationId,
  subVisualizationId,
  visualizationState,
  field,
  visualizeTriggerFieldContext,
  activeData,
  mainPalette,
}: {
  datasourceMap: DatasourceMap;
  datasourceStates: DatasourceStates;
  visualizationMap: VisualizationMap;
  activeVisualizationId: string | null;
  subVisualizationId?: string;
  visualizationState: unknown;
  field?: unknown;
  visualizeTriggerFieldContext?: VisualizeFieldContext;
  activeData?: Record<string, Datatable>;
  mainPalette?: PaletteOutput;
}): Suggestion[] {
  const datasources = Object.entries(datasourceMap).filter(
    ([datasourceId]) => datasourceStates[datasourceId] && !datasourceStates[datasourceId].isLoading
  );

  const layerTypesMap = datasources.reduce((memo, [datasourceId, datasource]) => {
    const datasourceState = datasourceStates[datasourceId].state;
    if (!activeVisualizationId || !datasourceState || !visualizationMap[activeVisualizationId]) {
      return memo;
    }
    const layers = datasource.getLayers(datasourceState);
    for (const layerId of layers) {
      const type = getLayerType(
        visualizationMap[activeVisualizationId],
        visualizationState,
        layerId
      );
      memo[layerId] = type;
    }
    return memo;
  }, {} as Record<string, LayerType>);

  const isLayerSupportedByVisualization = (layerId: string, supportedTypes: LayerType[]) =>
    supportedTypes.includes(layerTypesMap[layerId] ?? layerTypes.DATA);

  // Collect all table suggestions from available datasources
  const datasourceTableSuggestions = datasources.flatMap(([datasourceId, datasource]) => {
    const datasourceState = datasourceStates[datasourceId].state;
    let dataSourceSuggestions;
    if (visualizeTriggerFieldContext) {
      dataSourceSuggestions = datasource.getDatasourceSuggestionsForVisualizeField(
        datasourceState,
        visualizeTriggerFieldContext.indexPatternId,
        visualizeTriggerFieldContext.fieldName
      );
    } else if (field) {
      dataSourceSuggestions = datasource.getDatasourceSuggestionsForField(datasourceState, field);
    } else {
      dataSourceSuggestions = datasource.getDatasourceSuggestionsFromCurrentState(
        datasourceState,
        activeData
      );
    }
    return dataSourceSuggestions.map((suggestion) => ({ ...suggestion, datasourceId }));
  });

  // Pass all table suggestions to all visualization extensions to get visualization suggestions
  // and rank them by score
  return Object.entries(visualizationMap)
    .flatMap(([visualizationId, visualization]) => {
      const supportedLayerTypes = visualization.getSupportedLayers().map(({ type }) => type);
      return datasourceTableSuggestions
        .filter((datasourceSuggestion) => {
          const filteredCount = datasourceSuggestion.keptLayerIds.filter((layerId) =>
            isLayerSupportedByVisualization(layerId, supportedLayerTypes)
          ).length;
          // make it pass either suggestions with some ids left after filtering
          // or suggestion with already 0 ids before the filtering (testing purposes)
          return filteredCount || filteredCount === datasourceSuggestion.keptLayerIds.length;
        })
        .flatMap((datasourceSuggestion) => {
          const table = datasourceSuggestion.table;
          const currentVisualizationState =
            visualizationId === activeVisualizationId ? visualizationState : undefined;
          const palette =
            mainPalette ||
            (activeVisualizationId && visualizationMap[activeVisualizationId]?.getMainPalette
              ? visualizationMap[activeVisualizationId].getMainPalette?.(visualizationState)
              : undefined);

          return getVisualizationSuggestions(
            visualization,
            table,
            visualizationId,
            {
              ...datasourceSuggestion,
              keptLayerIds: datasourceSuggestion.keptLayerIds.filter((layerId) =>
                isLayerSupportedByVisualization(layerId, supportedLayerTypes)
              ),
            },
            currentVisualizationState,
            subVisualizationId,
            palette
          );
        });
    })
    .sort((a, b) => b.score - a.score);
}

export function getVisualizeFieldSuggestions({
  datasourceMap,
  datasourceStates,
  visualizationMap,
  activeVisualizationId,
  visualizationState,
  visualizeTriggerFieldContext,
}: {
  datasourceMap: DatasourceMap;
  datasourceStates: DatasourceStates;
  visualizationMap: VisualizationMap;
  activeVisualizationId: string | null;
  subVisualizationId?: string;
  visualizationState: unknown;
  visualizeTriggerFieldContext?: VisualizeFieldContext;
}): Suggestion | undefined {
  const suggestions = getSuggestions({
    datasourceMap,
    datasourceStates,
    visualizationMap,
    activeVisualizationId,
    visualizationState,
    visualizeTriggerFieldContext,
  });
  if (suggestions.length) {
    return suggestions.find((s) => s.visualizationId === activeVisualizationId) || suggestions[0];
  }
}

/**
 * Queries a single visualization extensions for a single datasource suggestion and
 * creates an array of complete suggestions containing both the target datasource
 * state and target visualization state along with suggestion meta data like score,
 * title and preview expression.
 */
function getVisualizationSuggestions(
  visualization: Visualization<unknown>,
  table: TableSuggestion,
  visualizationId: string,
  datasourceSuggestion: DatasourceSuggestion & { datasourceId: string },
  currentVisualizationState: unknown,
  subVisualizationId?: string,
  mainPalette?: PaletteOutput
) {
  return visualization
    .getSuggestions({
      table,
      state: currentVisualizationState,
      keptLayerIds: datasourceSuggestion.keptLayerIds,
      subVisualizationId,
      mainPalette,
    })
    .map(({ state, ...visualizationSuggestion }) => ({
      ...visualizationSuggestion,
      visualizationId,
      visualizationState: state,
      keptLayerIds: datasourceSuggestion.keptLayerIds,
      datasourceState: datasourceSuggestion.state,
      datasourceId: datasourceSuggestion.datasourceId,
      columns: table.columns.length,
      changeType: table.changeType,
    }));
}

export function switchToSuggestion(
  dispatchLens: LensDispatch,
  suggestion: Pick<
    Suggestion,
    'visualizationId' | 'visualizationState' | 'datasourceState' | 'datasourceId'
  >,
  type: 'SWITCH_VISUALIZATION' | 'SELECT_SUGGESTION' = 'SELECT_SUGGESTION'
) {
  const pickedSuggestion = {
    newVisualizationId: suggestion.visualizationId,
    initialState: suggestion.visualizationState,
    datasourceState: suggestion.datasourceState,
    datasourceId: suggestion.datasourceId!,
  };

  dispatchLens(
    type === 'SELECT_SUGGESTION'
      ? selectSuggestion(pickedSuggestion)
      : switchVisualization(pickedSuggestion)
  );
}

export function getTopSuggestionForField(
  datasourceLayers: Record<string, DatasourcePublicAPI>,
  visualization: VisualizationState,
  datasourceStates: DatasourceStates,
  visualizationMap: Record<string, Visualization<unknown>>,
  datasource: Datasource,
  field: DragDropIdentifier
) {
  const hasData = Object.values(datasourceLayers).some(
    (datasourceLayer) => datasourceLayer.getTableSpec().length > 0
  );

  const mainPalette =
    visualization.activeId && visualizationMap[visualization.activeId]?.getMainPalette
      ? visualizationMap[visualization.activeId].getMainPalette?.(visualization.state)
      : undefined;
  const suggestions = getSuggestions({
    datasourceMap: { [datasource.id]: datasource },
    datasourceStates,
    visualizationMap:
      hasData && visualization.activeId
        ? { [visualization.activeId]: visualizationMap[visualization.activeId] }
        : visualizationMap,
    activeVisualizationId: visualization.activeId,
    visualizationState: visualization.state,
    field,
    mainPalette,
  });
  return suggestions.find((s) => s.visualizationId === visualization.activeId) || suggestions[0];
}<|MERGE_RESOLUTION|>--- conflicted
+++ resolved
@@ -21,11 +21,8 @@
   VisualizationMap,
 } from '../../types';
 import { DragDropIdentifier } from '../../drag_drop';
-<<<<<<< HEAD
 import { LayerType, layerTypes } from '../../../common';
-import { LensDispatch, selectSuggestion, switchVisualization } from '../../state_management';
 import { getLayerType } from './config_panel/add_layer';
-=======
 import {
   LensDispatch,
   selectSuggestion,
@@ -33,7 +30,6 @@
   DatasourceStates,
   VisualizationState,
 } from '../../state_management';
->>>>>>> c5499c65
 
 export interface Suggestion {
   visualizationId: string;
