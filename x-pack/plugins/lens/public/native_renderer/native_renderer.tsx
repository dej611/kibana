/*
 * Copyright Elasticsearch B.V. and/or licensed to Elasticsearch B.V. under one
 * or more contributor license agreements. Licensed under the Elastic License
 * 2.0; you may not use this file except in compliance with the Elastic License
 * 2.0.
 */

import React, { HTMLAttributes, useEffect, useRef } from 'react';
import { unmountComponentAtNode } from 'react-dom';
<<<<<<< HEAD
=======

type CleanupCallback = (el: Element) => void;
>>>>>>> 5df313c3

export interface NativeRendererProps<T> extends HTMLAttributes<HTMLDivElement> {
  render: (
    domElement: Element,
    props: T
  ) => Promise<CleanupCallback | void> | CleanupCallback | void;
  nativeProps: T;
  tag?: string;
}

/**
 * A component which takes care of providing a mountpoint for a generic render
 * function which takes an html element and an optional props object.
 * By default the mountpoint element will be a div, this can be changed with the
 * `tag` prop.
 *
 * If the rendered component tree was using React, we need to clean it up manually,
 * otherwise the unmount event never happens. A future addition is for non-React components
 * to get cleaned up, which could be added in the future.
 *
 * @param props
 */
export function NativeRenderer<T>({ render, nativeProps, tag, ...rest }: NativeRendererProps<T>) {
  const elementRef = useRef<Element>();
  const cleanupRef = useRef<((cleanupElement: Element) => void) | void>();
  useEffect(() => {
    return () => {
      if (elementRef.current) {
<<<<<<< HEAD
        if (cleanupRef.current) {
=======
        if (cleanupRef.current && typeof cleanupRef.current === 'function') {
>>>>>>> 5df313c3
          cleanupRef.current(elementRef.current);
        }
        unmountComponentAtNode(elementRef.current);
      }
    };
  }, []);
  return React.createElement(tag || 'div', {
    ...rest,
    ref: (el) => {
      if (el) {
        elementRef.current = el;
<<<<<<< HEAD
        cleanupRef.current = render(el, nativeProps);
=======
        // Handles the editor frame renderer, which is async
        const result = render(el, nativeProps);
        if (result instanceof Promise) {
          result.then((cleanup) => {
            if (typeof cleanup === 'function') {
              cleanupRef.current = cleanup;
            }
          });
        } else if (typeof result === 'function') {
          cleanupRef.current = result;
        }
>>>>>>> 5df313c3
      }
    },
  });
}<|MERGE_RESOLUTION|>--- conflicted
+++ resolved
@@ -7,11 +7,8 @@
 
 import React, { HTMLAttributes, useEffect, useRef } from 'react';
 import { unmountComponentAtNode } from 'react-dom';
-<<<<<<< HEAD
-=======
 
 type CleanupCallback = (el: Element) => void;
->>>>>>> 5df313c3
 
 export interface NativeRendererProps<T> extends HTMLAttributes<HTMLDivElement> {
   render: (
@@ -40,11 +37,7 @@
   useEffect(() => {
     return () => {
       if (elementRef.current) {
-<<<<<<< HEAD
-        if (cleanupRef.current) {
-=======
         if (cleanupRef.current && typeof cleanupRef.current === 'function') {
->>>>>>> 5df313c3
           cleanupRef.current(elementRef.current);
         }
         unmountComponentAtNode(elementRef.current);
@@ -56,9 +49,6 @@
     ref: (el) => {
       if (el) {
         elementRef.current = el;
-<<<<<<< HEAD
-        cleanupRef.current = render(el, nativeProps);
-=======
         // Handles the editor frame renderer, which is async
         const result = render(el, nativeProps);
         if (result instanceof Promise) {
@@ -70,7 +60,6 @@
         } else if (typeof result === 'function') {
           cleanupRef.current = result;
         }
->>>>>>> 5df313c3
       }
     },
   });
