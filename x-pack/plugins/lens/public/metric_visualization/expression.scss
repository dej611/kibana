.lnsMetricExpression__container {
  display: flex;
  flex-direction: column;
  justify-content: center;
  align-items: center;
  width: 100%;
  height: 100%;
  text-align: center;

  .lnsMetricExpression__value {
<<<<<<< HEAD
    font-size: 60pt;
    font-weight: 600;
    border-radius: $euiBorderRadius;
    padding-left: $euiSize;
    padding-right: $euiSize;
  }

  .lnsMetricExpression__title {
    font-size: 24pt;
=======
    font-size: $euiSizeXXL * 2;
    font-weight: $euiFontWeightSemiBold;
    border-radius: $euiBorderRadius;
    padding: 0 $euiSize;
  }

  .lnsMetricExpression__title {
    font-size: $euiSizeXL;
>>>>>>> 2b8f2022
  }
}<|MERGE_RESOLUTION|>--- conflicted
+++ resolved
@@ -8,17 +8,6 @@
   text-align: center;
 
   .lnsMetricExpression__value {
-<<<<<<< HEAD
-    font-size: 60pt;
-    font-weight: 600;
-    border-radius: $euiBorderRadius;
-    padding-left: $euiSize;
-    padding-right: $euiSize;
-  }
-
-  .lnsMetricExpression__title {
-    font-size: 24pt;
-=======
     font-size: $euiSizeXXL * 2;
     font-weight: $euiFontWeightSemiBold;
     border-radius: $euiBorderRadius;
@@ -27,6 +16,5 @@
 
   .lnsMetricExpression__title {
     font-size: $euiSizeXL;
->>>>>>> 2b8f2022
   }
 }