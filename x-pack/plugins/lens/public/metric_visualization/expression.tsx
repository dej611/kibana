--- conflicted
+++ resolved
@@ -102,14 +102,9 @@
   data,
   args,
   formatFactory,
-<<<<<<< HEAD
   uiSettings,
 }: MetricChartProps & { formatFactory: FormatFactory; uiSettings: IUiSettingsClient }) {
-  const { metricTitle, title, description, accessor, mode, colorMode, palette } = args;
-=======
-}: MetricChartProps & { formatFactory: FormatFactory }) {
-  const { metricTitle, accessor, mode } = args;
->>>>>>> 04d57627
+  const { metricTitle, accessor, mode, colorMode, palette } = args;
   const firstTable = Object.values(data.tables)[0];
 
   const getEmptyState = () => (
