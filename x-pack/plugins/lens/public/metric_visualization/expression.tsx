--- conflicted
+++ resolved
@@ -18,10 +18,6 @@
 import { VisualizationContainer } from '../visualization_container';
 import { EmptyPlaceholder } from '../shared_components';
 import { LensIconChartMetric } from '../assets/chart_metric';
-<<<<<<< HEAD
-import type { FormatFactory } from '../../common';
-import type { MetricChartProps } from '../../common/expressions';
-=======
 import type { FormatFactory, LensMultiTable } from '../../common';
 import type { MetricConfig } from '../../common/expressions';
 
@@ -82,7 +78,6 @@
     } as MetricRender;
   },
 };
->>>>>>> d1f02a64
 
 export const getMetricChartRenderer = (
   formatFactory: Promise<FormatFactory>
