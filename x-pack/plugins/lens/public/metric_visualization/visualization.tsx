/*
 * Copyright Elasticsearch B.V. and/or licensed to Elasticsearch B.V. under one
 * or more contributor license agreements. Licensed under the Elastic License
 * 2.0; you may not use this file except in compliance with the Elastic License
 * 2.0.
 */

import React from 'react';
import { i18n } from '@kbn/i18n';
import { I18nProvider } from '@kbn/i18n/react';
import { render } from 'react-dom';
import { Ast } from '@kbn/interpreter/common';
import { ColorMode } from '../../../../../src/plugins/charts/common';
import { PaletteRegistry } from '../../../../../src/plugins/charts/public';
import { getSuggestions } from './metric_suggestions';
import { LensIconChartMetric } from '../assets/chart_metric';
import { Visualization, OperationMetadata, DatasourcePublicAPI } from '../types';
import type { MetricConfig, MetricState } from '../../common/expressions';
import { layerTypes } from '../../common';
import { CUSTOM_PALETTE, shiftPalette } from '../shared_components';
import { MetricDimensionEditor } from './dimension_editor';

const toExpression = (
  paletteService: PaletteRegistry,
  state: MetricState,
  datasourceLayers: Record<string, DatasourcePublicAPI>,
  attributes?: Partial<Omit<MetricConfig, keyof MetricState>>
): Ast | null => {
  if (!state.accessor) {
    return null;
  }

  const [datasource] = Object.values(datasourceLayers);
  const operation = datasource && datasource.getOperationForColumnId(state.accessor);

  const stops = state.palette?.params?.stops || [];
  const isCustomPalette = state.palette?.params?.name === CUSTOM_PALETTE;

  const paletteParams = {
    ...state.palette?.params,
    colors: stops.map(({ color }) => color),
    stops:
      isCustomPalette || state.palette?.params?.rangeMax == null
        ? stops.map(({ stop }) => stop)
        : shiftPalette(stops, state.palette?.params?.rangeMax).map(({ stop }) => stop),
    reverse: false,
  };

  return {
    type: 'expression',
    chain: [
      {
        type: 'function',
        function: 'lens_metric_chart',
        arguments: {
          title: [attributes?.title || ''],
          description: [attributes?.description || ''],
          metricTitle: [operation?.label || ''],
          accessor: [state.accessor],
          mode: [attributes?.mode || 'full'],
          colorMode: [state?.colorMode || ColorMode.None],
          palette:
            state?.colorMode && state?.colorMode !== ColorMode.None
              ? [paletteService.get(CUSTOM_PALETTE).toExpression(paletteParams)]
              : [],
        },
      },
    ],
  };
};
export const getMetricVisualization = ({
  paletteService,
}: {
  paletteService: PaletteRegistry;
}): Visualization<MetricState> => ({
  id: 'lnsMetric',

  visualizationTypes: [
    {
      id: 'lnsMetric',
      icon: LensIconChartMetric,
      label: i18n.translate('xpack.lens.metric.label', {
        defaultMessage: 'Metric',
      }),
      groupLabel: i18n.translate('xpack.lens.metric.groupLabel', {
        defaultMessage: 'Single value',
      }),
      sortPriority: 3,
    },
  ],

  getVisualizationTypeId() {
    return 'lnsMetric';
  },

  clearLayer(state) {
    return {
      ...state,
      accessor: undefined,
    };
  },

  getLayerIds(state) {
    return [state.layerId];
  },

  getDescription() {
    return {
      icon: LensIconChartMetric,
      label: i18n.translate('xpack.lens.metric.label', {
        defaultMessage: 'Metric',
      }),
    };
  },

  getSuggestions,

  initialize(addNewLayer, state) {
    return (
      state || {
        layerId: addNewLayer(),
        accessor: undefined,
        layerType: layerTypes.DATA,
      }
    );
  },

  getConfiguration(props) {
    return {
      groups: [
        {
          groupId: 'metric',
          groupLabel: i18n.translate('xpack.lens.metric.label', { defaultMessage: 'Metric' }),
          layerId: props.state.layerId,
          accessors: props.state.accessor ? [{ columnId: props.state.accessor }] : [],
          supportsMoreColumns: !props.state.accessor,
          filterOperations: (op: OperationMetadata) => !op.isBucketed && op.dataType === 'number',
<<<<<<< HEAD
          enableDimensionEditor: true,
=======
          required: true,
>>>>>>> 04d57627
        },
      ],
    };
  },

  getSupportedLayers() {
    return [
      {
        type: layerTypes.DATA,
        label: i18n.translate('xpack.lens.metric.addLayer', {
          defaultMessage: 'Add visualization layer',
        }),
      },
    ];
  },

  getLayerType(layerId, state) {
    if (state?.layerId === layerId) {
      return state.layerType;
    }
  },

  toExpression: (state, datasourceLayers, attributes) =>
    toExpression(paletteService, state, datasourceLayers, { ...attributes }),
  toPreviewExpression: (state, datasourceLayers) =>
    toExpression(paletteService, state, datasourceLayers, { mode: 'reduced' }),

  setDimension({ prevState, columnId }) {
    return { ...prevState, accessor: columnId };
  },

  removeDimension({ prevState }) {
    return { ...prevState, accessor: undefined, colorMode: ColorMode.None, palette: undefined };
  },

  renderDimensionEditor(domElement, props) {
    render(
      <I18nProvider>
        <MetricDimensionEditor {...props} paletteService={paletteService} />
      </I18nProvider>,
      domElement
    );
  },

  getErrorMessages(state) {
    // Is it possible to break it?
    return undefined;
  },
});<|MERGE_RESOLUTION|>--- conflicted
+++ resolved
@@ -135,11 +135,8 @@
           accessors: props.state.accessor ? [{ columnId: props.state.accessor }] : [],
           supportsMoreColumns: !props.state.accessor,
           filterOperations: (op: OperationMetadata) => !op.isBucketed && op.dataType === 'number',
-<<<<<<< HEAD
           enableDimensionEditor: true,
-=======
           required: true,
->>>>>>> 04d57627
         },
       ],
     };
