/*
 * Copyright Elasticsearch B.V. and/or licensed to Elasticsearch B.V. under one
 * or more contributor license agreements. Licensed under the Elastic License
 * 2.0; you may not use this file except in compliance with the Elastic License
 * 2.0.
 */

import React from 'react';
import {
  Partition,
  SeriesIdentifier,
  Settings,
  NodeColorAccessor,
  ShapeTreeNode,
  HierarchyOfArrays,
  Chart,
} from '@elastic/charts';
import { shallow } from 'enzyme';
import type { LensMultiTable } from '../../common';
import type { PieExpressionArgs } from '../../common/expressions';
import { PieComponent } from './render_function';
<<<<<<< HEAD
=======
import { PieExpressionArgs } from './types';
import { VisualizationContainer } from '../visualization_container';
>>>>>>> d9e236b0
import { EmptyPlaceholder } from '../shared_components';
import { chartPluginMock } from '../../../../../src/plugins/charts/public/mocks';
import { LensIconChartDonut } from '../assets/chart_donut';

const chartsThemeService = chartPluginMock.createSetupContract().theme;

describe('PieVisualization component', () => {
  let getFormatSpy: jest.Mock;
  let convertSpy: jest.Mock;

  beforeEach(() => {
    convertSpy = jest.fn((x) => x);
    getFormatSpy = jest.fn();
    getFormatSpy.mockReturnValue({ convert: convertSpy });
  });

  describe('legend options', () => {
    const data: LensMultiTable = {
      type: 'lens_multitable',
      tables: {
        first: {
          type: 'datatable',
          columns: [
            { id: 'a', name: 'a', meta: { type: 'number' } },
            { id: 'b', name: 'b', meta: { type: 'string' } },
            { id: 'c', name: 'c', meta: { type: 'number' } },
          ],
          rows: [
            { a: 6, b: 'I', c: 2, d: 'Row 1' },
            { a: 1, b: 'J', c: 5, d: 'Row 2' },
          ],
        },
      },
    };

    const args: PieExpressionArgs = {
      shape: 'pie',
      groups: ['a', 'b'],
      metric: 'c',
      numberDisplay: 'hidden',
      categoryDisplay: 'default',
      legendDisplay: 'default',
      nestedLegend: false,
      percentDecimals: 3,
      hideLabels: false,
      palette: { name: 'mock', type: 'palette' },
    };

    function getDefaultArgs() {
      return {
        data,
        formatFactory: getFormatSpy,
        onClickValue: jest.fn(),
        chartsThemeService,
        paletteService: chartPluginMock.createPaletteRegistry(),
        renderMode: 'display' as const,
        syncColors: false,
      };
    }

    test('it shows legend on correct side', () => {
      const component = shallow(
        <PieComponent args={{ ...args, legendPosition: 'top' }} {...getDefaultArgs()} />
      );
      expect(component.find(Settings).prop('legendPosition')).toEqual('top');
    });

    test('it shows legend for 2 groups using default legendDisplay', () => {
      const component = shallow(<PieComponent args={args} {...getDefaultArgs()} />);
      expect(component.find(Settings).prop('showLegend')).toEqual(true);
    });

    test('it hides legend for 1 group using default legendDisplay', () => {
      const component = shallow(
        <PieComponent args={{ ...args, groups: ['a'] }} {...getDefaultArgs()} />
      );
      expect(component.find(Settings).prop('showLegend')).toEqual(false);
    });

    test('it hides legend that would show otherwise in preview mode', () => {
      const component = shallow(
        <PieComponent args={{ ...args, hideLabels: true }} {...getDefaultArgs()} />
      );
      expect(component.find(Settings).prop('showLegend')).toEqual(false);
    });

    test('it calls the color function with the right series layers', () => {
      const defaultArgs = getDefaultArgs();
      const component = shallow(
        <PieComponent
          args={args}
          {...defaultArgs}
          data={{
            ...data,
            tables: {
              first: {
                ...data.tables.first,
                rows: [
                  { a: 'empty', b: 'first', c: 1, d: 'Row 1' },
                  { a: 'css', b: 'first', c: 1, d: 'Row 1' },
                  { a: 'css', b: 'second', c: 1, d: 'Row 1' },
                  { a: 'css', b: 'third', c: 1, d: 'Row 1' },
                  { a: 'gz', b: 'first', c: 1, d: 'Row 1' },
                ],
              },
            },
          }}
        />
      );

      (component.find(Partition).prop('layers')![1].shape!.fillColor as NodeColorAccessor)(
        ({
          dataName: 'third',
          depth: 2,
          parent: {
            children: [
              ['first', {}],
              ['second', {}],
              ['third', {}],
            ],
            depth: 1,
            value: 200,
            dataName: 'css',
            parent: {
              children: [
                ['empty', {}],
                ['css', {}],
                ['gz', {}],
              ],
              depth: 0,
              sortIndex: 0,
              value: 500,
            },
            sortIndex: 1,
          },
          value: 41,
          sortIndex: 2,
        } as unknown) as ShapeTreeNode,
        0,
        [] as HierarchyOfArrays
      );

      expect(defaultArgs.paletteService.get('mock').getCategoricalColor).toHaveBeenCalledWith(
        [
          {
            name: 'css',
            rankAtDepth: 1,
            totalSeriesAtDepth: 3,
          },
          {
            name: 'third',
            rankAtDepth: 2,
            totalSeriesAtDepth: 3,
          },
        ],
        {
          maxDepth: 2,
          totalSeries: 5,
          syncColors: false,
          behindText: true,
        },
        undefined
      );
    });

    test('it hides legend with 2 groups for treemap', () => {
      const component = shallow(
        <PieComponent args={{ ...args, shape: 'treemap' }} {...getDefaultArgs()} />
      );
      expect(component.find(Settings).prop('showLegend')).toEqual(false);
    });

    test('it shows treemap legend only when forced on', () => {
      const component = shallow(
        <PieComponent
          args={{ ...args, legendDisplay: 'show', shape: 'treemap' }}
          {...getDefaultArgs()}
        />
      );
      expect(component.find(Settings).prop('showLegend')).toEqual(true);
    });

    test('it defaults to 1-level legend depth', () => {
      const component = shallow(<PieComponent args={args} {...getDefaultArgs()} />);
      expect(component.find(Settings).prop('legendMaxDepth')).toEqual(1);
    });

    test('it shows nested legend only when forced on', () => {
      const component = shallow(
        <PieComponent args={{ ...args, nestedLegend: true }} {...getDefaultArgs()} />
      );
      expect(component.find(Settings).prop('legendMaxDepth')).toBeUndefined();
    });

    test('it calls filter callback with the given context', () => {
      const defaultArgs = getDefaultArgs();
      const component = shallow(<PieComponent args={{ ...args }} {...defaultArgs} />);
      component.find(Settings).first().prop('onElementClick')!([
        [
          [
            {
              groupByRollup: 6,
              value: 6,
              depth: 1,
              path: [],
              sortIndex: 1,
              smAccessorValue: '',
            },
          ],
          {} as SeriesIdentifier,
        ],
      ]);

      expect(defaultArgs.onClickValue.mock.calls[0][0]).toMatchInlineSnapshot(`
        Object {
          "data": Array [
            Object {
              "column": 0,
              "row": 0,
              "table": Object {
                "columns": Array [
                  Object {
                    "id": "a",
                    "meta": Object {
                      "type": "number",
                    },
                    "name": "a",
                  },
                  Object {
                    "id": "b",
                    "meta": Object {
                      "type": "string",
                    },
                    "name": "b",
                  },
                  Object {
                    "id": "c",
                    "meta": Object {
                      "type": "number",
                    },
                    "name": "c",
                  },
                ],
                "rows": Array [
                  Object {
                    "a": 6,
                    "b": "I",
                    "c": 2,
                    "d": "Row 1",
                  },
                  Object {
                    "a": 1,
                    "b": "J",
                    "c": 5,
                    "d": "Row 2",
                  },
                ],
                "type": "datatable",
              },
              "value": 6,
            },
          ],
        }
      `);
    });

    test('does not set click listener on noInteractivity render mode', () => {
      const defaultArgs = getDefaultArgs();
      const component = shallow(
        <PieComponent args={{ ...args }} {...defaultArgs} renderMode="noInteractivity" />
      );
      expect(component.find(Settings).first().prop('onElementClick')).toBeUndefined();
    });

    test('it renders the empty placeholder when metric contains only falsy data', () => {
      const defaultData = getDefaultArgs().data;
      const emptyData: LensMultiTable = {
        ...defaultData,
        tables: {
          first: {
            ...defaultData.tables.first,
            rows: [
              { a: 0, b: 'I', c: 0, d: 'Row 1' },
              { a: 0, b: 'J', c: null, d: 'Row 2' },
            ],
          },
        },
      };

      const component = shallow(
        <PieComponent args={args} {...getDefaultArgs()} data={emptyData} />
      );
      expect(component.find(VisualizationContainer)).toHaveLength(1);
      expect(component.find(EmptyPlaceholder)).toHaveLength(1);
    });

    test('it renders the chart when metric contains truthy data and buckets contain only falsy data', () => {
      const defaultData = getDefaultArgs().data;
      const emptyData: LensMultiTable = {
        ...defaultData,
        tables: {
          first: {
            ...defaultData.tables.first,
            // a and b are buckets, c is a metric
            rows: [{ a: 0, b: undefined, c: 12 }],
          },
        },
      };

      const component = shallow(
        <PieComponent args={args} {...getDefaultArgs()} data={emptyData} />
      );

      expect(component.find(VisualizationContainer)).toHaveLength(1);
      expect(component.find(EmptyPlaceholder)).toHaveLength(0);
      expect(component.find(Chart)).toHaveLength(1);
    });

    test('it shows emptyPlaceholder for undefined grouped data', () => {
      const defaultData = getDefaultArgs().data;
      const emptyData: LensMultiTable = {
        ...defaultData,
        tables: {
          first: {
            ...defaultData.tables.first,
            rows: [
              { a: undefined, b: 'I', c: undefined, d: 'Row 1' },
              { a: undefined, b: 'J', c: undefined, d: 'Row 2' },
            ],
          },
        },
      };

      const component = shallow(
        <PieComponent args={args} {...getDefaultArgs()} data={emptyData} />
      );
      expect(component.find(VisualizationContainer)).toHaveLength(1);
      expect(component.find(EmptyPlaceholder).prop('icon')).toEqual(LensIconChartDonut);
    });
  });
});<|MERGE_RESOLUTION|>--- conflicted
+++ resolved
@@ -19,11 +19,7 @@
 import type { LensMultiTable } from '../../common';
 import type { PieExpressionArgs } from '../../common/expressions';
 import { PieComponent } from './render_function';
-<<<<<<< HEAD
-=======
-import { PieExpressionArgs } from './types';
 import { VisualizationContainer } from '../visualization_container';
->>>>>>> d9e236b0
 import { EmptyPlaceholder } from '../shared_components';
 import { chartPluginMock } from '../../../../../src/plugins/charts/public/mocks';
 import { LensIconChartDonut } from '../assets/chart_donut';
