--- conflicted
+++ resolved
@@ -9,15 +9,9 @@
 import { EuiButtonGroup, EuiFlexGroup, EuiFlexItem, EuiFormRow } from '@elastic/eui';
 import { Position } from '@elastic/charts';
 import { i18n } from '@kbn/i18n';
-<<<<<<< HEAD
-import { VisualizationToolbarProps } from '../types';
+import type { VisualizationToolbarProps } from '../types';
 import { LegendSettingsPopover, ToolbarPopover } from '../shared_components';
-import { HeatmapVisualizationState } from './types';
-=======
-import type { VisualizationToolbarProps } from '../types';
-import { LegendSettingsPopover } from '../shared_components';
 import type { HeatmapVisualizationState } from './types';
->>>>>>> 77e25bed
 
 const legendOptions: Array<{ id: string; value: 'auto' | 'show' | 'hide'; label: string }> = [
   {
