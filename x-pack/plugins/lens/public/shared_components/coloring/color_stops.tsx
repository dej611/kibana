--- conflicted
+++ resolved
@@ -14,11 +14,8 @@
   EuiFlexItem,
   EuiFlexGroup,
   EuiButtonEmpty,
-<<<<<<< HEAD
   EuiSpacer,
-=======
   EuiScreenReaderOnly,
->>>>>>> 75f70c2d
 } from '@elastic/eui';
 import { DEFAULT_COLOR } from './constants';
 import { getDataMinMax, getStepValue, isValidColor } from './utils';
@@ -73,7 +70,19 @@
 
   return (
     <>
-<<<<<<< HEAD
+      {sortedReason ? (
+        <EuiScreenReaderOnly>
+          <p aria-live="assertive">
+            {i18n.translate('xpack.lens.dynamicColoring.customPalette.sortReason', {
+              defaultMessage: 'Color stops have been sorted due to new stop value {value}',
+              values: {
+                value: sortedReason,
+              },
+            })}
+          </p>
+        </EuiScreenReaderOnly>
+      ) : null}
+
       <EuiFlexGroup
         data-test-subj={`${dataTestPrefix}_dynamicColoring_custom_stops`}
         direction="column"
@@ -112,6 +121,7 @@
                       ({ stop: stopA }, { stop: stopB }) => Number(stopA) - Number(stopB)
                     )
                   );
+                  setSortReason(stop);
                 }
               }}
             >
@@ -178,75 +188,6 @@
                     <EuiButtonIcon
                       iconType="trash"
                       color="danger"
-=======
-      <EuiFlexGroup>
-        <EuiScreenReaderOnly>
-          <div>
-            <p aria-live="assertive">
-              {sortedReason
-                ? i18n.translate('xpack.lens.dynamicColoring.customPalette.sortReason', {
-                    defaultMessage: 'Color stops have been sorted due to new stop value {value}',
-                    values: {
-                      value: sortedReason,
-                    },
-                  })
-                : null}
-            </p>
-          </div>
-        </EuiScreenReaderOnly>
-        <EuiFlexItem data-test-subj={`${dataTestPrefix}_dynamicColoring_custom_stops`}>
-          {localColorStops.map(({ color, stop }, index) => {
-            const prevStopValue = Number(localColorStops[index - 1]?.stop ?? -Infinity);
-            const nextStopValue = Number(localColorStops[index + 1]?.stop ?? Infinity);
-            const errorMessages = [];
-            // do not show color error messages if number field is already in error
-            if (!isValidColor(color) && errorMessages.length === 0) {
-              errorMessages.push(
-                i18n.translate('xpack.lens.dynamicColoring.customPalette.hexWarningLabel', {
-                  defaultMessage: 'Color must provide a valid hex value',
-                })
-              );
-            }
-            return (
-              <EuiFormRow
-                key={index}
-                display="rowCompressed"
-                isInvalid={Boolean(errorMessages.length)}
-                error={errorMessages[0]}
-                data-test-subj={`${dataTestPrefix}_dynamicColoring_stop_row_${index}`}
-                onBlur={(e: FocusEvent<HTMLDivElement>) => {
-                  // sort the stops when the focus leaves the row container
-                  const shouldSort = Number(stop) > nextStopValue || prevStopValue > Number(stop);
-                  const isFocusStillInContent =
-                    (e.currentTarget as Node)?.contains(e.relatedTarget as Node) || popoverInFocus;
-                  if (shouldSort && !isFocusStillInContent) {
-                    setLocalColorStops(
-                      [...localColorStops].sort(
-                        ({ stop: stopA }, { stop: stopB }) => Number(stopA) - Number(stopB)
-                      )
-                    );
-                    setSortReason(stop);
-                  }
-                }}
-              >
-                <EuiFlexGroup gutterSize="s" responsive={false}>
-                  <EuiFlexItem>
-                    <EuiFieldNumber
-                      compressed
-                      data-test-subj={`${dataTestPrefix}_dynamicColoring_stop_value_${index}`}
-                      value={stop}
-                      min={-Infinity}
-                      onChange={({ target }) => {
-                        const newStopString = target.value.trim();
-                        const newColorStops = [...localColorStops];
-                        newColorStops[index] = {
-                          color,
-                          stop: newStopString,
-                        };
-                        setLocalColorStops(newColorStops);
-                      }}
-                      append={rangeType === 'percent' ? '%' : undefined}
->>>>>>> 75f70c2d
                       aria-label={i18n.translate(
                         'xpack.lens.dynamicColoring.customPalette.deleteButtonAriaLabel',
                         {
