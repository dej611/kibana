--- conflicted
+++ resolved
@@ -36,10 +36,7 @@
   VisState820,
   XYVisStatePre850,
   LensDocShape850,
-<<<<<<< HEAD
-=======
   LensDocShape840,
->>>>>>> 1a1159b0
   VisState850,
 } from './types';
 import {
@@ -61,11 +58,7 @@
   commonExplicitAnnotationType,
   getLensDataViewMigrations,
   commonMigrateMetricIds,
-<<<<<<< HEAD
-  commonAnnotationAddDataViewIdReferences,
-=======
   commonMigratePartitionChartGroups,
->>>>>>> 1a1159b0
 } from './common_migrations';
 
 interface LensDocShapePre710<VisualizationState = unknown> {
@@ -535,17 +528,6 @@
   return { ...newDoc, attributes: commonExplicitAnnotationType(newDoc.attributes) };
 };
 
-<<<<<<< HEAD
-const addEventAnnotationDataViewReferences: SavedObjectMigrationFn<
-  LensDocShape850<VisState850>,
-  LensDocShape850<VisState850>
-> = (doc) => ({
-  ...doc,
-  references: commonAnnotationAddDataViewIdReferences(doc.attributes, doc.references),
-});
-
-=======
->>>>>>> 1a1159b0
 const migrateMetricIds: SavedObjectMigrationFn<LensDocShape850, LensDocShape850> = (doc) => ({
   ...doc,
   attributes: commonMigrateMetricIds(doc.attributes),
@@ -583,11 +565,7 @@
     enhanceTableRowHeight
   ),
   '8.3.0': flow(lockOldMetricVisSettings, preserveOldLegendSizeDefault, fixValueLabelsInXY),
-<<<<<<< HEAD
-  '8.5.0': flow(migrateMetricIds, addEventAnnotationType, addEventAnnotationDataViewReferences),
-=======
   '8.5.0': flow(migrateMetricIds, addEventAnnotationType, migratePartitionChartGroups),
->>>>>>> 1a1159b0
 };
 
 export const getAllMigrations = (
