/*
 * Copyright Elasticsearch B.V. and/or licensed to Elasticsearch B.V. under one
 * or more contributor license agreements. Licensed under the Elastic License
 * 2.0; you may not use this file except in compliance with the Elastic License
 * 2.0.
 */

import type { PaletteOutput, CustomPaletteParams } from '@kbn/coloring';
import type { Query, Filter } from '@kbn/es-query';
import type { MigrateFunctionsObject } from '@kbn/kibana-utils-plugin/common';
import type { LayerType, PersistableFilter, ValueLabelConfig } from '../../common';

export type CustomVisualizationMigrations = Record<string, () => MigrateFunctionsObject>;

export type OperationTypePre712 =
  | 'avg'
  | 'cardinality'
  | 'derivative'
  | 'filters'
  | 'terms'
  | 'date_histogram'
  | 'min'
  | 'max'
  | 'sum'
  | 'median'
  | 'percentile'
  | 'last_value'
  | 'count'
  | 'range'
  | 'cumulative_sum'
  | 'counter_rate'
  | 'moving_average';
export type OperationTypePost712 = Exclude<
  OperationTypePre712 | 'average' | 'unique_count' | 'differences',
  'avg' | 'cardinality' | 'derivative'
>;

export interface LensDocShapePre712<VisualizationState = unknown> {
  visualizationType: string | null;
  title: string;
  expression: string | null;
  state: {
    datasourceStates: {
      // This is hardcoded as our only datasource
      indexpattern: {
        layers: Record<
          string,
          {
            columns: Record<
              string,
              {
                operationType: OperationTypePre712;
              }
            >;
          }
        >;
      };
    };
    query: Query;
    visualization: VisualizationState;
    filters: Filter[];
  };
}

export interface LensDocShapePost712<VisualizationState = unknown> {
  visualizationType: string | null;
  title: string;
  expression: string | null;
  state: {
    datasourceMetaData: {
      filterableIndexPatterns: Array<{ id: string; title: string }>;
    };
    datasourceStates: {
      // This is hardcoded as our only datasource
      indexpattern: {
        currentIndexPatternId: string;
        layers: Record<
          string,
          {
            columns: Record<
              string,
              {
                operationType: OperationTypePost712;
              }
            >;
          }
        >;
      };
    };
    visualization: VisualizationState;
    query: Query;
    filters: Filter[];
  };
}

export type LensDocShape713 = Omit<LensDocShapePost712, 'state'> & {
  state: Omit<LensDocShapePost712['state'], 'datasourceStates'> & {
    datasourceStates: {
      indexpattern: Omit<
        LensDocShapePost712['state']['datasourceStates']['indexpattern'],
        'layers'
      > & {
        layers: Record<
          string,
          Omit<
            LensDocShapePost712['state']['datasourceStates']['indexpattern']['layers'][string],
            'columns'
          > & {
            columns: Record<
              string,
              | {
                  operationType: OperationTypePost712;
                }
              | {
                  operationType: 'date_histogram';
                  params: {
                    interval: string;
                    timeZone?: string;
                  };
                }
            >;
          }
        >;
      };
    };
  };
};

export type LensDocShape714 = Omit<LensDocShapePost712, 'state'> & {
  state: Omit<LensDocShapePost712['state'], 'datasourceStates'> & {
    datasourceStates: {
      indexpattern: Omit<
        LensDocShapePost712['state']['datasourceStates']['indexpattern'],
        'layers'
      > & {
        layers: Record<
          string,
          Omit<
            LensDocShapePost712['state']['datasourceStates']['indexpattern']['layers'][string],
            'columns'
          > & {
            columns: Record<
              string,
              | {
                  operationType: OperationTypePost712;
                }
              | {
                  operationType: 'date_histogram';
                  params: {
                    interval: string;
                  };
                }
            >;
          }
        >;
      };
    };
  };
};

interface LayerPre715 {
  layerId: string;
}

export type VisStatePre715 = LayerPre715 | { layers: LayerPre715[] };

interface LayerPost715 extends LayerPre715 {
  layerType: LayerType;
}

export type VisStatePost715 = LayerPost715 | { layers: LayerPost715[] };

export interface LensDocShape715<VisualizationState = unknown> {
  visualizationType: string | null;
  title: string;
  expression: string | null;
  state: {
    datasourceMetaData: {
      filterableIndexPatterns: Array<{ id: string; title: string }>;
    };
    datasourceStates: {
      // This is hardcoded as our only datasource
      indexpattern: {
        currentIndexPatternId: string;
        layers: Record<
          string,
          {
            columnOrder: string[];
            columns: Record<string, Record<string, unknown>>;
          }
        >;
      };
    };
    visualization: VisualizationState;
    query: Query;
    filters: PersistableFilter[];
  };
}

export type LensDocShape810<VisualizationState = unknown> = Omit<
  LensDocShape715<VisualizationState>,
  'filters' | 'state'
> & {
  filters: Filter[];
  state: Omit<LensDocShape715<VisualizationState>['state'], 'datasourceStates'> & {
    datasourceStates: {
      indexpattern: Omit<LensDocShape715['state']['datasourceStates']['indexpattern'], 'layers'> & {
        layers: Record<
          string,
          Omit<
            LensDocShape715['state']['datasourceStates']['indexpattern']['layers'][string],
            'columns'
          > & {
            columns: Record<
              string,
              | {
                  operationType: 'terms';
                  params: {
                    secondaryFields?: string[];
                  };
                  [key: string]: unknown;
                }
              | {
                  operationType: OperationTypePost712;
                  params: Record<string, unknown>;
                  [key: string]: unknown;
                }
            >;
          }
        >;
      };
    };
  };
};

export type VisState716 =
  // Datatable
  | {
      columns: Array<{
        palette?: PaletteOutput<CustomPaletteParams>;
        colorMode?: 'none' | 'cell' | 'text';
      }>;
    }
  // Heatmap
  | {
      palette?: PaletteOutput<CustomPaletteParams>;
    };

// Datatable only
export interface VisState810 {
  fitRowToContent?: boolean;
}

// Datatable only
export interface VisState820 {
  rowHeight: 'auto' | 'single' | 'custom';
  rowHeightLines: number;
}

export type LensDocShape830<VisualizationState = unknown> = LensDocShape810<VisualizationState>;

export interface XYVisualizationStatePre830 extends VisState820 {
  valueLabels: 'hide' | 'inside' | 'outside';
}

export interface XYVisualizationState830 extends VisState820 {
  valueLabels: ValueLabelConfig;
}

export type VisStatePre830 = XYVisualizationStatePre830;
export type VisState830 = XYVisualizationState830;

<<<<<<< HEAD
export interface XYVisStatePre850 {
  layers: Array<
    | {
        layerType: Exclude<LayerType, 'annotations'>;
      }
    | { layerType: Extract<LayerType, 'annotations'>; annotations: Array<{ id: string }> }
  >;
}

export interface XYVisState850 {
  layers: Array<
    | {
        layerType: Exclude<LayerType, 'annotations'>;
      }
    | {
        layerType: Extract<LayerType, 'annotations'>;
        annotations: Array<{ id: string; type: 'manual' | 'query' }>;
      }
  >;
}
=======
export type VisState840 = VisState830;
export type LensDocShape840<VisualizationState = unknown> = LensDocShape830<VisualizationState>;
>>>>>>> 759ea55f
<|MERGE_RESOLUTION|>--- conflicted
+++ resolved
@@ -270,8 +270,7 @@
 export type VisStatePre830 = XYVisualizationStatePre830;
 export type VisState830 = XYVisualizationState830;
 
-<<<<<<< HEAD
-export interface XYVisStatePre850 {
+export interface XYVisStatePre840 {
   layers: Array<
     | {
         layerType: Exclude<LayerType, 'annotations'>;
@@ -280,7 +279,7 @@
   >;
 }
 
-export interface XYVisState850 {
+export interface XYVisState840 {
   layers: Array<
     | {
         layerType: Exclude<LayerType, 'annotations'>;
@@ -291,7 +290,5 @@
       }
   >;
 }
-=======
-export type VisState840 = VisState830;
-export type LensDocShape840<VisualizationState = unknown> = LensDocShape830<VisualizationState>;
->>>>>>> 759ea55f
+export type VisState840 = XYVisState840;
+export type LensDocShape840<VisualizationState = unknown> = LensDocShape830<VisualizationState>;