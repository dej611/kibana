--- conflicted
+++ resolved
@@ -2330,21 +2330,6 @@
         annotations: [{ id: 'annotation-id', type: 'manual' }],
       });
     });
-<<<<<<< HEAD
-
-    it('adds dataView references for annotation layers', () => {
-      const result = migrations['8.5.0'](
-        {
-          ...example,
-          references: [{ id: 'dataViewId', type: 'index-pattern', name: 'datasource1' }],
-        },
-        context
-      ) as ReturnType<SavedObjectMigrationFn<LensDocShape, LensDocShape>>;
-      // A new reference has been added for the annotation layer
-      expect(result.references).toHaveLength(2);
-    });
-=======
->>>>>>> 1a1159b0
   });
 
   describe('8.5.0 migrates metric IDs', () => {
