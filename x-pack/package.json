--- conflicted
+++ resolved
@@ -154,13 +154,9 @@
   },
   "dependencies": {
     "@elastic/datemath": "5.0.2",
-<<<<<<< HEAD
-    "@elastic/eui": "9.4.2",
+    "@elastic/eui": "9.5.0",
     "@elastic/javascript-typescript-langserver": "^0.1.19",
     "@elastic/lsp-extension": "^0.1.1",
-=======
-    "@elastic/eui": "9.5.0",
->>>>>>> 45d2c848
     "@elastic/node-crypto": "0.1.2",
     "@elastic/numeral": "2.3.2",
     "@elastic/nodegit": "0.24.0-alpha.10",
