/*
 * Licensed to Elasticsearch B.V. under one or more contributor
 * license agreements. See the NOTICE file distributed with
 * this work for additional information regarding copyright
 * ownership. Elasticsearch B.V. licenses this file to you under
 * the Apache License, Version 2.0 (the "License"); you may
 * not use this file except in compliance with the License.
 * You may obtain a copy of the License at
 *
 *    http://www.apache.org/licenses/LICENSE-2.0
 *
 * Unless required by applicable law or agreed to in writing,
 * software distributed under the License is distributed on an
 * "AS IS" BASIS, WITHOUT WARRANTIES OR CONDITIONS OF ANY
 * KIND, either express or implied.  See the License for the
 * specific language governing permissions and limitations
 * under the License.
 */

import { delay } from 'bluebird';
import expect from '@kbn/expect';
import { get } from 'lodash';
// @ts-ignore
import fetch from 'node-fetch';
import { FtrProviderContext } from '../ftr_provider_context';
// @ts-ignore not TS yet
import getUrl from '../../../src/test_utils/get_url';

export function CommonPageProvider({ getService, getPageObjects }: FtrProviderContext) {
  const log = getService('log');
  const config = getService('config');
  const browser = getService('browser');
  const retry = getService('retry');
  const find = getService('find');
  const globalNav = getService('globalNav');
  const testSubjects = getService('testSubjects');
  const PageObjects = getPageObjects(['shield']);

  const defaultTryTimeout = config.get('timeouts.try');
  const defaultFindTimeout = config.get('timeouts.find');

  interface NavigateProps {
    appConfig: {};
    ensureCurrentUrl: boolean;
    shouldLoginIfPrompted: boolean;
    useActualUrl: boolean;
    insertTimestamp: boolean;
  }

  class CommonPage {
    /**
<<<<<<< HEAD
     * Navigates the browser window to provided URL
     * @param url URL
     * @param shouldAcceptAlert pass 'true' if browser alert should be accepted
     * @param insertTimestamp pass 'false' to skip inserting timestamp in URL
     */
    private static async navigateToUrlAndHandleAlert(
      url: string,
      shouldAcceptAlert: boolean,
      insertTimestamp: boolean
    ) {
      log.debug('Navigate to: ' + url);
      try {
        await browser.get(url, insertTimestamp);
      } catch (navigationError) {
        log.debug('Error navigating to url');
        const alert = await browser.getAlert();
        if (alert && alert.accept) {
          if (shouldAcceptAlert) {
            log.debug('Should accept alert');
            try {
              await alert.accept();
            } catch (alertException) {
              log.debug('Error accepting alert');
              throw alertException;
            }
          } else {
            log.debug('Will not accept alert');
            throw navigationError;
          }
        } else {
          throw navigationError;
        }
      }
    }

    /**
=======
>>>>>>> 49289785
     * Returns Kibana host URL
     */
    public getHostPort() {
      return getUrl.baseUrl(config.get('servers.kibana'));
    }

    /**
     * Returns ES host URL
     */
    public getEsHostPort() {
      return getUrl.baseUrl(config.get('servers.elasticsearch'));
    }

    /**
     * Logins to Kibana as default user and navigates to provided app
     * @param appUrl Kibana URL
     * @param insertTimestamp pass 'false' to skip inserting timestamp in URL
     */
    private async loginIfPrompted(appUrl: string, insertTimestamp: boolean) {
      let currentUrl = await browser.getCurrentUrl();
      log.debug(`currentUrl = ${currentUrl}\n    appUrl = ${appUrl}`);
      await testSubjects.find('kibanaChrome', 6 * defaultFindTimeout); // 60 sec waiting
      const loginPage = currentUrl.includes('/login');
      const wantedLoginPage = appUrl.includes('/login') || appUrl.includes('/logout');

      if (loginPage && !wantedLoginPage) {
        log.debug('Found login page');
        if (config.get('security.disableTestUser')) {
          await PageObjects.shield.login(
            config.get('servers.kibana.username'),
            config.get('servers.kibana.password')
          );
        } else {
          await PageObjects.shield.login('test_user', 'changeme');
        }

        await find.byCssSelector(
          '[data-test-subj="kibanaChrome"] nav:not(.ng-hide)',
          6 * defaultFindTimeout
        );
        await browser.get(appUrl, insertTimestamp);
        currentUrl = await browser.getCurrentUrl();
        log.debug(`Finished login process currentUrl = ${currentUrl}`);
      }
      return currentUrl;
    }

    private async navigate(navigateProps: NavigateProps) {
      const {
        appConfig,
        ensureCurrentUrl,
        shouldLoginIfPrompted,
        useActualUrl,
        insertTimestamp,
      } = navigateProps;
      const appUrl = getUrl.noAuth(config.get('servers.kibana'), appConfig);

      await retry.try(async () => {
        if (useActualUrl) {
          log.debug(`navigateToActualUrl ${appUrl}`);
          await browser.get(appUrl, insertTimestamp);
        } else {
<<<<<<< HEAD
          await CommonPage.navigateToUrlAndHandleAlert(appUrl, shouldAcceptAlert, insertTimestamp);
=======
          log.debug(`navigateToUrl ${appUrl}`);
          await browser.get(appUrl);
          // accept alert if it pops up
          const alert = await browser.getAlert();
          await alert?.accept();
>>>>>>> 49289785
        }

        const currentUrl = shouldLoginIfPrompted
          ? await this.loginIfPrompted(appUrl, insertTimestamp)
          : await browser.getCurrentUrl();

        if (ensureCurrentUrl && !currentUrl.includes(appUrl)) {
          throw new Error(`expected ${currentUrl}.includes(${appUrl})`);
        }
      });
    }

    /**
     * Navigates browser using the pathname from the appConfig and subUrl as the hash
     * @param appName As defined in the apps config, e.g. 'home'
     * @param subUrl The route after the hash (#), e.g. 'tutorial_directory/sampleData'
     * @param args additional arguments
     */
    public async navigateToUrl(
      appName: string,
      subUrl?: string,
      {
        basePath = '',
        ensureCurrentUrl = true,
        shouldLoginIfPrompted = true,
        useActualUrl = false,
        insertTimestamp = true,
      } = {}
    ) {
      const appConfig = {
        pathname: `${basePath}${config.get(['apps', appName]).pathname}`,
        hash: useActualUrl ? subUrl : `/${appName}/${subUrl}`,
      };

      await this.navigate({
        appConfig,
        ensureCurrentUrl,
        shouldLoginIfPrompted,
        useActualUrl,
        insertTimestamp,
      });
    }

    /**
     * Navigates browser using the pathname from the appConfig and subUrl as the extended path.
     * This was added to be able to test an application that uses browser history over hash history.
     * @param appName As defined in the apps config, e.g. 'home'
     * @param subUrl The route after the appUrl, e.g. 'tutorial_directory/sampleData'
     * @param args additional arguments
     */
    public async navigateToUrlWithBrowserHistory(
      appName: string,
      subUrl?: string,
      search?: string,
      {
        basePath = '',
        ensureCurrentUrl = true,
        shouldLoginIfPrompted = true,
        useActualUrl = true,
        insertTimestamp = true,
      } = {}
    ) {
      const appConfig = {
        // subUrl following the basePath, assumes no hashes.  Ex: 'app/endpoint/management'
        pathname: `${basePath}${config.get(['apps', appName]).pathname}${subUrl}`,
        search,
      };

      await this.navigate({
        appConfig,
        ensureCurrentUrl,
        shouldLoginIfPrompted,
        useActualUrl,
        insertTimestamp,
      });
    }

    /**
     * Navigates browser using only the pathname from the appConfig
     * @param appName As defined in the apps config, e.g. 'kibana'
     * @param hash The route after the hash (#), e.g. 'management/kibana/settings'
     * @param args additional arguments
     */
    async navigateToActualUrl(
      appName: string,
      hash?: string,
      { basePath = '', ensureCurrentUrl = true, shouldLoginIfPrompted = true } = {}
    ) {
      await this.navigateToUrl(appName, hash, {
        basePath,
        ensureCurrentUrl,
        shouldLoginIfPrompted,
        useActualUrl: true,
      });
    }

    async sleep(sleepMilliseconds: number) {
      log.debug(`... sleep(${sleepMilliseconds}) start`);
      await delay(sleepMilliseconds);
      log.debug(`... sleep(${sleepMilliseconds}) end`);
    }

    async navigateToApp(
      appName: string,
<<<<<<< HEAD
      {
        basePath = '',
        shouldLoginIfPrompted = true,
        shouldAcceptAlert = true,
        hash = '',
        insertTimestamp = true,
      } = {}
=======
      { basePath = '', shouldLoginIfPrompted = true, hash = '', insertTimestamp = true } = {}
>>>>>>> 49289785
    ) {
      log.debug(`++++++++++++ insertTimestamp = ${insertTimestamp}`);
      let appUrl: string;
      if (config.has(['apps', appName])) {
        // Legacy applications
        const appConfig = config.get(['apps', appName]);
        appUrl = getUrl.noAuth(config.get('servers.kibana'), {
          pathname: `${basePath}${appConfig.pathname}`,
          hash: hash || appConfig.hash,
        });
      } else {
        appUrl = getUrl.noAuth(config.get('servers.kibana'), {
          pathname: `${basePath}/app/${appName}`,
          hash,
        });
      }

      log.debug('navigating to ' + appName + ' url: ' + appUrl);

      await retry.tryForTime(defaultTryTimeout * 2, async () => {
        let lastUrl = await retry.try(async () => {
          // since we're using hash URLs, always reload first to force re-render
<<<<<<< HEAD
          await CommonPage.navigateToUrlAndHandleAlert(appUrl, shouldAcceptAlert, insertTimestamp);
=======
          log.debug('navigate to: ' + appUrl);
          await browser.get(appUrl);
          // accept alert if it pops up
          const alert = await browser.getAlert();
          await alert?.accept();
>>>>>>> 49289785
          await this.sleep(700);
          log.debug('returned from get, calling refresh');
          await browser.refresh();
          let currentUrl = shouldLoginIfPrompted
            ? await this.loginIfPrompted(appUrl, insertTimestamp)
            : await browser.getCurrentUrl();

          if (currentUrl.includes('app/kibana')) {
            await testSubjects.find('kibanaChrome');
          }

          currentUrl = (await browser.getCurrentUrl()).replace(/\/\/\w+:\w+@/, '//');

          const navSuccessful = currentUrl
            .replace(':80/', '/')
            .replace(':443/', '/')
            .startsWith(appUrl);

          if (!navSuccessful) {
            const msg = `App failed to load: ${appName} in ${defaultFindTimeout}ms appUrl=${appUrl} currentUrl=${currentUrl}`;
            log.debug(msg);
            throw new Error(msg);
          }
          return currentUrl;
        });

        await retry.try(async () => {
          await this.sleep(501);
          const currentUrl = await browser.getCurrentUrl();
          log.debug('in navigateTo url = ' + currentUrl);
          if (lastUrl !== currentUrl) {
            lastUrl = currentUrl;
            throw new Error('URL changed, waiting for it to settle');
          }
        });
        if (appName === 'status_page') return;
        if (await testSubjects.exists('statusPageContainer')) {
          throw new Error('Navigation ended up at the status page.');
        }
      });
    }

    async waitUntilUrlIncludes(path: string) {
      await retry.try(async () => {
        const url = await browser.getCurrentUrl();
        if (!url.includes(path)) {
          throw new Error('Url not found');
        }
      });
    }

    async getSharedItemTitleAndDescription() {
      const cssSelector = '[data-shared-item][data-title][data-description]';
      const element = await find.byCssSelector(cssSelector);

      return {
        title: await element.getAttribute('data-title'),
        description: await element.getAttribute('data-description'),
      };
    }

    async getSharedItemContainers() {
      const cssSelector = '[data-shared-items-container]';
      return find.allByCssSelector(cssSelector);
    }

    async ensureModalOverlayHidden() {
      return retry.try(async () => {
        const shown = await testSubjects.exists('confirmModalTitleText');
        if (shown) {
          throw new Error('Modal overlay is showing');
        }
      });
    }

    async clickConfirmOnModal() {
      log.debug('Clicking modal confirm');
      // make sure this data-test-subj 'confirmModalTitleText' exists because we're going to wait for it to be gone later
      await testSubjects.exists('confirmModalTitleText');
      await testSubjects.click('confirmModalConfirmButton');
      await this.ensureModalOverlayHidden();
    }

    async pressEnterKey() {
      await browser.pressKeys(browser.keys.ENTER);
    }

    // Pause the browser at a certain place for debugging
    // Not meant for usage in CI, only for dev-usage
    async pause() {
      return browser.pause();
    }

    /**
     * Clicks cancel button on modal
     * @param overlayWillStay pass in true if your test will show multiple modals in succession
     */
    async clickCancelOnModal(overlayWillStay = true) {
      log.debug('Clicking modal cancel');
      await testSubjects.click('confirmModalCancelButton');
      if (!overlayWillStay) {
        await this.ensureModalOverlayHidden();
      }
    }

    async expectConfirmModalOpenState(state: boolean) {
      log.debug(`expectConfirmModalOpenState(${state})`);
      // we use retry here instead of a simple .exists() check because the modal
      // fades in/out, which takes time, and we really only care that at some point
      // the modal is either open or closed
      await retry.try(async () => {
        const actualState = await testSubjects.exists('confirmModalCancelButton');
        expect(actualState).to.equal(
          state,
          state ? 'Confirm modal should be present' : 'Confirm modal should be hidden'
        );
      });
    }

    async isChromeVisible() {
      const globalNavShown = await globalNav.exists();
      const topNavShown = await testSubjects.exists('top-nav');
      return globalNavShown && topNavShown;
    }

    async isChromeHidden() {
      const globalNavShown = await globalNav.exists();
      const topNavShown = await testSubjects.exists('top-nav');
      return !globalNavShown && !topNavShown;
    }

    async waitForTopNavToBeVisible() {
      await retry.try(async () => {
        const isNavVisible = await testSubjects.exists('top-nav');
        if (!isNavVisible) {
          throw new Error('Local nav not visible yet');
        }
      });
    }

    async closeToast() {
      const toast = await find.byCssSelector('.euiToast', 2 * defaultFindTimeout);
      await toast.moveMouseTo();
      const title = await (await find.byCssSelector('.euiToastHeader__title')).getVisibleText();
      log.debug(`Toast title: ${title}`);
      await find.clickByCssSelector('.euiToast__closeButton');
      return title;
    }

    async closeToastIfExists() {
      const toastShown = await find.existsByCssSelector('.euiToast');
      if (toastShown) {
        await this.closeToast();
      }
    }

    async clearAllToasts() {
      const toasts = await find.allByCssSelector('.euiToast');
      for (const toastElement of toasts) {
        try {
          await toastElement.moveMouseTo();
          const closeBtn = await toastElement.findByCssSelector('.euiToast__closeButton');
          await closeBtn.click();
        } catch (err) {
          // ignore errors, toast clear themselves after timeout
        }
      }
    }

    async getBodyText() {
      if (await find.existsByCssSelector('a[id=rawdata-tab]', defaultFindTimeout)) {
        // Firefox has 3 tabs and requires navigation to see Raw output
        await find.clickByCssSelector('a[id=rawdata-tab]');
      }
      const msgElements = await find.allByCssSelector('body pre');
      if (msgElements.length > 0) {
        return await msgElements[0].getVisibleText();
      } else {
        // Sometimes Firefox renders Timelion page without tabs and with div#json
        const jsonElement = await find.byCssSelector('body div#json');
        return await jsonElement.getVisibleText();
      }
    }

    /**
     * Helper to detect an OSS licensed Kibana
     * Useful for functional testing in cloud environment
     */
    async isOss() {
      const baseUrl = this.getEsHostPort();
      const username = config.get('servers.elasticsearch.username');
      const password = config.get('servers.elasticsearch.password');
      const response = await fetch(baseUrl + '/_xpack', {
        method: 'get',
        headers: {
          'Content-Type': 'application/json',
          Authorization: 'Basic ' + Buffer.from(username + ':' + password).toString('base64'),
        },
      });
      return response.status !== 200;
    }

    async isCloud(): Promise<boolean> {
      const baseUrl = this.getHostPort();
      const username = config.get('servers.kibana.username');
      const password = config.get('servers.kibana.password');
      const response = await fetch(baseUrl + '/api/stats?extended', {
        method: 'get',
        headers: {
          'Content-Type': 'application/json',
          Authorization: 'Basic ' + Buffer.from(username + ':' + password).toString('base64'),
        },
      });
      const data = await response.json();
      return get(data, 'usage.cloud.is_cloud_enabled', false);
    }

    async waitForSaveModalToClose() {
      log.debug('Waiting for save modal to close');
      await retry.try(async () => {
        if (await testSubjects.exists('savedObjectSaveModal')) {
          throw new Error('save modal still open');
        }
      });
    }

    async setFileInputPath(path: string) {
      log.debug(`Setting the path '${path}' on the file input`);
      const input = await find.byCssSelector('.euiFilePicker__input');
      await input.type(path);
    }
  }

  return new CommonPage();
}<|MERGE_RESOLUTION|>--- conflicted
+++ resolved
@@ -49,45 +49,6 @@
 
   class CommonPage {
     /**
-<<<<<<< HEAD
-     * Navigates the browser window to provided URL
-     * @param url URL
-     * @param shouldAcceptAlert pass 'true' if browser alert should be accepted
-     * @param insertTimestamp pass 'false' to skip inserting timestamp in URL
-     */
-    private static async navigateToUrlAndHandleAlert(
-      url: string,
-      shouldAcceptAlert: boolean,
-      insertTimestamp: boolean
-    ) {
-      log.debug('Navigate to: ' + url);
-      try {
-        await browser.get(url, insertTimestamp);
-      } catch (navigationError) {
-        log.debug('Error navigating to url');
-        const alert = await browser.getAlert();
-        if (alert && alert.accept) {
-          if (shouldAcceptAlert) {
-            log.debug('Should accept alert');
-            try {
-              await alert.accept();
-            } catch (alertException) {
-              log.debug('Error accepting alert');
-              throw alertException;
-            }
-          } else {
-            log.debug('Will not accept alert');
-            throw navigationError;
-          }
-        } else {
-          throw navigationError;
-        }
-      }
-    }
-
-    /**
-=======
->>>>>>> 49289785
      * Returns Kibana host URL
      */
     public getHostPort() {
@@ -150,15 +111,11 @@
           log.debug(`navigateToActualUrl ${appUrl}`);
           await browser.get(appUrl, insertTimestamp);
         } else {
-<<<<<<< HEAD
-          await CommonPage.navigateToUrlAndHandleAlert(appUrl, shouldAcceptAlert, insertTimestamp);
-=======
           log.debug(`navigateToUrl ${appUrl}`);
           await browser.get(appUrl);
           // accept alert if it pops up
           const alert = await browser.getAlert();
           await alert?.accept();
->>>>>>> 49289785
         }
 
         const currentUrl = shouldLoginIfPrompted
@@ -263,17 +220,7 @@
 
     async navigateToApp(
       appName: string,
-<<<<<<< HEAD
-      {
-        basePath = '',
-        shouldLoginIfPrompted = true,
-        shouldAcceptAlert = true,
-        hash = '',
-        insertTimestamp = true,
-      } = {}
-=======
       { basePath = '', shouldLoginIfPrompted = true, hash = '', insertTimestamp = true } = {}
->>>>>>> 49289785
     ) {
       log.debug(`++++++++++++ insertTimestamp = ${insertTimestamp}`);
       let appUrl: string;
@@ -296,15 +243,11 @@
       await retry.tryForTime(defaultTryTimeout * 2, async () => {
         let lastUrl = await retry.try(async () => {
           // since we're using hash URLs, always reload first to force re-render
-<<<<<<< HEAD
-          await CommonPage.navigateToUrlAndHandleAlert(appUrl, shouldAcceptAlert, insertTimestamp);
-=======
           log.debug('navigate to: ' + appUrl);
           await browser.get(appUrl);
           // accept alert if it pops up
           const alert = await browser.getAlert();
           await alert?.accept();
->>>>>>> 49289785
           await this.sleep(700);
           log.debug('returned from get, calling refresh');
           await browser.refresh();
