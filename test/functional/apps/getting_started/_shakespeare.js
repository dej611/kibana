--- conflicted
+++ resolved
@@ -60,13 +60,8 @@
     it('should create shakespeare index pattern', async function() {
       log.debug('Create shakespeare index pattern');
       await PageObjects.settings.createIndexPattern('shakes', null);
-<<<<<<< HEAD
-      const indexPageHeading = await PageObjects.settings.getIndexPageHeading();
-      expect(indexPageHeading).to.be('shakes*');
-=======
       const patternName = await PageObjects.settings.getIndexPageHeading();
       expect(patternName).to.be('shakes*');
->>>>>>> e19ab1ef
     });
 
     // https://www.elastic.co/guide/en/kibana/current/tutorial-visualizing.html
