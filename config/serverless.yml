--- conflicted
+++ resolved
@@ -107,13 +107,10 @@
 xpack.alerting.rules.minimumScheduleInterval.enforce: true
 xpack.actions.run.maxAttempts: 10
 
-<<<<<<< HEAD
-
 # Disables ESQL in advanced settings (hides it from the UI)
 uiSettings:
   overrides:
     "discover:enableESQL": false
-=======
+
 # Task Manager
-xpack.task_manager.allow_reading_invalid_state: false
->>>>>>> 26f147e9
+xpack.task_manager.allow_reading_invalid_state: false