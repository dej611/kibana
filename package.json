{
  "name": "kibana",
  "description": "Kibana is a browser based analytics and search dashboard for Elasticsearch. Kibana is a snap to setup and start using. Kibana strives to be easy to get started with, while also being flexible and powerful, just like Elasticsearch.",
  "keywords": [
    "kibana",
    "elasticsearch",
    "logstash",
    "analytics",
    "visualizations",
    "dashboards",
    "dashboarding"
  ],
  "private": true,
  "version": "8.0.0",
  "branch": "master",
  "types": "./kibana.d.ts",
  "build": {
    "number": 8467,
    "sha": "6cb7fec4e154faa0a4a3fee4b33dfef91b9870d9"
  },
  "homepage": "https://www.elastic.co/products/kibana",
  "bugs": {
    "url": "http://github.com/elastic/kibana/issues"
  },
  "kibana": {
    "clean": {
      "extraPatterns": [
        "build",
        "optimize",
        "built_assets",
        ".eslintcache"
      ]
    }
  },
  "author": "Rashid Khan <rashid.khan@elastic.co>",
  "scripts": {
    "preinstall": "node ./preinstall_check",
    "kbn": "node scripts/kbn",
    "es": "node scripts/es",
    "test": "grunt test",
    "test:dev": "grunt test:dev",
    "test:quick": "grunt test:quick",
    "test:browser": "grunt test:browser",
    "test:jest": "node scripts/jest",
    "test:mocha": "grunt test:mocha",
    "test:ui": "node scripts/functional_tests",
    "test:ui:server": "node scripts/functional_tests_server",
    "test:ui:runner": "node scripts/functional_test_runner",
    "test:server": "grunt test:server",
    "test:coverage": "grunt test:coverage",
    "checkLicenses": "grunt licenses --dev",
    "build": "node scripts/build --all-platforms",
    "start": "node --trace-warnings --trace-deprecation scripts/kibana --dev ",
    "debug": "node --nolazy --inspect scripts/kibana --dev",
    "debug-break": "node --nolazy --inspect-brk scripts/kibana --dev",
    "precommit": "node scripts/precommit_hook",
    "karma": "karma start",
    "lint": "yarn run lint:es && yarn run lint:ts && yarn run lint:sass",
    "lint:es": "node scripts/eslint",
    "lint:ts": "node scripts/tslint",
    "lint:sass": "node scripts/sasslint",
    "makelogs": "node scripts/makelogs",
    "mocha": "node scripts/mocha",
    "uiFramework:start": "cd packages/kbn-ui-framework && yarn docSiteStart",
    "uiFramework:build": "cd packages/kbn-ui-framework && yarn docSiteBuild",
    "uiFramework:createComponent": "cd packages/kbn-ui-framework && yarn createComponent",
    "uiFramework:documentComponent": "cd packages/kbn-ui-framework && yarn documentComponent",
    "kbn:watch": "node scripts/kibana --dev --logging.json=false",
    "build:types": "tsc --p tsconfig.types.json",
    "kbn:bootstrap": "yarn build:types && node scripts/register_git_hook"
  },
  "repository": {
    "type": "git",
    "url": "https://github.com/elastic/kibana.git"
  },
  "resolutions": {
    "**/@types/node": "10.12.27",
    "**/typescript": "^3.3.3333"
  },
  "workspaces": {
    "packages": [
      "packages/*",
      "x-pack",
      "x-pack/plugins/*",
      "test/plugin_functional/plugins/*"
    ],
    "nohoist": [
      "**/@types/*",
      "**/@types/*/**",
      "**/grunt-*",
      "**/grunt-*/**",
      "x-pack/typescript",
      "kbn_tp_*/**"
    ]
  },
  "dependencies": {
    "@elastic/datemath": "5.0.2",
    "@elastic/eui": "7.1.0",
    "@elastic/filesaver": "1.1.2",
    "@elastic/good": "8.1.1-kibana2",
    "@elastic/numeral": "2.3.2",
    "@elastic/ui-ace": "0.2.3",
    "@kbn/babel-code-parser": "1.0.0",
    "@kbn/babel-preset": "1.0.0",
    "@kbn/config-schema": "1.0.0",
    "@kbn/es-query": "1.0.0",
    "@kbn/i18n": "1.0.0",
    "@kbn/interpreter": "1.0.0",
    "@kbn/pm": "1.0.0",
    "@kbn/test-subj-selector": "0.2.1",
    "@kbn/ui-framework": "1.0.0",
    "@types/json-stable-stringify": "^1.0.32",
    "@types/lodash.clonedeep": "^4.5.4",
    "JSONStream": "1.1.1",
    "abortcontroller-polyfill": "^1.1.9",
    "angular": "1.6.9",
    "angular-aria": "1.6.6",
    "angular-elastic": "2.5.0",
    "angular-recursion": "^1.0.5",
    "angular-route": "1.4.7",
    "angular-sanitize": "1.6.5",
    "angular-sortable-view": "0.0.15",
    "autoprefixer": "^9.1.0",
    "babel-core": "6.26.3",
    "babel-loader": "7.1.5",
    "babel-polyfill": "6.26.0",
    "babel-register": "6.26.0",
    "bluebird": "3.5.3",
    "boom": "^7.2.0",
    "brace": "0.11.1",
    "cache-loader": "1.2.2",
    "chalk": "^2.4.1",
    "color": "1.0.3",
    "commander": "2.8.1",
    "compare-versions": "3.1.0",
    "core-js": "2.5.3",
    "css-loader": "1.0.0",
    "custom-event-polyfill": "^0.3.0",
    "d3": "3.5.6",
    "d3-cloud": "1.2.1",
    "del": "^3.0.0",
    "dragula": "3.7.0",
    "elasticsearch": "^15.4.1",
    "elasticsearch-browser": "^15.4.1",
    "encode-uri-query": "1.0.0",
    "execa": "^1.0.0",
    "expiry-js": "0.1.7",
    "file-loader": "2.0.0",
    "font-awesome": "4.4.0",
    "getos": "^3.1.0",
    "glob": "^7.1.2",
    "glob-all": "^3.1.0",
    "globby": "^8.0.1",
    "good-squeeze": "2.1.0",
    "h2o2": "^8.1.2",
    "handlebars": "4.0.5",
    "hapi": "^17.5.3",
    "hjson": "3.1.0",
    "hoek": "^5.0.4",
    "http-proxy-agent": "^2.1.0",
    "https-proxy-agent": "^2.2.1",
    "inert": "^5.1.0",
    "joi": "^13.5.2",
    "jquery": "^3.3.1",
    "js-yaml": "3.4.1",
    "json-stable-stringify": "^1.0.1",
    "json-stringify-pretty-compact": "1.0.4",
    "json-stringify-safe": "5.0.1",
    "leaflet": "1.0.3",
    "leaflet-draw": "0.4.10",
    "leaflet-responsive-popup": "0.2.0",
    "leaflet-vega": "^0.8.6",
    "leaflet.heat": "0.2.0",
    "less": "2.7.1",
    "less-loader": "4.1.0",
    "lodash": "npm:@elastic/lodash@3.10.1-kibana1",
    "lodash.clonedeep": "^4.5.0",
    "lru-cache": "4.1.1",
    "markdown-it": "^8.4.1",
    "mini-css-extract-plugin": "0.4.4",
    "minimatch": "^3.0.4",
    "mkdirp": "0.5.1",
    "moment": "^2.20.1",
    "moment-timezone": "^0.5.14",
    "mustache": "2.3.0",
    "ngreact": "0.5.1",
    "no-ui-slider": "1.2.0",
    "node-fetch": "1.3.2",
    "opn": "^5.4.0",
    "oppsy": "^2.0.0",
    "pegjs": "0.9.0",
    "postcss-loader": "3.0.0",
    "prop-types": "15.5.8",
    "proxy-from-env": "1.0.0",
    "pug": "^2.0.3",
    "querystring-browser": "1.0.4",
    "raw-loader": "0.5.1",
    "react": "^16.8.0",
    "react-addons-shallow-compare": "15.6.2",
    "react-anything-sortable": "^1.7.4",
    "react-color": "^2.13.8",
    "react-dom": "^16.8.0",
    "react-grid-layout": "^0.16.2",
    "react-input-range": "^1.3.0",
    "react-markdown": "^3.4.1",
    "react-redux": "^5.0.7",
    "react-router-dom": "^4.3.1",
    "react-sizeme": "^2.3.6",
    "react-toggle": "4.0.2",
    "reactcss": "1.2.3",
    "redux": "4.0.0",
    "redux-actions": "2.2.1",
    "redux-thunk": "2.3.0",
    "regression": "2.0.0",
    "request": "^2.88.0",
    "reselect": "^3.0.1",
    "resize-observer-polyfill": "^1.5.0",
    "rimraf": "2.4.3",
    "rison-node": "1.0.0",
    "rxjs": "^6.2.1",
    "script-loader": "0.7.2",
    "semver": "^5.5.0",
    "stream-stream": "^1.2.6",
    "style-loader": "0.23.1",
    "tar": "2.2.0",
    "terser-webpack-plugin": "^1.1.0",
    "thread-loader": "^2.1.2",
    "tinygradient": "0.3.0",
    "tinymath": "1.1.1",
    "topojson-client": "3.0.0",
    "trunc-html": "1.0.2",
    "trunc-text": "1.0.2",
    "tslib": "^1.9.3",
    "type-detect": "^4.0.8",
    "ui-select": "0.19.6",
    "url-loader": "1.1.2",
    "uuid": "3.0.1",
    "val-loader": "^1.1.1",
    "validate-npm-package-name": "2.2.2",
    "vega-lib": "4.3.0",
    "vega-lite": "^2.6.0",
    "vega-schema-url-parser": "1.0.0",
    "vega-tooltip": "^0.9.14",
    "vision": "^5.3.3",
    "webpack": "4.23.1",
    "webpack-merge": "4.1.4",
    "whatwg-fetch": "^3.0.0",
    "wreck": "^14.0.2",
    "x-pack": "8.0.0",
    "yauzl": "2.7.0"
  },
  "devDependencies": {
    "@babel/parser": "^7.3.4",
    "@babel/types": "^7.3.4",
    "@elastic/eslint-config-kibana": "0.15.0",
    "@elastic/eslint-plugin-kibana-custom": "1.1.0",
    "@elastic/makelogs": "^4.4.0",
    "@kbn/es": "1.0.0",
    "@kbn/eslint-import-resolver-kibana": "2.0.0",
    "@kbn/eslint-plugin-license-header": "1.0.0",
    "@kbn/plugin-generator": "1.0.0",
    "@kbn/test": "1.0.0",
    "@octokit/rest": "^15.10.0",
    "@types/angular": "1.6.50",
    "@types/angular-mocks": "^1.7.0",
    "@types/babel-core": "^6.25.5",
    "@types/bluebird": "^3.1.1",
    "@types/boom": "^7.2.0",
    "@types/chance": "^1.0.0",
<<<<<<< HEAD
    "@types/cheerio": "^0.22.10",
=======
    "@types/chromedriver": "^2.38.0",
>>>>>>> c86359e2
    "@types/classnames": "^2.2.3",
    "@types/d3": "^3.5.41",
    "@types/dedent": "^0.7.0",
    "@types/del": "^3.0.1",
    "@types/delete-empty": "^2.0.0",
    "@types/elasticsearch": "^5.0.30",
    "@types/enzyme": "^3.1.12",
    "@types/eslint": "^4.16.2",
    "@types/execa": "^0.9.0",
    "@types/fetch-mock": "7.2.1",
    "@types/getopts": "^2.0.0",
    "@types/glob": "^5.0.35",
    "@types/globby": "^8.0.0",
    "@types/graphql": "^0.13.1",
    "@types/hapi": "^17.0.18",
    "@types/has-ansi": "^3.0.0",
    "@types/hoek": "^4.1.3",
    "@types/humps": "^1.1.2",
    "@types/jest": "^24.0.9",
    "@types/joi": "^13.4.2",
    "@types/jquery": "^3.3.6",
    "@types/js-yaml": "^3.11.1",
    "@types/json5": "^0.0.30",
    "@types/listr": "^0.13.0",
    "@types/lodash": "^3.10.1",
    "@types/minimatch": "^2.0.29",
    "@types/mocha": "^5.2.6",
    "@types/moment-timezone": "^0.5.8",
    "@types/mustache": "^0.8.31",
    "@types/node": "^10.12.27",
    "@types/opn": "^5.1.0",
    "@types/podium": "^1.0.0",
    "@types/prop-types": "^15.5.3",
    "@types/puppeteer-core": "^1.9.0",
    "@types/react": "^16.8.0",
    "@types/react-dom": "^16.8.0",
    "@types/react-redux": "^6.0.6",
    "@types/react-router-dom": "^4.3.1",
    "@types/react-virtualized": "^9.18.7",
    "@types/redux": "^3.6.31",
    "@types/redux-actions": "^2.2.1",
    "@types/rimraf": "^2.0.2",
    "@types/semver": "^5.5.0",
    "@types/sinon": "^7.0.0",
    "@types/strip-ansi": "^3.0.0",
    "@types/styled-components": "^3.0.1",
    "@types/supertest": "^2.0.5",
    "@types/type-detect": "^4.0.1",
    "@types/uuid": "^3.4.4",
    "@types/zen-observable": "^0.8.0",
    "angular-mocks": "1.4.7",
    "archiver": "^3.0.0",
    "babel-eslint": "^9.0.0",
    "babel-jest": "^23.6.0",
    "backport": "4.4.1",
    "chai": "3.5.0",
    "chance": "1.0.10",
    "cheerio": "0.22.0",
    "chokidar": "1.6.0",
    "chromedriver": "2.42.1",
    "classnames": "2.2.5",
    "dedent": "^0.7.0",
    "delete-empty": "^2.0.0",
    "enzyme": "^3.7.0",
    "enzyme-adapter-react-16": "^1.9.0",
    "enzyme-adapter-utils": "^1.10.0",
    "enzyme-to-json": "^3.3.4",
    "eslint": "^5.6.0",
    "eslint-config-prettier": "^3.1.0",
    "eslint-plugin-babel": "^5.2.0",
    "eslint-plugin-import": "^2.14.0",
    "eslint-plugin-jest": "^21.26.2",
    "eslint-plugin-jsx-a11y": "^6.1.2",
    "eslint-plugin-mocha": "^5.2.0",
    "eslint-plugin-no-unsanitized": "^3.0.2",
    "eslint-plugin-prefer-object-spread": "^1.2.1",
    "eslint-plugin-prettier": "^2.6.2",
    "eslint-plugin-react": "^7.11.1",
    "expect.js": "0.3.1",
    "faker": "1.1.0",
    "fetch-mock": "7.3.0",
    "geckodriver": "1.12.2",
    "getopts": "2.0.0",
    "grunt": "1.0.3",
    "grunt-cli": "^1.2.0",
    "grunt-contrib-watch": "^1.1.0",
    "grunt-karma": "2.0.0",
    "grunt-peg": "^2.0.1",
    "grunt-run": "0.7.0",
    "gulp-babel": "^7.0.1",
    "gulp-sourcemaps": "2.6.4",
    "has-ansi": "^3.0.0",
    "image-diff": "1.6.0",
    "intl-messageformat-parser": "^1.4.0",
    "is-path-inside": "^2.0.0",
    "istanbul-instrumenter-loader": "3.0.1",
    "jest": "^24.1.0",
    "jest-cli": "^24.1.0",
    "jest-raw-loader": "^1.0.1",
    "jimp": "0.2.28",
    "json5": "^1.0.1",
    "karma": "3.1.4",
    "karma-chrome-launcher": "2.1.1",
    "karma-coverage": "1.1.1",
    "karma-firefox-launcher": "1.0.1",
    "karma-ie-launcher": "1.0.0",
    "karma-junit-reporter": "1.2.0",
    "karma-mocha": "1.3.0",
    "karma-safari-launcher": "1.0.0",
    "license-checker": "^16.0.0",
    "listr": "^0.14.1",
    "load-grunt-config": "0.19.2",
    "mocha": "3.3.0",
    "multistream": "^2.1.1",
    "murmurhash3js": "3.0.1",
    "mutation-observer": "^1.0.3",
    "nock": "10.0.4",
    "node-sass": "^4.9.4",
    "normalize-path": "^3.0.0",
    "pixelmatch": "4.0.2",
    "pkg-up": "^2.0.0",
    "postcss": "^7.0.5",
    "postcss-url": "^8.0.0",
    "prettier": "^1.14.3",
    "proxyquire": "1.7.11",
    "regenerate": "^1.4.0",
    "sass-lint": "^1.12.1",
    "selenium-webdriver": "^4.0.0-alpha.1",
    "simple-git": "1.37.0",
    "sinon": "^7.2.2",
    "strip-ansi": "^3.0.1",
    "supertest": "^3.1.0",
    "supertest-as-promised": "^4.0.2",
    "tree-kill": "^1.1.0",
    "ts-jest": "^23.1.4",
    "ts-loader": "^5.2.2",
    "ts-node": "^7.0.1",
    "tslint": "^5.11.0",
    "tslint-config-prettier": "^1.15.0",
    "tslint-microsoft-contrib": "^6.0.0",
    "tslint-plugin-prettier": "^2.0.0",
    "typescript": "^3.3.3333",
    "vinyl-fs": "^3.0.2",
    "xml2js": "^0.4.19",
    "xmlbuilder": "9.0.4",
    "zlib": "^1.0.5"
  },
  "engines": {
    "node": "10.15.2",
    "yarn": "^1.10.1"
  }
}<|MERGE_RESOLUTION|>--- conflicted
+++ resolved
@@ -267,11 +267,8 @@
     "@types/bluebird": "^3.1.1",
     "@types/boom": "^7.2.0",
     "@types/chance": "^1.0.0",
-<<<<<<< HEAD
     "@types/cheerio": "^0.22.10",
-=======
     "@types/chromedriver": "^2.38.0",
->>>>>>> c86359e2
     "@types/classnames": "^2.2.3",
     "@types/d3": "^3.5.41",
     "@types/dedent": "^0.7.0",
